--- conflicted
+++ resolved
@@ -242,18 +242,14 @@
       <field name="dt" type="uint16_t" unit="us"/>
     </message>
 
-<<<<<<< HEAD
-    <message name="THRUSTBX" id="36">
+    <message name="VEL_SP" id="36">
+      <field name="vel_sp" type="struct FloatVect3 *" unit="m/s"/>
+    </message>
+
+    <message name="THRUSTBX" id="37">
       <field name="thrust_bx_increment" type="float" unit="m/s^2"/>
     </message>
 
-    <message name="VEL_SP" id="37">
-=======
-    <message name="VEL_SP" id="36">
->>>>>>> 7f620c04
-      <field name="vel_sp" type="struct FloatVect3 *" unit="m/s"/>
-    </message>
-
   </msg_class>
 
 </protocol>