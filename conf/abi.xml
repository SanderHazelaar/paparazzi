<?xml version="1.0"?>
<!DOCTYPE protocol SYSTEM "abi.dtd">
<protocol>

  <msg_class name="airborne">

    <message name="BARO_ABS" id="0">
      <field name="stamp" type="uint32_t" unit="us"/>
      <field name="pressure" type="float" unit="Pa"/>
    </message>

    <message name="BARO_DIFF" id="1">
      <field name="pressure" type="float" unit="Pa"/>
    </message>

    <message name="AGL" id="2">
      <field name="stamp" type="uint32_t" unit="us"/>
      <field name="distance" type="float" unit="m"/>
    </message>

    <message name="TEMPERATURE" id="3">
      <field name="temp" type="float" unit="deg Celcius"/>
    </message>

    <message name="IMU_GYRO" id="4">
      <field name="stamp" type="uint32_t" unit="us"/>
      <field name="gyro" type="struct Int32Rates *"/>
    </message>

    <message name="IMU_ACCEL" id="5">
      <field name="stamp" type="uint32_t" unit="us"/>
      <field name="accel" type="struct Int32Vect3 *"/>
    </message>

    <message name="IMU_MAG" id="6">
      <field name="stamp" type="uint32_t" unit="us"/>
      <field name="mag" type="struct Int32Vect3 *"/>
    </message>

    <message name="IMU_LOWPASSED" id="7">
      <field name="stamp" type="uint32_t" unit="us"/>
      <field name="gyro" type="struct Int32Rates *"/>
      <field name="accel" type="struct Int32Vect3 *"/>
      <field name="mag" type="struct Int32Vect3 *"/>
    </message>

    <message name="GEO_MAG" id="9">
      <field name="h" type="struct FloatVect3 *" unit="1.0"/>
    </message>

    <message name="GPS" id="10">
      <field name="stamp" type="uint32_t" unit="us"/>
      <field name="gps_s" type="struct GpsState *"/>
    </message>

    <message name="OPTICAL_FLOW" id="11">
      <field name="stamp" type="uint32_t" unit="us"/>
      <field name="flow_x" type="int32_t">Flow in x direction from the camera (in subpixels)</field>
      <field name="flow_y" type="int32_t">Flow in y direction from the camera (in subpixels)</field>
      <field name="flow_der_x" type="int32_t">The derotated flow calculation in the x direction (in subpixels)</field>
      <field name="flow_der_y" type="int32_t">The derotated flow calculation in the y direction (in subpixels)</field>
      <field name="quality" type="float"/>
      <field name="size_divergence" type="float">Divergence as determined with the size method (in 1/seconds) with LK, and Divergence (1/seconds) itself with EF</field>
    </message>

    <message name="VELOCITY_ESTIMATE" id="12">
      <field name="stamp" type="uint32_t" unit="us"/>
      <field name="x" type="float" unit="m/s"/>
      <field name="y" type="float" unit="m/s"/>
      <field name="z" type="float" unit="m/s"/>
      <field name="noise_x" type="float">Set negative noise to disable parameter axis</field>
      <field name="noise_y" type="float"/>
      <field name="noise_z" type="float"/>
    </message>

    <message name="RSSI" id="13">
      <field name="ac_id" type="uint8_t"/>
      <field name="source_strength" type="int8_t" unit="dB"/>
      <field name="rssi" type="int8_t" unit="dB"/>
    </message>

    <message name="AIRSPEED" id="14">
      <field name="eas" type="float" unit="m/s"/>
    </message>

    <message name="RPM" id="15">
      <field name="rpm" type="uint16_t *" unit="rpm"/>
      <field name="num_act" type="uint8_t"/>
    </message>

    <message name="THRUST" id="16">
      <field name="thrust_increment" type="float" unit="m/s^2"/>
    </message>

    <message name="OBSTACLE_DETECTION" id="17">
      <field name="distance" type="float" unit="m"/>
      <field name="elevation" type="float" unit="rad"/>
      <field name="heading" type="float" unit="rad"/>
    </message>

    <message name="POSITION_ESTIMATE" id="18">
      <field name="stamp" type="uint32_t" unit="us"/>
      <field name="x" type="float" unit="m"/>
      <field name="y" type="float" unit="m"/>
      <field name="z" type="float" unit="m"/>
      <field name="noise_x" type="float">Set negative noise to disable parameter axis</field>
      <field name="noise_y" type="float"/>
      <field name="noise_z" type="float"/>
    </message>
    
    <message name="UWB_COMMUNICATION" id="19">
      <field name="id" type="uint8_t"/>
      <field name="range" type="float" unit="m"/>
      <field name="vx" type="float" unit="m/s"/>
      <field name="vy" type="float" unit="m/s"/>
      <field name="h" type="float" unit="m"/>
      <field name="ax" type="float" unit="m/s^2"/>
      <field name="ay" type="float" unit="m/s^2"/>
      <field name="yawr" type="float" unit="deg/s"/>
    </message>

    <message name="RANGE_FORCEFIELD" id="20">
      <field name="vel_body_x_FF" type="float" unit="m/s"/>
      <field name="vel_body_y_FF" type="float" unit="m/s"/>
      <field name="vel_body_z_FF" type="float" unit="m/s"/>
    </message>

    <message name="JEVOIS_MSG" id="21">
      <!--description>
        Standardized serial messages sent by the Jevois smart camera
        http://jevois.org/doc/UserSerialStyle.html
      </description-->
      <field name="type" type="uint8_t">Standardized message type JEVOIS_MSG_[T1|N1|D1|T2|N2|D2|F2|T3|N3|D3|F3]</field>
      <field name="id" type="char *">Text string describing the reported object</field>
      <field name="nb" type="uint8_t">Number of elements in the coordinates array</field>
      <field name="coord" type="int16_t *">List of coordinates corresponding to 1D, 2D or 3D messages</field>
      <field name="dim" type="uint16_t *">1, 2 or 3D dimension</field>
      <field name="quat" type="struct FloatQuat">Quaternion that relates the object's frame to the camera's frame, if appropriate</field>
      <field name="extra" type="char *">Additional text information</field>
    </message>

    <message name="FOLLOW_TARGET" id="22">
      <field name="id" type="uint32_t">Object ID to track</field>
      <field name="frame" type="uint8_t">
        bitmask to select relative coordinates (0) or global coordinates (1)
        bit 0: bearing
        bit 1: height
        bit 2: distance
      </field>
      <field name="bearing" type="float" unit="rad">Direction of object to track</field>
      <field name="height" type="float" unit="m">Height of object to track</field>
      <field name="distance" type="float" unit="m">Distance of object to track</field>
    </message>

    <message name="ACCEL_SP" id="23">
      <field name="flag" type="uint8_t">0: 2D accel setpoint, 1: 3D accel setpoint</field>
      <field name="accel_sp" type="struct FloatVect3 *" unit="m/s^2"/>
    </message>

    <message name="RELATIVE_LOCALIZATION" id="24">
      <field name="id" type="int32_t"/>
      <field name="x" type="float" unit="m"/>
      <field name="y" type="float" unit="m"/>
      <field name="z" type="float" unit="m"/>
      <field name="vx" type="float" unit="m/s"/>
      <field name="vy" type="float" unit="m/s"/>
      <field name="vz" type="float" unit="m/s"/>
    </message>

    <message name="INCIDENCE" id="25">
      <field name="flag" type="uint8_t">bit 1: AoA is updated, bit 2: sideslip is updated</field>
      <field name="aoa" type="float" unit="rad">Angle of attack</field>
      <field name="sideslip" type="float" unit="rad">Sideslip angle</field>
    </message>

    <message name="MANUAL_SETPOINT" id="26">
      <field name="thrust" type="float">Radio-Control Manual Thrust Setpoint</field>
      <field name="roll"   type="float">Radio-Control Manual Roll Setpoint</field>
      <field name="pitch"  type="float">Radio-Control Manual Pitch Setpoint</field>
      <field name="yaw"    type="float">Radio-Control Manual Yaw Setpoint</field>
    </message>

    <message name="VISUAL_DETECTION" id="27">
      <field name="pixel_x"      type="int16_t">Center pixel X</field>
      <field name="pixel_y"      type="int16_t">Center pixel Y</field>
      <field name="pixel_width"  type="int16_t">Width in pixels</field>
      <field name="pixel_height" type="int16_t">Height in pixels</field>
      <field name="quality"      type="int32_t">Detection quality</field>
      <field name="extra"        type="int16_t">Extra field for options like detector source etc</field>
    </message>

    <message name="JOYSTICK" id="28">
      <!-- 
           This message can be used to send command inputs from a joystick or equivalent
           either for the control of the airframe or the control of the payload
      -->
      <field name="roll"      type="int16_t">Roll input in pprz_t [-9600;9600]</field>
      <field name="pitch"     type="int16_t">Pitch input in pprz_t [-9600;9600]</field>
      <field name="yaw"       type="int16_t">Yaw input in pprz_t [-9600;9600]</field>
      <field name="throttle"  type="int16_t">Throttle input in pprz_t [0;9600] or [-9600;9600] (for vertical speed control for instance)</field>
    </message>

    <message name="PAYLOAD_DATA" id="29">
      <field name="stamp" type="uint32_t" unit="us">Timestamp in micro-seconds</field>
      <field name="data_type" type="int32_t">A data type id that can be used to identify the data format</field>
      <field name="size" type="uint32_t">Data size or number of element, this may depend on the sender and the type of data</field>
      <field name="data" type="uint8_t *">Pointer to an array of bytes, or any structure depending on the sender and the type of data</field>
    </message>

    <message name="RADIO_CONTROL" id="30">
      <field name="rc" type="struct RadioControl *">Pointer to a radio control structure</field>
    </message>

<<<<<<< HEAD
    <message name="AM7_DATA_OUT" id="31">
      <field name="myam7_data_out_ptr" type="struct am7_data_out *">Pointer pointing at the myam7_data_out struct</field>
      <field name="extra_data_out_ptr" type="float *">Pointer pointing at the extra_data_out array</field>
    </message>

    <message name="AM7_DATA_IN" id="32">
      <field name="myam7_data_in_ptr" type="struct am7_data_in *">Pointer pointing at the myam7_data_in struct</field>
      <field name="extra_data_in_ptr" type="float *">Pointer pointing at the extra_data_in array</field>
=======
    <message name="IMU_GYRO_RAW" id="31">
      <field name="stamp" type="uint32_t" unit="us"/>
      <field name="gyro" type="struct Int32Rates *"/>
      <field name="samples" type="uint8_t"/>
    </message>

    <message name="IMU_ACCEL_RAW" id="32">
      <field name="stamp" type="uint32_t" unit="us"/>
      <field name="accel" type="struct Int32Vect3 *"/>
      <field name="samples" type="uint8_t"/>
    </message>

    <message name="IMU_MAG_RAW" id="33">
      <field name="stamp" type="uint32_t" unit="us"/>
      <field name="mag" type="struct Int32Vect3 *"/>
    </message>

    <message name="IMU_GYRO_INT" id="34">
      <field name="stamp" type="uint32_t" unit="us"/>
      <field name="delta_gyro" type="struct FloatRates *"/>
      <field name="dt" type="uint16_t" unit="us"/>
    </message>

    <message name="IMU_ACCEL_INT" id="35">
      <field name="stamp" type="uint32_t" unit="us"/>
      <field name="delta_accel" type="struct FloatVect3 *"/>
      <field name="dt" type="uint16_t" unit="us"/>
>>>>>>> 2a580c0c
    </message>

  </msg_class>

</protocol><|MERGE_RESOLUTION|>--- conflicted
+++ resolved
@@ -211,44 +211,43 @@
       <field name="rc" type="struct RadioControl *">Pointer to a radio control structure</field>
     </message>
 
-<<<<<<< HEAD
-    <message name="AM7_DATA_OUT" id="31">
+    <message name="IMU_GYRO_RAW" id="31">
+      <field name="stamp" type="uint32_t" unit="us"/>
+      <field name="gyro" type="struct Int32Rates *"/>
+      <field name="samples" type="uint8_t"/>
+    </message>
+
+    <message name="IMU_ACCEL_RAW" id="32">
+      <field name="stamp" type="uint32_t" unit="us"/>
+      <field name="accel" type="struct Int32Vect3 *"/>
+      <field name="samples" type="uint8_t"/>
+    </message>
+
+    <message name="IMU_MAG_RAW" id="33">
+      <field name="stamp" type="uint32_t" unit="us"/>
+      <field name="mag" type="struct Int32Vect3 *"/>
+    </message>
+
+    <message name="IMU_GYRO_INT" id="34">
+      <field name="stamp" type="uint32_t" unit="us"/>
+      <field name="delta_gyro" type="struct FloatRates *"/>
+      <field name="dt" type="uint16_t" unit="us"/>
+    </message>
+
+    <message name="IMU_ACCEL_INT" id="35">
+      <field name="stamp" type="uint32_t" unit="us"/>
+      <field name="delta_accel" type="struct FloatVect3 *"/>
+      <field name="dt" type="uint16_t" unit="us"/>
+    </message>
+
+    <message name="AM7_DATA_OUT" id="36">
       <field name="myam7_data_out_ptr" type="struct am7_data_out *">Pointer pointing at the myam7_data_out struct</field>
       <field name="extra_data_out_ptr" type="float *">Pointer pointing at the extra_data_out array</field>
     </message>
 
-    <message name="AM7_DATA_IN" id="32">
+    <message name="AM7_DATA_IN" id="37">
       <field name="myam7_data_in_ptr" type="struct am7_data_in *">Pointer pointing at the myam7_data_in struct</field>
       <field name="extra_data_in_ptr" type="float *">Pointer pointing at the extra_data_in array</field>
-=======
-    <message name="IMU_GYRO_RAW" id="31">
-      <field name="stamp" type="uint32_t" unit="us"/>
-      <field name="gyro" type="struct Int32Rates *"/>
-      <field name="samples" type="uint8_t"/>
-    </message>
-
-    <message name="IMU_ACCEL_RAW" id="32">
-      <field name="stamp" type="uint32_t" unit="us"/>
-      <field name="accel" type="struct Int32Vect3 *"/>
-      <field name="samples" type="uint8_t"/>
-    </message>
-
-    <message name="IMU_MAG_RAW" id="33">
-      <field name="stamp" type="uint32_t" unit="us"/>
-      <field name="mag" type="struct Int32Vect3 *"/>
-    </message>
-
-    <message name="IMU_GYRO_INT" id="34">
-      <field name="stamp" type="uint32_t" unit="us"/>
-      <field name="delta_gyro" type="struct FloatRates *"/>
-      <field name="dt" type="uint16_t" unit="us"/>
-    </message>
-
-    <message name="IMU_ACCEL_INT" id="35">
-      <field name="stamp" type="uint32_t" unit="us"/>
-      <field name="delta_accel" type="struct FloatVect3 *"/>
-      <field name="dt" type="uint16_t" unit="us"/>
->>>>>>> 2a580c0c
     </message>
 
   </msg_class>
