<conf>
  <aircraft
   name="AntennaTrackers"
   ac_id="10"
   airframe="airframes/TUDelft/antenna_tracker.xml"
   radio="radios/cockpitSX.xml"
   telemetry="telemetry/default.xml"
   flight_plan="flight_plans/basic.xml"
   settings=" settings/basic.xml"
   gui_color="blue"
  />
  <aircraft
   name="Asctec"
   ac_id="23"
   airframe="airframes/TUDelft/LisaQuadAsctecB2_v1_1_Booz001.xml"
   radio="radios/R6107SP_7ch.xml"
   telemetry="telemetry/telemetry_booz2.xml"
   flight_plan="flight_plans/TUDelft/rotorcraft_basic_delft.xml"
   settings=" settings/settings_booz2.xml settings/settings_booz2_asctec.xml"
   gui_color="blue"
  />
  <aircraft
   name="BOOZ2_A1"
   ac_id="150"
   airframe="airframes/Poine/booz2_a7.xml"
   radio="radios/cockpitSX.xml"
   telemetry="telemetry/telemetry_booz2.xml"
   flight_plan="flight_plans/dummy.xml"
   settings=" settings/settings_booz2.xml"
   gui_color="white"
  />
  <aircraft
   name="C172"
   ac_id="25"
   airframe="airframes/TUDelft/c172.xml"
   radio="radios/cockpitSX.xml"
   telemetry="telemetry/default.xml"
   flight_plan="flight_plans/TUDelft/versatile_flaps_ehwo.xml"
   settings=" settings/basic.xml"
   gui_color="red"
  />
  <aircraft
   name="EasyStarCHIMU_PT"
   ac_id="22"
   airframe="airframes/TUDelft/EasyStartPanTiltCHIMU_SPI.xml"
   radio="radios/R6107SP_7ch.xml"
   telemetry="telemetry/default.xml"
   flight_plan="flight_plans/versatile.xml"
   settings=" settings/cam.xml settings/tuning_ins.xml"
   gui_color="blue"
  />
  <aircraft
   name="EasyStarTinySense"
   ac_id="1"
   airframe="airframes/TUDelft/EasyStarTinySense.xml"
   radio="radios/TUDelft/mc22.xml"
   telemetry="telemetry/TUDelft/telemetry_onboardcam.xml"
   flight_plan="flight_plans/TUDelft/opticflow_delft.xml"
   settings=" settings/tuning.xml settings/TUDelft/onboardcam.xml settings/cam.xml settings/TUDelft/opticflow.xml"
   gui_color="blue"
  />
  <aircraft
   name="FireSwarm"
   ac_id="28"
   airframe="airframes/TUDelft/LisaAspirin2.xml"
   radio="radios/R6107SP_7ch.xml"
   telemetry="telemetry/default_fixedwing_imu_9k6.xml"
   flight_plan="flight_plans/TUDelft/versatileCatapult.xml"
   settings=" settings/tuning_ins.xml settings/tune_agr_climb.xml settings/dc.xml"
   gui_color="blue"
  />
  <aircraft
   name="Heering_ERWIN"
   ac_id="13"
   airframe="airframes/TUDelft/Erwin.xml"
   radio="radios/TUDelft/t12fg.xml"
   telemetry="telemetry/default.xml"
   flight_plan="flight_plans/TUDelft/Heering_testPieter.xml"
   settings=" settings/TUDelft/photogrammetry.xml settings/dc.xml settings/tuning.xml"
   gui_color="#b7874619f818"
  />
  <aircraft
   name="HolidayBart"
   ac_id="26"
   airframe="airframes/TUDelft/holiday_LisaM_Aspirin1_5_fixeW.xml"
   radio="radios/R6107SP_7ch.xml"
   telemetry="telemetry/default_fixedwing_imu_9k6.xml"
   flight_plan="flight_plans/versatile.xml"
   settings=" settings/tuning_ins.xml"
   gui_color="#fedcc7058e38"
  />
  <aircraft
   name="LISA_BOOZ_BART"
   ac_id="21"
   airframe="airframes/TUDelft/booz2_a7_bart_aspirin45.xml"
   radio="radios/TUDelft/wk2801.xml"
   telemetry="telemetry/telemetry_booz2.xml"
   flight_plan="flight_plans/TUDelft/rotorcraft_basic_delft.xml"
   settings=" settings/settings_booz2_ahrs_cmpl.xml settings/settings_booz2.xml"
   gui_color="blue"
  />
  <aircraft
   name="LISA_HELI_BART"
   ac_id="64"
   airframe="airframes/example_heli_lisam.xml"
   radio="radios/R6107SP_7ch.xml"
   telemetry="telemetry/telemetry_booz2.xml"
   flight_plan="flight_plans/TUDelft/rotorcraft_basic_delft.xml"
   settings=" settings/settings_booz2_ahrs_cmpl.xml settings/settings_booz2.xml"
   gui_color="blue"
  />
  <aircraft
   name="Logger"
   ac_id="27"
   airframe="airframes/logger_sd.xml"
   radio="radios/cockpitSX.xml"
   telemetry="telemetry/default.xml"
   flight_plan="flight_plans/basic.xml"
   settings=" settings/basic.xml"
   gui_color="blue"
  />
  <aircraft
   name="Mentor"
   ac_id="29"
   airframe="airframes/TUDelft/Mentor.xml"
   radio="radios/R6107SP_7ch.xml"
   telemetry="telemetry/default_fixedwing_imu_9k6.xml"
   flight_plan="flight_plans/TUDelft/versatileCatapult.xml"
   settings=" settings/tuning_ins.xml settings/tune_agr_climb.xml settings/dc.xml"
   gui_color="blue"
  />
  <aircraft
   name="MicrojetBR"
   ac_id="3"
   airframe="airframes/TUDelft/MicrojetBR.xml"
   radio="radios/R6107SP_7ch.xml"
   telemetry="telemetry/default.xml"
   flight_plan="flight_plans/versatile.xml"
   settings=" settings/tuning.xml"
   gui_color="#f9f92d2d1515"
  />
  <aircraft
   name="MicrojetBRimu"
   ac_id="16"
   airframe="airframes/TUDelft/MicrojetBRimu.xml"
   radio="radios/R6107SP_7ch.xml"
   telemetry="telemetry/default_fixedwing_imu.xml"
   flight_plan="flight_plans/versatile.xml"
   settings=" settings/tune_agr_climb.xml settings/light.xml settings/tuning_ins.xml"
   gui_color="#f9f92d2d1515"
  />
  <aircraft
   name="MicrojetCDW"
   ac_id="4"
   airframe="airframes/TUDelft/MicrojetCDW.xml"
   radio="radios/TUDelft/t12fg_5channel.xml"
   telemetry="telemetry/default_fixedwing_imu.xml"
   flight_plan="flight_plans/versatile.xml"
   settings=" settings/tuning_ins.xml"
   gui_color="#ffffffffffff"
  />
  <aircraft
   name="SkyWalker"
   ac_id="8"
   airframe="airframes/TUDelft/skywalker.xml"
   radio="radios/R6107SP_7ch.xml"
   telemetry="telemetry/default_fixedwing_imu_9k6.xml"
   flight_plan="flight_plans/TUDelft/versatile_flaps.xml"
   settings=" settings/tune_agr_climb.xml settings/tuning_ins.xml"
   gui_color="blue"
  />
  <aircraft
   name="SkyWalkerGlass"
   ac_id="24"
   airframe="airframes/TUDelft/skywalkerfiber.xml"
   radio="radios/R6107SP_7ch.xml"
   telemetry="telemetry/default_fixedwing_imu_9k6.xml"
   flight_plan="flight_plans/TUDelft/versatile_flaps.xml"
   settings=" settings/tuning_ins.xml settings/tune_agr_climb.xml"
   gui_color="blue"
  />
  <aircraft
   name="TUdelftTwinjetAirspeed"
   ac_id="19"
   airframe="airframes/TUDelft/TUDelftTwinjetAirspeed.xml"
   radio="radios/TUDelft/wk2801.xml"
   telemetry="telemetry/default.xml"
   flight_plan="flight_plans/TUDelft/opticflow_delft.xml"
   settings=" settings/TUDelft/opticflow.xml settings/TUDelft/TuneTwinjetAirspeed.xml"
   gui_color="#ececabab1818"
  />
  <aircraft
   name="TUdelftTwinjetNOAirspeed"
   ac_id="20"
   airframe="airframes/TUDelft/TUDelftTwinjetNOAirspeed.xml"
   radio="radios/TUDelft/wk2801.xml"
   telemetry="telemetry/default.xml"
   flight_plan="flight_plans/versatile.xml"
   settings=" settings/tuning.xml"
   gui_color="#ececabab1818"
  />
  <aircraft
   name="TwinJetAspirin"
   ac_id="12"
   airframe="airframes/TUDelft/TwinjetAspirinI2C.xml"
   radio="radios/TUDelft/wk2801.xml"
   telemetry="telemetry/default_fixedwing_imu.xml"
   flight_plan="flight_plans/versatile.xml"
   settings=" settings/tuning_ins.xml"
   gui_color="#ffffb9b9aeae"
  />
  <aircraft
   name="TwinStarXSens"
   ac_id="9"
   airframe="airframes/TUDelft/TwinStarXSens.xml"
   radio="radios/TUDelft/t12fg_5channel.xml"
<<<<<<< HEAD
   telemetry="telemetry/default.xml"
   flight_plan="flight_plans/TUDelft/Heering_testPieter.xml"
   settings=" settings/TUDelft/photogrammetry.xml settings/TUDelft/tuning_xsens.xml"
   gui_color="blue"
  />
  <aircraft
   name="tudelftquadshot_sim"
   ac_id="42"
   airframe="airframes/TUDelft/qs4_lisal.xml"
   radio="radios/R6107SP_7ch_xyz.xml"
   telemetry="telemetry/telemetry_jtm.xml"
   flight_plan="flight_plans/TUDelft/quadshot-test.xml"
   settings=" settings/settings_booz2.xml"
=======
   telemetry="telemetry/default_fixedwing_imu_9k6.xml"
   flight_plan="flight_plans/versatile.xml"
   settings=" settings/TUDelft/photogrammetry.xml settings/tuning_ins.xml"
>>>>>>> c39093ec
   gui_color="blue"
  />
</conf><|MERGE_RESOLUTION|>--- conflicted
+++ resolved
@@ -214,25 +214,9 @@
    ac_id="9"
    airframe="airframes/TUDelft/TwinStarXSens.xml"
    radio="radios/TUDelft/t12fg_5channel.xml"
-<<<<<<< HEAD
-   telemetry="telemetry/default.xml"
-   flight_plan="flight_plans/TUDelft/Heering_testPieter.xml"
-   settings=" settings/TUDelft/photogrammetry.xml settings/TUDelft/tuning_xsens.xml"
-   gui_color="blue"
-  />
-  <aircraft
-   name="tudelftquadshot_sim"
-   ac_id="42"
-   airframe="airframes/TUDelft/qs4_lisal.xml"
-   radio="radios/R6107SP_7ch_xyz.xml"
-   telemetry="telemetry/telemetry_jtm.xml"
-   flight_plan="flight_plans/TUDelft/quadshot-test.xml"
-   settings=" settings/settings_booz2.xml"
-=======
    telemetry="telemetry/default_fixedwing_imu_9k6.xml"
    flight_plan="flight_plans/versatile.xml"
    settings=" settings/TUDelft/photogrammetry.xml settings/tuning_ins.xml"
->>>>>>> c39093ec
    gui_color="blue"
   />
 </conf>