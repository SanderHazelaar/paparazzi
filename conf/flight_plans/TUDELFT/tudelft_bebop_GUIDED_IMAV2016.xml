<!DOCTYPE flight_plan SYSTEM "../flight_plan.dtd">

<flight_plan
        name="Flight Plan"
        lat0="51.990634" lon0="4.376789"
        ground_alt="0"
        security_height="0.4"
        max_dist_from_home="8"
        alt="2.0">

  <header>
    <!--#include "autopilot.h"-->
    <!--#include "guidance/guidance_h.h"-->
    <!--#include "guidance/guidance_v.h"-->
    <!--#include "subsystems/ahrs.h"-->
    <!--#include "subsystems/electrical.h"-->
    <!--#include "subsystems/datalink/datalink.h"-->
#include "guidance/guidance_h.h"
#include "modules/flight_plan_guided/flight_plan_guided.h"
  </header>

  <waypoints>
    <!-- Mission waypoints -->
    <waypoint name="HOME" x="0.0" y="0.0"/>
  </waypoints>

  <!--<exceptions>-->
    <!--<exception cond="datalink_time > 2 && nav_is_in_flight()" deroute="Hover"/>-->
  <!--</exceptions>-->

  <blocks>
    <!-- Kill the throttle and wait for GPS fix -->
    <block name="Wait GPS">
      <call fun="KillEngines()"/>
      <while cond="!GpsFixValid()"/>
    </block>

    <!-- Wait 5 seconds and then set altitude reference -->
    <block name="Geo init">
<<<<<<< HEAD
      <call_once fun="sonar_obstacle_detect_off()"/>
      <call fun="ResetAlt()"/>
=======
      <call_once fun="ResetAlt()"/>
>>>>>>> 913beedd
      <while cond="1"/>
    </block>
    
    <!--Hover at the current location-->
    <block name="Hover and wait">
      <call_once fun="sonar_obstacle_detect_on()"/>
      <call fun="Hover(1)"/>
      <while cond="1"/>
    </block>

    <block name="Take off">
      <call_once fun="sonar_obstacle_detect_off()"/>
      <call fun="StartEngines()"/>
      <call fun="TakeOff(0.1)"/>
      <exception cond="stateGetPositionEnu_f()->z > 1" deroute="Hover 0.5 sec"/>
      <while cond="1"/>
    </block>

    <block name="Hover 0.5 sec">
      <call_once fun="sonar_obstacle_detect_on()"/>
      <call fun="Hover(1)"/>
      <while cond="0.5 > block_time"/>
    </block>

    <block name="Find bucket">
      <call fun="Hover(1)"/>
      <call fun="bucket_heading_change(1)"/>
      <exception cond="marker1.found_time > 1" deroute="Center bucket"/>
    </block>

    <block name="Approach bucket">
      <call fun="Hover(1)"/>
      <call fun="bucket_approach(1)"/>
      <exception cond="marker_lost == true" deroute="Find bucket"/>
      <exception cond="marker1.found_time > 1" deroute="Center bucket"/>
    </block>

    <!--<block name="Center bucket set alt">-->
      <!--<call_once fun="sonar_obstacle_detect_off()"/>-->
      <!--<call fun="bucket_center_alt(1.5)"/>-->
      <!--<exception cond="marker1.detected == false && 3 > marker1.found_time" deroute="Find bucket"/>-->
      <!--<exception cond="marker1.mid == true && marker1.mid_time >= 5" deroute="Land bucket"/>-->
    <!--</block>-->

    <block name="Center bucket">
      <call_once fun="sonar_obstacle_detect_off()"/>
      <call fun="Hover(1)"/>
      <call fun="marker_center_land(0.05, 0, 0)"/>
      <exception cond="marker1.found_time > 3" deroute="Land bucket"/>
    </block>

    <block name="Land bucket">
      <call_once fun="sonar_obstacle_detect_off()"/>
      <call fun="marker_center_land(0.05, 0.4, 0.3)"/>
      <call_once fun="KillEngines()"/>
      <while cond="1"/> <!-- wait indefinitely -->
      <exception cond="3 > marker1.found_time" deroute="Center bucket"/>
    </block>

    <block name="Detect Landing Pad">
      <call_once fun="detector_locate_helipad()"/>
      <while cond="1"/>
    </block>

    <block name="Detect Bucket">
      <call_once fun="detector_locate_bucket()"/>
      <while cond="1"/>
    </block>
    
    <block name="Close Gripper">
      <call_once fun="close_gripper()"/>
      <while cond="1"/>
    </block>
    
    <block name="Open Gripper">
      <call_once fun="open_gripper()"/>
      <while cond="1"/>
    </block>
    
    <block name="Fly Through Window">
      <call_once fun="win_state = 0"/>
      <call fun="fly_through_window()"/>
    </block>
    
    <block name="Hover">
      <call fun="Hover(1.5)"/>
      <while cond="1"/>
    </block>

    <!--<block name="Detect Landing Pad">-->
      <!--<call_once fun="detector_locate_helipad()"/>-->
      <!--<while cond="1"/>-->
    <!--</block>-->

    <!--<block name="Detect Bucket">-->
      <!--<call_once fun="detector_locate_bucket()"/>-->
      <!--<while cond="1"/>-->
    <!--</block>-->

  </blocks>
</flight_plan><|MERGE_RESOLUTION|>--- conflicted
+++ resolved
@@ -8,16 +8,14 @@
         max_dist_from_home="8"
         alt="2.0">
 
-  <header>
+  <!--<header>-->
     <!--#include "autopilot.h"-->
     <!--#include "guidance/guidance_h.h"-->
     <!--#include "guidance/guidance_v.h"-->
     <!--#include "subsystems/ahrs.h"-->
     <!--#include "subsystems/electrical.h"-->
     <!--#include "subsystems/datalink/datalink.h"-->
-#include "guidance/guidance_h.h"
-#include "modules/flight_plan_guided/flight_plan_guided.h"
-  </header>
+  <!--</header>-->
 
   <waypoints>
     <!-- Mission waypoints -->
@@ -37,19 +35,15 @@
 
     <!-- Wait 5 seconds and then set altitude reference -->
     <block name="Geo init">
-<<<<<<< HEAD
-      <call_once fun="sonar_obstacle_detect_off()"/>
-      <call fun="ResetAlt()"/>
-=======
+      <!--<call_once fun="sonar_obstacle_detect_off()"/>-->
       <call_once fun="ResetAlt()"/>
->>>>>>> 913beedd
       <while cond="1"/>
     </block>
-    
+
     <!--Hover at the current location-->
     <block name="Hover and wait">
       <call_once fun="sonar_obstacle_detect_on()"/>
-      <call fun="Hover(1)"/>
+      <call fun="Hover(1.5)"/>
       <while cond="1"/>
     </block>
 
@@ -57,13 +51,12 @@
       <call_once fun="sonar_obstacle_detect_off()"/>
       <call fun="StartEngines()"/>
       <call fun="TakeOff(0.1)"/>
-      <exception cond="stateGetPositionEnu_f()->z > 1" deroute="Hover 0.5 sec"/>
-      <while cond="1"/>
+      <call fun="WaitUntilAltitude(1.5)"/>
     </block>
 
     <block name="Hover 0.5 sec">
       <call_once fun="sonar_obstacle_detect_on()"/>
-      <call fun="Hover(1)"/>
+      <call fun="Hover(1.5)"/>
       <while cond="0.5 > block_time"/>
     </block>
 
@@ -80,16 +73,9 @@
       <exception cond="marker1.found_time > 1" deroute="Center bucket"/>
     </block>
 
-    <!--<block name="Center bucket set alt">-->
-      <!--<call_once fun="sonar_obstacle_detect_off()"/>-->
-      <!--<call fun="bucket_center_alt(1.5)"/>-->
-      <!--<exception cond="marker1.detected == false && 3 > marker1.found_time" deroute="Find bucket"/>-->
-      <!--<exception cond="marker1.mid == true && marker1.mid_time >= 5" deroute="Land bucket"/>-->
-    <!--</block>-->
-
     <block name="Center bucket">
       <call_once fun="sonar_obstacle_detect_off()"/>
-      <call fun="Hover(1)"/>
+      <call fun="Hover(1.5)"/>
       <call fun="marker_center_land(0.05, 0, 0)"/>
       <exception cond="marker1.found_time > 3" deroute="Land bucket"/>
     </block>
@@ -121,12 +107,12 @@
       <call_once fun="open_gripper()"/>
       <while cond="1"/>
     </block>
-    
+
     <block name="Fly Through Window">
       <call_once fun="win_state = 0"/>
       <call fun="fly_through_window()"/>
     </block>
-    
+
     <block name="Hover">
       <call fun="Hover(1.5)"/>
       <while cond="1"/>
