# Hey Emacs, this is a -*- makefile -*-
#
# Aspirin IMU v2.1
#
#
# required xml:
#  <section name="IMU" prefix="IMU_">
#
#    <!-- these gyro and accel calib values are the defaults for aspirin2.1 -->
#    <define name="GYRO_X_NEUTRAL" value="0"/>
#    <define name="GYRO_Y_NEUTRAL" value="0"/>
#    <define name="GYRO_Z_NEUTRAL" value="0"/>
#
#    <define name="GYRO_X_SENS" value="4.359" integer="16"/>
#    <define name="GYRO_Y_SENS" value="4.359" integer="16"/>
#    <define name="GYRO_Z_SENS" value="4.359" integer="16"/>
#
#    <define name="ACCEL_X_NEUTRAL" value="0"/>
#    <define name="ACCEL_Y_NEUTRAL" value="0"/>
#    <define name="ACCEL_Z_NEUTRAL" value="0"/>
#
#    <define name="ACCEL_X_SENS" value="4.905" integer="16"/>
#    <define name="ACCEL_Y_SENS" value="4.905" integer="16"/>
#    <define name="ACCEL_Z_SENS" value="4.905" integer="16"/>
#
#    <!-- replace the mag calibration with your own-->
#    <define name="MAG_X_NEUTRAL" value="-45"/>
#    <define name="MAG_Y_NEUTRAL" value="334"/>
#    <define name="MAG_Z_NEUTRAL" value="7"/>
#
#    <define name="MAG_X_SENS" value="3.4936416" integer="16"/>
#    <define name="MAG_Y_SENS" value="3.607713" integer="16"/>
#    <define name="MAG_Z_SENS" value="4.90788848" integer="16"/>
#
#  </section>
#
#


IMU_ASPIRIN_CFLAGS  = -DUSE_IMU
IMU_ASPIRIN_CFLAGS += -DIMU_TYPE_H=\"imu/imu_aspirin2.h\" -DIMU_OVERRIDE_CHANNELS
IMU_ASPIRIN_SRCS    = $(SRC_SUBSYSTEMS)/imu.c             \
                      $(SRC_SUBSYSTEMS)/imu/imu_aspirin2.c \
                      $(SRC_ARCH)/mcu_periph/spi_arch.c \
                      mcu_periph/spi.c

IMU_ASPIRIN_CFLAGS += -DUSE_SPI -DSPI_MASTER

ifeq ($(ARCH), lpc21)
IMU_ASPIRIN_CFLAGS += -DUSE_SPI1
IMU_ASPIRIN_CFLAGS += -DSSP_VIC_SLOT=9
IMU_ASPIRIN_CFLAGS += -DUSE_SPI_SLAVE0
else ifeq ($(ARCH), stm32)
IMU_ASPIRIN_CFLAGS += -DUSE_SPI2
<<<<<<< HEAD
else ifeq ($(ARCH), ardrone2)
IMU_ASPIRIN_CFLAGS += -DUSE_SPI2
=======
# Slave select configuration
# SLAVE2 is on PB12 (NSS) (MPU600 CS)
IMU_ASPIRIN_CFLAGS += -DUSE_SPI_SLAVE2
>>>>>>> 9f1c43ad
endif

IMU_ASPIRIN_CFLAGS += -DIMU_ASPIRIN_VERSION_2_1

# Keep CFLAGS/Srcs for imu in separate expression so we can assign it to other targets
# see: conf/autopilot/subsystems/lisa_passthrough/imu_b2_v1.1.makefile for example

ap.CFLAGS += $(IMU_ASPIRIN_CFLAGS)
ap.srcs   += $(IMU_ASPIRIN_SRCS)

#
# NPS simulator
#
include $(CFG_SHARED)/imu_nps.makefile<|MERGE_RESOLUTION|>--- conflicted
+++ resolved
@@ -52,14 +52,10 @@
 IMU_ASPIRIN_CFLAGS += -DUSE_SPI_SLAVE0
 else ifeq ($(ARCH), stm32)
 IMU_ASPIRIN_CFLAGS += -DUSE_SPI2
-<<<<<<< HEAD
-else ifeq ($(ARCH), ardrone2)
-IMU_ASPIRIN_CFLAGS += -DUSE_SPI2
-=======
+
 # Slave select configuration
 # SLAVE2 is on PB12 (NSS) (MPU600 CS)
 IMU_ASPIRIN_CFLAGS += -DUSE_SPI_SLAVE2
->>>>>>> 9f1c43ad
 endif
 
 IMU_ASPIRIN_CFLAGS += -DIMU_ASPIRIN_VERSION_2_1
