<?xml version="1.0"?>
<!DOCTYPE telemetry SYSTEM "telemetry.dtd">
<telemetry>


  <process name="Main">

    <mode name="default" key_press="d">
      <message name="AUTOPILOT_VERSION"        period="11.1"/>
      <message name="DL_VALUE"                 period="1.1"/>
      <message name="ROTORCRAFT_STATUS"        period="1.2"/>
      <message name="ROTORCRAFT_FP"            period="0.25"/>
      <message name="ALIVE"                    period="2.1"/>
      <message name="INS_REF"                  period="5.1"/>
      <message name="ROTORCRAFT_NAV_STATUS"    period="1.6"/>
      <message name="WP_MOVED"                 period="1.3"/>
      <message name="ROTORCRAFT_CAM"           period="1."/>
      <message name="GPS_INT"                  period=".25"/>
      <message name="INS"                      period=".25"/>
      <message name="I2C_ERRORS"               period="4.1"/>
      <message name="UART_ERRORS"              period="3.1"/>
      <message name="SUPERBITRF"               period="3"/>
      <message name="ENERGY"                   period="2.5"/>
      <message name="DATALINK_REPORT"          period="5.1"/>
      <message name="STATE_FILTER_STATUS"      period="3.2"/>
      <message name="AIR_DATA"                 period="1.3"/>
      <message name="SURVEY"                   period="2.5"/>
      <message name="OPTIC_FLOW_EST"           period="0.05"/>
      <message name="VECTORNAV_INFO"           period="0.5"/>
      <message name="OPTICAL_FLOW_HOVER"       period="0.05"/>
      <message name="VISUALTARGET"             period="0.10"/>
      <message name="VISION_POSITION_ESTIMATE" period="0.1"/>
      <message name="DIVERGENCE"               period="0.05"/>
      <message name="DRAGSPEED"                period="0.02"/>
      <message name="LOGGER_STATUS"            period="5.1"/>
<<<<<<< HEAD
      <message name="LIDAR"  		       period="1.2"/>
   <   message name="INS_EKF2"                 period=".25"/>
      <message name="WIND_INFO_RET"            period="1."/>                  
      <message name="MOTOR_MIXING"             period=".2"/>
      <message name="OVERACTUATED_VARIABLES"   period=".2"/>
      <message name="GAINS_OVERACTUATED"       period=".2"/>
      <message name="ACTUATORS_OUTPUT"         period=".2"/>
      <message name="INDI_CMD"                 period=".2"/>
      <message name="B_MATRIX_SEND_LINEAR"     period=".2"/>
      <message name="B_MATRIX_SEND_ANGULAR"    period=".2"/>
=======
      <message name="LIDAR"                    period="1.2"/>
      <message name="INS_EKF2"                 period=".25"/>
      <message name="WIND_INFO_RET"            period="1."/>
      <message name="AHRS_REF_QUAT"            period="0.5"/>
>>>>>>> 07a43ca4
    </mode>

    <mode name="ppm">
      <message name="DL_VALUE"                 period="0.5"/>
      <message name="ALIVE"                    period="2.1"/>
      <message name="ROTORCRAFT_CMD"           period=".05"/>
      <message name="PPM"                      period="0.5"/>
      <message name="RC"                       period="0.5"/>
      <message name="ROTORCRAFT_RADIO_CONTROL" period="0.5"/>
      <message name="ROTORCRAFT_STATUS"        period="1"/>
      <message name="BEBOP_ACTUATORS"          period="0.2"/>
    </mode>

    <mode name="raw_sensors">
      <message name="ROTORCRAFT_STATUS"           period="1.2"/>
      <message name="DL_VALUE"                    period="0.5"/>
      <message name="ALIVE"                       period="2.1"/>
      <message name="IMU_ACCEL_RAW"               period=".05"/>
      <message name="IMU_GYRO_RAW"                period=".05"/>
      <message name="IMU_MAG_RAW"                 period=".05"/>
      <message name="BARO_RAW"                    period=".1"/>
      <message name="IMU_MAG_CURRENT_CALIBRATION" period=".05"/>
      <message name="ARDRONE_NAVDATA"             period=".05"/>
    </mode>

    <mode name="scaled_sensors">
      <message name="ROTORCRAFT_STATUS"      period="1.2"/>
      <message name="DL_VALUE"               period="0.5"/>
      <message name="ALIVE"                  period="2.1"/>
      <message name="IMU_GYRO_SCALED"        period=".075"/>
      <message name="IMU_ACCEL_SCALED"       period=".075"/>
      <message name="IMU_MAG_SCALED"         period=".1"/>
    </mode>

    <mode name="ahrs">
      <message name="ROTORCRAFT_STATUS"  period="1.2"/>
      <message name="DL_VALUE"           period="0.5"/>
      <message name="ALIVE"              period="2.1"/>
      <message name="FILTER_ALIGNER"     period="2.2"/>
      <message name="FILTER"             period=".5"/>
      <message name="GEO_MAG"            period="5."/>
      <message name="AHRS_GYRO_BIAS_INT" period="0.08"/>
      <message name="AHRS_QUAT_INT"      period=".25"/>
      <message name="AHRS_EULER_INT"     period=".1"/>
      <message name="AHRS_EULER"         period=".1"/>
<!--      <message name="AHRS_RMAT_INT"   period=".5"/> -->
    </mode>

    <mode name="rate_loop">
      <message name="ROTORCRAFT_STATUS" period="1.2"/>
      <message name="DL_VALUE"          period="0.5"/>
      <message name="ALIVE"             period="2.1"/>
      <message name="RATE_LOOP"         period=".02"/>
    </mode>

    <mode name="attitude_setpoint_viz" key_press="v">
      <message name="ROTORCRAFT_STATUS" period="1.2"/>
      <message name="DL_VALUE"          period="0.5"/>
      <message name="ALIVE"             period="0.9"/>
      <message name="ROTORCRAFT_RADIO_CONTROL" period="0.1"/>
      <message name="AHRS_REF_QUAT" period="0.05"/>
    </mode>

    <mode name="attitude_loop" key_press="a">
      <message name="ROTORCRAFT_STATUS" period="1.2"/>
      <message name="DL_VALUE"          period="0.5"/>
      <message name="ALIVE"             period="0.9"/>
      <message name="STAB_ATTITUDE_INT"       period=".03"/>
      <message name="STAB_ATTITUDE_REF_INT"   period=".03"/>
      <message name="STAB_ATTITUDE_FLOAT"     period=".03"/>
      <message name="STAB_ATTITUDE_REF_FLOAT" period=".03"/>
      <message name="STAB_ATTITUDE_INDI"      period=".25"/>
      <message name="INDI_G"            period="2.0"/>
    </mode>

    <mode name="vert_loop" key_press="v">
      <message name="ROTORCRAFT_STATUS" period="1.2"/>
      <message name="DL_VALUE"          period="0.5"/>
      <message name="ALIVE"             period="0.9"/>
      <message name="VFF"               period=".05"/>
      <message name="VFF_EXTENDED"      period=".05"/>
      <message name="VERT_LOOP"         period=".05"/>
      <message name="INS_Z"             period=".05"/>
      <message name="INS"               period=".11"/>
      <message name="INS_REF"           period="5.1"/>
    </mode>

    <mode name="vel_guidance" key_press="q">
      <message name="ALIVE" period="0.9"/>
      <message name="HYBRID_GUIDANCE" period="0.062"/>
      <message name="GUIDANCE_INDI_HYBRID"     period="0.1"/>
      <!--<message name="STAB_ATTITUDE_REF" period="0.4"/>-->
      <message name="ROTORCRAFT_FP" period="0.8"/>
      <message name="ROTORCRAFT_STATUS" period="1.2"/>
      <message name="ROTORCRAFT_NAV_STATUS" period="1.6"/>
      <message name="INS_REF" period="5.1"/>
      <message name="WP_MOVED" period="1.3"/>
      <message name="GPS_INT" period="1.0"/>
      <message name="INS" period="1.0"/>
    </mode>

    <mode name="h_loop" key_press="h">
      <message name="ALIVE"                 period="0.9"/>
      <message name="HOVER_LOOP"            period="0.062"/>
      <message name="GUIDANCE_H_REF_INT"    period="0.062"/>
      <message name="STAB_ATTITUDE_INT"     period="0.4"/>
      <message name="STAB_ATTITUDE_FLOAT"   period="0.4"/>
      <!--<message name="STAB_ATTITUDE_REF_INT" period="0.4"/>-->
      <message name="ROTORCRAFT_FP"         period="0.8"/>
      <message name="ROTORCRAFT_STATUS"     period="1.2"/>
      <message name="ROTORCRAFT_NAV_STATUS" period="1.6"/>
      <message name="INS_REF"               period="5.1"/>
      <!-- HFF messages are only sent if USE_HFF -->
      <message name="HFF"                   period=".05"/>
      <message name="HFF_GPS"               period=".03"/>
      <message name="HFF_DBG"               period=".2"/>
    </mode>

    <mode name="aligner">
      <message name="ALIVE"             period="0.9"/>
      <message name="FILTER_ALIGNER"    period="0.02"/>
    </mode>

    <mode name="tune_hover">
      <message name="DL_VALUE"          period="1.1"/>
      <message name="ROTORCRAFT_STATUS" period="1.2"/>
      <message name="ALIVE"             period="2.1"/>
      <message name="GUIDANCE_H_INT"    period="0.05"/>
      <message name="ROTORCRAFT_TUNE_HOVER"    period=".1"/>
      <!-- <message name="GPS_INT"               period=".20"/> -->
      <!--<message name="INS2"              period=".05"/>
      <message name="INS3"              period=".20"/>-->
      <message name="INS_REF"           period="5.1"/>
    </mode>

    <mode name="RTCM3" >
      <message name="GPS_RXMRTCM"               period="1"/>
      <message name="GPS_INT"                period=".25"/>
      <message name="GPS_RTK"               period="1"/>
    </mode>

  </process>

  <process name="FlightRecorder">
    <mode name="default">
      <message name="AUTOPILOT_VERSION"        period="11.1"/>
      <message name="ROTORCRAFT_FP"            period="0.005"/>
      <message name="INS_REF"                  period="5.1"/>
      <message name="ROTORCRAFT_NAV_STATUS"    period="1.6"/>
      <message name="WP_MOVED"                 period="1.3"/>
      <message name="GPS_INT"                  period=".1"/>
      <message name="INS"                      period=".1"/>
      <message name="I2C_ERRORS"               period="4.1"/>
      <message name="UART_ERRORS"              period="3.1"/>
      <message name="ENERGY"                   period="0.005"/>
      <message name="DATALINK_REPORT"          period="5.1"/>
      <message name="STATE_FILTER_STATUS"      period="3.2"/>
      <message name="AIR_DATA"                 period="1.3"/>
      <message name="SURVEY"                   period="2.5"/>
      <message name="IMU_GYRO_SCALED"          period=".005"/>
      <message name="IMU_ACCEL_SCALED"         period=".005"/>
      <message name="IMU_MAG_SCALED"           period=".005"/>
      <message name="LIDAR"                    period="1"/>
      <message name="MOTOR_MIXING"             period="0.5"/>
      <message name="DL_VALUE"                 period="0.5"/>
      <message name="ROTORCRAFT_CMD"           period=".5"/>
      <message name="PPM"                      period="0.5"/>
      <message name="RC"                       period="0.5"/>
      <message name="ROTORCRAFT_RADIO_CONTROL" period="0.5"/>
      <message name="ROTORCRAFT_STATUS"        period="1"/>
      <message name="OVERACTUATED_VARIABLES"   period=".005"/>
      <message name="ACTUATORS_OUTPUT"         period=".005"/>
      <message name="GAINS_OVERACTUATED"       period="5"/>
      <message name="INDI_CMD"                 period=".005"/>
      <message name="B_MATRIX_SEND_LINEAR"     period=".005"/>
      <message name="B_MATRIX_SEND_ANGULAR"     period=".005"/>
    </mode>
  </process>

</telemetry>
<|MERGE_RESOLUTION|>--- conflicted
+++ resolved
@@ -33,7 +33,6 @@
       <message name="DIVERGENCE"               period="0.05"/>
       <message name="DRAGSPEED"                period="0.02"/>
       <message name="LOGGER_STATUS"            period="5.1"/>
-<<<<<<< HEAD
       <message name="LIDAR"  		       period="1.2"/>
    <   message name="INS_EKF2"                 period=".25"/>
       <message name="WIND_INFO_RET"            period="1."/>                  
@@ -44,12 +43,6 @@
       <message name="INDI_CMD"                 period=".2"/>
       <message name="B_MATRIX_SEND_LINEAR"     period=".2"/>
       <message name="B_MATRIX_SEND_ANGULAR"    period=".2"/>
-=======
-      <message name="LIDAR"                    period="1.2"/>
-      <message name="INS_EKF2"                 period=".25"/>
-      <message name="WIND_INFO_RET"            period="1."/>
-      <message name="AHRS_REF_QUAT"            period="0.5"/>
->>>>>>> 07a43ca4
     </mode>
 
     <mode name="ppm">
@@ -196,7 +189,9 @@
   <process name="FlightRecorder">
     <mode name="default">
       <message name="AUTOPILOT_VERSION"        period="11.1"/>
-      <message name="ROTORCRAFT_FP"            period="0.005"/>
+      <message name="DL_VALUE"                 period="1.1"/>
+      <message name="ROTORCRAFT_STATUS"        period="1.2"/>
+      <message name="ROTORCRAFT_FP"            period="0.25"/>
       <message name="INS_REF"                  period="5.1"/>
       <message name="ROTORCRAFT_NAV_STATUS"    period="1.6"/>
       <message name="WP_MOVED"                 period="1.3"/>
@@ -204,28 +199,15 @@
       <message name="INS"                      period=".1"/>
       <message name="I2C_ERRORS"               period="4.1"/>
       <message name="UART_ERRORS"              period="3.1"/>
-      <message name="ENERGY"                   period="0.005"/>
+      <message name="ENERGY"                   period="2.5"/>
       <message name="DATALINK_REPORT"          period="5.1"/>
       <message name="STATE_FILTER_STATUS"      period="3.2"/>
       <message name="AIR_DATA"                 period="1.3"/>
       <message name="SURVEY"                   period="2.5"/>
-      <message name="IMU_GYRO_SCALED"          period=".005"/>
-      <message name="IMU_ACCEL_SCALED"         period=".005"/>
-      <message name="IMU_MAG_SCALED"           period=".005"/>
-      <message name="LIDAR"                    period="1"/>
-      <message name="MOTOR_MIXING"             period="0.5"/>
-      <message name="DL_VALUE"                 period="0.5"/>
-      <message name="ROTORCRAFT_CMD"           period=".5"/>
-      <message name="PPM"                      period="0.5"/>
-      <message name="RC"                       period="0.5"/>
-      <message name="ROTORCRAFT_RADIO_CONTROL" period="0.5"/>
-      <message name="ROTORCRAFT_STATUS"        period="1"/>
-      <message name="OVERACTUATED_VARIABLES"   period=".005"/>
-      <message name="ACTUATORS_OUTPUT"         period=".005"/>
-      <message name="GAINS_OVERACTUATED"       period="5"/>
-      <message name="INDI_CMD"                 period=".005"/>
-      <message name="B_MATRIX_SEND_LINEAR"     period=".005"/>
-      <message name="B_MATRIX_SEND_ANGULAR"     period=".005"/>
+      <message name="IMU_GYRO_SCALED"          period=".075"/>
+      <message name="IMU_ACCEL_SCALED"         period=".075"/>
+      <message name="IMU_MAG_SCALED"           period=".2"/>
+      <message name="LIDAR"                    period="0.05"/>
     </mode>
   </process>
 
