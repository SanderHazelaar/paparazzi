--- conflicted
+++ resolved
@@ -1,6 +1,7 @@
 <?xml version="1.0"?>
 <!DOCTYPE telemetry SYSTEM "telemetry.dtd">
 <telemetry>
+
 
   <process name="Main">
 
@@ -32,8 +33,9 @@
       <message name="DIVERGENCE"               period="0.05"/>
       <message name="DRAGSPEED"                period="0.02"/>
       <message name="LOGGER_STATUS"            period="5.1"/>
-      <message name="LIDAR"                    period="1.2"/>
-<<<<<<< HEAD
+      <message name="LIDAR"  		       period="1.2"/>
+   <   message name="INS_EKF2"                 period=".25"/>
+      <message name="WIND_INFO_RET"            period="1."/>                  
       <message name="MOTOR_MIXING"             period=".2"/>
       <message name="OVERACTUATED_VARIABLES"   period=".2"/>
       <message name="GAINS_OVERACTUATED"       period=".2"/>
@@ -41,10 +43,6 @@
       <message name="INDI_CMD"                 period=".2"/>
       <message name="B_MATRIX_SEND_LINEAR"     period=".2"/>
       <message name="B_MATRIX_SEND_ANGULAR"    period=".2"/>
-=======
-      <message name="INS_EKF2"                 period=".25"/>
-      <message name="WIND_INFO_RET"            period="1."/>
->>>>>>> 99ead51a
     </mode>
 
     <mode name="ppm">
