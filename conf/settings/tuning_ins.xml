<!DOCTYPE settings SYSTEM "settings.dtd">

<!-- A conf to use to tune a new A/C -->

<settings>
  <dl_settings>
    <dl_settings NAME="flight params">
      <dl_setting MAX="1000" MIN="0" STEP="10" VAR="flight_altitude" shortname="altitude"/>
      <dl_setting MAX="10" MIN="-10" STEP="0.5" VAR="wind_east"/>
      <dl_setting MAX="10" MIN="-10" STEP="0.5" VAR="wind_north"/>
    </dl_settings>

    <dl_settings NAME="mode">
      <dl_setting MAX="2" MIN="0" STEP="1" VAR="pprz_mode" module="autopilot"/>
      <dl_setting MAX="1" MIN="0" STEP="1" VAR="alt_kalman_enabled" shortname="alt_kalman" module="estimator"/>
      <dl_setting MAX="0" MIN="0" STEP="1" VAR="estimator_flight_time" shortname="flight time"/>
      <dl_setting MAX="1000" MIN="0" STEP="1" VAR="stage_time"/>
      <dl_setting MAX="1" MIN="0" STEP="1" VAR="launch"/>
      <dl_setting MAX="1" MIN="0" STEP="1" VAR="kill_throttle"/>
      <dl_setting MAX="5" MIN="0" STEP="1" VAR="telemetry_mode_Ap_DefaultChannel" shortname="tele_AP" module="downlink" values="Default|Minimal|Extremal|Raw|Scaled|DebugIMU"/>
      <dl_setting MAX="1" MIN="0" STEP="1" VAR="telemetry_mode_Fbw_DefaultChannel" shortname="tele_FBW" module="downlink"  values="Default|Debug"/>
      <dl_setting MAX="2" MIN="0" STEP="1" VAR="gps.reset" module="subsystems/gps" handler="Reset" shortname="GPS reset"/>

      <dl_setting MAX="200" MIN="-200" STEP="10" VAR="nav_radius" module="subsystems/nav" handler="SetNavRadius">
        <strip_button icon="circle-right.png" name="Circle right" value="1"/>
        <strip_button icon="circle-left.png" name="Circle left" value="-1"/>
        <key_press key="greater" value="1"/>
        <key_press key="less" value="-1"/>
      </dl_setting>
    </dl_settings>

    <dl_settings NAME="control">

      <dl_settings NAME="trim">
<<<<<<< HEAD
        <dl_setting MAX="3000" MIN="-3000" STEP="1" VAR="command_roll_trim" shortname="roll_trim" module="commands" param="COMMAND_ROLL_TRIM"/>
        <dl_setting MAX="3000" MIN="-3000" STEP="1" VAR="command_pitch_trim" shortname="pitch_trim" param="COMMAND_PITCH_TRIM"/>
=======
        <dl_setting MAX="960" MIN="-960" STEP="1" VAR="command_roll_trim" shortname="roll_trim" module="commands" param="COMMAND_ROLL_TRIM"/>
        <dl_setting MAX="960" MIN="-960" STEP="1" VAR="command_pitch_trim" shortname="pitch_trim" param="COMMAND_PITCH_TRIM"/>
>>>>>>> c1a3c457
      </dl_settings>

      <dl_settings NAME="ins">
        <dl_setting MAX="0.3" MIN="-0.3" STEP="0.01" VAR="ins_roll_neutral" shortname="roll_neutral" module="subsystems/ahrs" param="INS_ROLL_NEUTRAL_DEFAULT" unit="rad"/>
        <dl_setting MAX="0.5" MIN="-0.3" STEP="0.01" VAR="ins_pitch_neutral" shortname="pitch_neutral" param="INS_PITCH_NEUTRAL_DEFAULT" unit="rad"/>
      </dl_settings>


      <dl_settings NAME="attitude">
        <dl_setting MAX="25000" MIN="000" STEP="250" VAR="h_ctl_roll_pgain" shortname="roll_pgain" module="stabilization/stabilization_attitude"/>
        <dl_setting MAX="1" MIN="0" STEP="0.05" VAR="h_ctl_roll_max_setpoint" shortname="max_roll" param="H_CTL_ROLL_MAX_SETPOINT"/>
        <dl_setting MAX="000" MIN="-25000" STEP="250" VAR="h_ctl_pitch_pgain" shortname="pitch_pgain" param="H_CTL_PITCH_PGAIN"/>
        <dl_setting MAX="30" MIN="0" STEP="0.1" VAR="h_ctl_pitch_dgain" shortname="pitch_dgain" param="H_CTL_PITCH_DGAIN"/>
        <dl_setting MAX="5000" MIN="0" STEP="100" VAR="h_ctl_elevator_of_roll" shortname="elevator_of_roll" param="H_CTL_ELEVATOR_OF_ROLL"/>
        <dl_setting MAX="5000" MIN="0" STEP="100" VAR="h_ctl_aileron_of_throttle" shortname="aileron_of_throttle"/>


        <dl_setting MAX="0" MIN="-15000" STEP="250" VAR="h_ctl_roll_attitude_gain" shortname="roll attitude pgain" param="H_CTL_ROLL_ATTITUDE_GAIN"/>
        <dl_setting MAX="0" MIN="-15000" STEP="250" VAR="h_ctl_roll_rate_gain" shortname="roll rate gain" param="H_CTL_ROLL_RATE_GAIN"/>

      </dl_settings>

      <dl_settings name="alt">
        <dl_setting MAX="0" MIN="-0.2" STEP="0.01" VAR="v_ctl_altitude_pgain" shortname="alt_pgain" param="V_CTL_ALTITUDE_PGAIN"/>
      </dl_settings>

      <dl_settings name="auto_throttle">
        <dl_setting MAX="1" MIN="0.0" STEP="0.05" VAR="v_ctl_auto_throttle_cruise_throttle" shortname="cruise throttle" module="guidance/guidance_v" handler="SetCruiseThrottle" param="V_CTL_AUTO_THROTTLE_NOMINAL_CRUISE_THROTTLE">
          <strip_button name="Loiter" value="0.1"/>
          <strip_button name="Cruise" value="0"/>
          <strip_button name="Dash" value="1"/>
        </dl_setting>


        <dl_setting MAX="0.00" MIN="-0.05" STEP="0.005" VAR="v_ctl_auto_throttle_pgain" shortname="throttle_pgain" param="V_CTL_AUTO_THROTTLE_PGAIN"/>
        <dl_setting MAX="1" MIN="0.0" STEP="0.05" VAR="v_ctl_auto_throttle_igain" shortname="throttle_igain" param="V_CTL_AUTO_THROTTLE_IGAIN"/>
        <dl_setting MAX="2" MIN="0.0" STEP="0.1" VAR="v_ctl_auto_throttle_dgain" shortname="throttle_dgain"/>
<!-- commented by poine - does anybody use that ?at all ? -->
<!--        <dl_setting MAX="0" MIN="-4000" STEP="100" VAR="v_ctl_auto_throttle_dash_trim" shortname="dash trim"/> -->
<!--        <dl_setting MIN="0" MAX="3000" STEP="100" VAR="v_ctl_auto_throttle_loiter_trim" shortname="loiter trim" param="V_CTL_AUTO_THROTTLE_LOITER_TRIM"/> -->
        <dl_setting MAX="1" MIN="0" STEP="0.01" VAR="v_ctl_auto_throttle_climb_throttle_increment" shortname="throttle_incr" param="V_CTL_AUTO_THROTTLE_CLIMB_THROTTLE_INCREMENT"/>
        <dl_setting MAX="1" MIN="0" STEP="0.01" VAR="v_ctl_auto_throttle_pitch_of_vz_pgain" shortname="pitch_of_vz" param="V_CTL_AUTO_THROTTLE_PITCH_OF_VZ_PGAIN"/>
        <dl_setting MAX="10" MIN="-10" STEP="0.1" VAR="v_ctl_auto_throttle_pitch_of_vz_dgain" shortname="pitch_of_vz (d)"/>
      </dl_settings>

      <dl_settings name="auto_pitch">
        <dl_setting MAX="-0.01" MIN="-0.1" STEP="0.01" VAR="v_ctl_auto_pitch_pgain" shortname="pgain" param="V_CTL_AUTO_PITCH_PGAIN"/>
        <dl_setting MAX="1" MIN="0" STEP="0.01" VAR="v_ctl_auto_pitch_igain" shortname="igain" param="V_CTL_AUTO_PITCH_IGAIN"/>
      </dl_settings>

      <dl_settings name="nav">
        <dl_setting MAX="-0.1" MIN="-3" STEP="0.05" VAR="h_ctl_course_pgain" shortname="course pgain" param="H_CTL_COURSE_PGAIN"/>
        <dl_setting MAX="2" MIN="0" STEP="0.1" VAR="h_ctl_course_dgain" shortname="course dgain" param="H_CTL_COURSE_DGAIN"/>
        <dl_setting MAX="2" MIN="0.1" STEP="0.05" VAR="h_ctl_course_pre_bank_correction" shortname="pre bank cor" param="H_CTL_COURSE_PRE_BANK_CORRECTION"/>
        <dl_setting MAX="1" MIN="0.0" STEP="0.05" VAR="nav_glide_pitch_trim" shortname="glide pitch trim" param="NAV_GLIDE_PITCH_TRIM"/>
        <dl_setting MAX="1" MIN="0.02" STEP="0.01" VAR="h_ctl_roll_slew" shortname="roll slew"/>
        <dl_setting MAX="500" MIN="-500" STEP="5" VAR="nav_radius"/>
        <dl_setting MAX="359" MIN="0" STEP="5" VAR="nav_course"/>
        <dl_setting MAX="2" MIN="1" STEP="1" VAR="nav_mode"/>
        <dl_setting MAX="5" MIN="-5" STEP="0.5" VAR="nav_climb"/>
        <dl_setting MAX="15" MIN="-15" STEP="1" VAR="fp_pitch"/>
        <dl_setting MAX="50" MIN="-50" STEP="5" VAR="nav_shift" module="subsystems/nav" handler="IncreaseShift" shortname="inc. shift"/>
        <dl_setting MAX="50" MIN="5" STEP="0.5" VAR="nav_ground_speed_setpoint" shortname="ground speed"/>
        <dl_setting MAX="0." MIN="-0.2" STEP="0.01" VAR="nav_ground_speed_pgain" shortname="ground speed pgain"/>
        <dl_setting MAX="500" MIN="50" STEP="5" VAR="nav_survey_shift"/>
      </dl_settings>
    </dl_settings>
  </dl_settings>
</settings><|MERGE_RESOLUTION|>--- conflicted
+++ resolved
@@ -32,13 +32,8 @@
     <dl_settings NAME="control">
 
       <dl_settings NAME="trim">
-<<<<<<< HEAD
-        <dl_setting MAX="3000" MIN="-3000" STEP="1" VAR="command_roll_trim" shortname="roll_trim" module="commands" param="COMMAND_ROLL_TRIM"/>
-        <dl_setting MAX="3000" MIN="-3000" STEP="1" VAR="command_pitch_trim" shortname="pitch_trim" param="COMMAND_PITCH_TRIM"/>
-=======
         <dl_setting MAX="960" MIN="-960" STEP="1" VAR="command_roll_trim" shortname="roll_trim" module="commands" param="COMMAND_ROLL_TRIM"/>
         <dl_setting MAX="960" MIN="-960" STEP="1" VAR="command_pitch_trim" shortname="pitch_trim" param="COMMAND_PITCH_TRIM"/>
->>>>>>> c1a3c457
       </dl_settings>
 
       <dl_settings NAME="ins">
