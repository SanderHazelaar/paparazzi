--- conflicted
+++ resolved
@@ -17,12 +17,7 @@
         <dl_setting var="gih_params.speed_gain" min="0" step="0.1" max="10.0" shortname="kd" param="GUIDANCE_INDI_SPEED_GAIN" persistent="true"/>
         <dl_setting var="gih_params.speed_gainz" min="0" step="0.1" max="10.0" shortname="kd_z" param="GUIDANCE_INDI_SPEED_GAINZ" persistent="true"/>
         <dl_setting var="gih_params.heading_bank_gain" min="0" step="0.1" max="30.0" shortname="bank gain" param="GUIDANCE_INDI_HEADING_BANK_GAIN" persistent="true"/>
-<<<<<<< HEAD
-        <dl_setting var="guidance_indi_max_airspeed" min="1.0" step="1.0" max="30.0" shortname="cruise_airspeed"/>
-        <dl_setting var="nav_max_speed" min="1.0" step="1.0" max="50.0" shortname="nav_max_speed"/>
-=======
         <dl_setting var="guidance_indi_max_airspeed" min="12.0" step="1.0" max="30.0" shortname="cruise_airspeed"/>
->>>>>>> 7f620c04
         <dl_setting var="guidance_indi_max_bank" min="10.0" step="1.0" max="50.0" shortname="max_bank"/>
         <dl_setting var="take_heading_control" min="0" step="1" max="1" values="OFF|ON" shortname="take_heading"/>
       </dl_settings>
