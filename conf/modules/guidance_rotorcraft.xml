<!DOCTYPE module SYSTEM "module.dtd">

<module name="guidance_rotorcraft" dir="guidance" task="control">
  <doc>
    <description>
      Base guidance code for rotorcraft
      It provides:
      - horizontal guidance with reference
      - vertical guidance with reference and adaptive control
      - flip mode
    </description>
  </doc>
  <settings target="ap|nps">
    <dl_settings>
      <dl_settings NAME="Vert Loop">
        <dl_setting var="guidance_v.nominal_throttle" min="0.2" step="0.01" max="0.8" shortname="nominal_throttle" param="GUIDANCE_V_NOMINAL_HOVER_THROTTLE" persistent="true"/>
        <dl_setting var="guidance_v.z_sp" min="-5" step="0.5" max="3" shortname="sp" unit="2e-8m" alt_unit="m" alt_unit_coef="0.00390625"/>
      </dl_settings>
<<<<<<< HEAD
      <dl_settings NAME="Horiz Loop">
        <dl_setting var="activate_lateral_conventional" min="0" step="1" max="1" shortname="lateral_active_conventional" values="FALSE|TRUE" persistent="true"/>
        <dl_setting var="activate_longitudinal_conventional" min="0" step="1" max="1" shortname="long_active_conventional" values="FALSE|TRUE" persistent="true"/>
=======
      <dl_settings NAME="Horiz ref">
>>>>>>> 07a43ca4
        <dl_setting var="guidance_h.use_ref" min="0" step="1" max="1" shortname="use_ref" values="FALSE|TRUE" handler="SetUseRef" param="GUIDANCE_H_USE_REF" persistent="true" module="guidance/guidance_h"/>
        <dl_setting var="gh_ref.max_speed" min="0.1" step="0.1" max="15.0" shortname="max_speed" handler="SetMaxSpeed" param="GUIDANCE_H_REF_MAX_SPEED" type="float" persistent="true" module="guidance/guidance_h"/>
        <dl_setting var="gh_ref.tau" min="0.1" step="0.1" max="1.0" shortname="tau" handler="SetTau" param="GUIDANCE_H_REF_TAU" type="float" persistent="true" module="guidance/guidance_h"/>
        <dl_setting var="gh_ref.omega" min="0.1" step="0.1" max="3.0" shortname="omega" handler="SetOmega" param="GUIDANCE_H_REF_OMEGA" type="float" persistent="true" module="guidance/guidance_h"/>
        <dl_setting var="gh_ref.zeta" min="0.7" step="0.05" max="1.0" shortname="zeta" handler="SetZeta" param="GUIDANCE_H_REF_ZETA" type="float" persistent="true" module="guidance/guidance_h"/>
        <dl_setting var="guidance_h.sp.pos.x" MIN="-10" MAX="10" STEP="1" shortname="sp_x_ned" unit="1/2^8m" alt_unit="m" alt_unit_coef="0.00390625"/>
        <dl_setting var="guidance_h.sp.pos.y" MIN="-10" MAX="10" STEP="1" shortname="sp_y_ned" unit="1/2^8m" alt_unit="m" alt_unit_coef="0.00390625"/>
      </dl_settings>
    </dl_settings>
  </settings>
  <dep>
    <depends>@navigation,@stabilization</depends>
    <provides>guidance,attitude_command</provides>
  </dep>
  <header>
    <file name="guidance_h.h"/>
    <file name="guidance_v.h"/>
  </header>
  <init fun="guidance_h_init()"/>
  <init fun="guidance_v_init()"/>
  <makefile target="ap|nps|hitl" firmware="rotorcraft">
    <file name="guidance_h.c" dir="$(SRC_FIRMWARE)/guidance"/>
    <file name="guidance_h_ref.c" dir="$(SRC_FIRMWARE)/guidance"/>
    <file name="guidance_v.c" dir="$(SRC_FIRMWARE)/guidance"/>
    <file name="guidance_v_ref.c" dir="$(SRC_FIRMWARE)/guidance"/>
    <file name="guidance_v_adapt.c" dir="$(SRC_FIRMWARE)/guidance"/>
    <file name="guidance_flip.c" dir="$(SRC_FIRMWARE)/guidance"/>
  </makefile>
</module><|MERGE_RESOLUTION|>--- conflicted
+++ resolved
@@ -16,13 +16,7 @@
         <dl_setting var="guidance_v.nominal_throttle" min="0.2" step="0.01" max="0.8" shortname="nominal_throttle" param="GUIDANCE_V_NOMINAL_HOVER_THROTTLE" persistent="true"/>
         <dl_setting var="guidance_v.z_sp" min="-5" step="0.5" max="3" shortname="sp" unit="2e-8m" alt_unit="m" alt_unit_coef="0.00390625"/>
       </dl_settings>
-<<<<<<< HEAD
-      <dl_settings NAME="Horiz Loop">
-        <dl_setting var="activate_lateral_conventional" min="0" step="1" max="1" shortname="lateral_active_conventional" values="FALSE|TRUE" persistent="true"/>
-        <dl_setting var="activate_longitudinal_conventional" min="0" step="1" max="1" shortname="long_active_conventional" values="FALSE|TRUE" persistent="true"/>
-=======
       <dl_settings NAME="Horiz ref">
->>>>>>> 07a43ca4
         <dl_setting var="guidance_h.use_ref" min="0" step="1" max="1" shortname="use_ref" values="FALSE|TRUE" handler="SetUseRef" param="GUIDANCE_H_USE_REF" persistent="true" module="guidance/guidance_h"/>
         <dl_setting var="gh_ref.max_speed" min="0.1" step="0.1" max="15.0" shortname="max_speed" handler="SetMaxSpeed" param="GUIDANCE_H_REF_MAX_SPEED" type="float" persistent="true" module="guidance/guidance_h"/>
         <dl_setting var="gh_ref.tau" min="0.1" step="0.1" max="1.0" shortname="tau" handler="SetTau" param="GUIDANCE_H_REF_TAU" type="float" persistent="true" module="guidance/guidance_h"/>
