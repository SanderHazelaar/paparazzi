<!DOCTYPE module SYSTEM "module.dtd">

<module name="motor_mixing" dir="actuators" task="actuators">
  <doc>
    <description>
      Motor mixing for multi-rotor systems

      see http://wiki.paparazziuav.org/wiki/Rotorcraft_Configuration#Motor_Mixing
    </description>
    <section name="MIXING" prefix="MOTOR_MIXING_">
      <define name="TRIM_ROLL" value="0" description="roll trim"/>
      <define name="TRIM_PITCH" value="0" description="pitch trim"/>
      <define name="TRIM_YAW" value="0" description="yaw trim"/>
      <define name="NB_MOTOR" value="4" description="number of motors"/>
      <define name="SCALE" value="256" description="scaling factor"/>
<!--      <define name="ROLL_COEF" value="{ 0, 0, -256, 256 }" description="array of roll coefficient"/>-->
<!--      <define name="PITCH_COEF" value="{ 256, -256, 0, 0 }" description="array of pitch coefficient"/>-->
<!--      <define name="YAW_COEF" value="{ -256, 0, -256, 0 }" description="array of yaw coefficient"/>-->
<!--      <define name="THRUST_COEF" value="{ 256, 256, 256, 256 }" description="array of thurst coefficient"/>-->
      <define name="ROLL_COEF"   value="{  181, -181, -181,  181 }"/>
      <define name="PITCH_COEF"  value="{  181,  181, -181, -181 }"/>
      <define name="YAW_COEF"    value="{  128, -128,  128,  128 }"/>
      <define name="THRUST_COEF" value="{  256,  256,  256,  256 }"/>
    </section>
  </doc>
<<<<<<< HEAD

  <settings>
    <dl_settings>
      <dl_settings NAME="Motor_mixing_value">
        <dl_setting var="use_yaw_motor" min="0" step="1" max="1" shortname="motor_for_yaw" values="FALSE|TRUE" />
        <dl_setting var="compensate_motor_power" min="0" step="1" max="1" shortname="compensate_tilt_pwr" values="FALSE|TRUE" />
        <dl_setting var="gain_azimuth_motor" min="0" step=".001" max="1" shortname="mot_gain_az" />
        <dl_setting var="gain_elevation_motor" min="0" step=".001" max="1" shortname="mot_gain_el" />
      </dl_settings>
    </dl_settings>
  </settings>
=======
  <dep>
    <depends>@commands</depends>
    <provides>mixing</provides>
  </dep>
>>>>>>> 360b6a82
  <header>
    <file name="motor_mixing.h" dir="subsystems/actuators"/>
  </header>
  <init fun="motor_mixing_init()"/>
  <makefile target="!sim">
    <define name="USE_MOTOR_MIXING"/>
    <file name="motor_mixing.c" dir="subsystems/actuators"/>
  </makefile>
</module>
<|MERGE_RESOLUTION|>--- conflicted
+++ resolved
@@ -13,34 +13,16 @@
       <define name="TRIM_YAW" value="0" description="yaw trim"/>
       <define name="NB_MOTOR" value="4" description="number of motors"/>
       <define name="SCALE" value="256" description="scaling factor"/>
-<!--      <define name="ROLL_COEF" value="{ 0, 0, -256, 256 }" description="array of roll coefficient"/>-->
-<!--      <define name="PITCH_COEF" value="{ 256, -256, 0, 0 }" description="array of pitch coefficient"/>-->
-<!--      <define name="YAW_COEF" value="{ -256, 0, -256, 0 }" description="array of yaw coefficient"/>-->
-<!--      <define name="THRUST_COEF" value="{ 256, 256, 256, 256 }" description="array of thurst coefficient"/>-->
-      <define name="ROLL_COEF"   value="{  181, -181, -181,  181 }"/>
-      <define name="PITCH_COEF"  value="{  181,  181, -181, -181 }"/>
-      <define name="YAW_COEF"    value="{  128, -128,  128,  128 }"/>
-      <define name="THRUST_COEF" value="{  256,  256,  256,  256 }"/>
+      <define name="ROLL_COEF" value="{ 0, 0, -256, 256 }" description="array of roll coefficient"/>
+      <define name="PITCH_COEF" value="{ 256, -256, 0, 0 }" description="array of pitch coefficient"/>
+      <define name="YAW_COEF" value="{ -256, -256, 256, 256 }" description="array of yaw coefficient"/>
+      <define name="THRUST_COEF" value="{ 256, 256, 256, 256 }" description="array of thurst coefficient"/>
     </section>
   </doc>
-<<<<<<< HEAD
-
-  <settings>
-    <dl_settings>
-      <dl_settings NAME="Motor_mixing_value">
-        <dl_setting var="use_yaw_motor" min="0" step="1" max="1" shortname="motor_for_yaw" values="FALSE|TRUE" />
-        <dl_setting var="compensate_motor_power" min="0" step="1" max="1" shortname="compensate_tilt_pwr" values="FALSE|TRUE" />
-        <dl_setting var="gain_azimuth_motor" min="0" step=".001" max="1" shortname="mot_gain_az" />
-        <dl_setting var="gain_elevation_motor" min="0" step=".001" max="1" shortname="mot_gain_el" />
-      </dl_settings>
-    </dl_settings>
-  </settings>
-=======
   <dep>
     <depends>@commands</depends>
     <provides>mixing</provides>
   </dep>
->>>>>>> 360b6a82
   <header>
     <file name="motor_mixing.h" dir="subsystems/actuators"/>
   </header>
