--- conflicted
+++ resolved
@@ -192,13 +192,8 @@
   <firmware name="fixedwing">
     <target name="ap" board="tiny_1.1">
       <configure name="PERIODIC_FREQUENCY" value="960"/> <!-- IMU FREQ -->
-<<<<<<< HEAD
-      <configure name="AHRS_PROPAGATE_FREQUENCY" value="480"/>
-      <configure name="AHRS_CORRECT_FREQUENCY" value="120"/>
-=======
       <configure name="AHRS_PROPAGATE_FREQUENCY" value="120"/>
       <configure name="AHRS_CORRECT_FREQUENCY" value="60"/>
->>>>>>> 775a03b1
       <configure name="AHRS_ALIGNER_LED" value="1"/>
       <configure name="CPU_LED" value="2"/>
     </target>
