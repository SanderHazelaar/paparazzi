--- conflicted
+++ resolved
@@ -75,13 +75,8 @@
   </command_laws>
 
   <section name="AUTO1" prefix="AUTO1_">
-<<<<<<< HEAD
-    <define name="MAX_ROLL" value="0.9"/>
-    <define name="MAX_PITCH" value="0.9"/>
-=======
     <define name="MAX_ROLL" value="RadOfDeg(75)"/>
     <define name="MAX_PITCH" value="RadOfDeg(45)"/>
->>>>>>> 331c474d
   </section>
 
   <section name="BAT">
@@ -93,8 +88,8 @@
   </section>
 
   <section name="INS" prefix="INS_">
-    <define name="ROLL_NEUTRAL_DEFAULT" value="-17.1887340546" unit="deg"/>
-    <define name="PITCH_NEUTRAL_DEFAULT" value="28.6478900909" unit="deg"/>
+    <define name="ROLL_NEUTRAL_DEFAULT" value="0" unit="deg"/>
+    <define name="PITCH_NEUTRAL_DEFAULT" value="0" unit="deg"/>
   </section>
 
   <section name="MISC">
@@ -212,10 +207,7 @@
 <!--
       <define name="ALT_KALMAN"/>
       <define name="ALT_KALMAN_ENABLED" value="TRUE"/>
-<<<<<<< HEAD
-=======
 -->
->>>>>>> 331c474d
     </target>
     <target name="sim" board="pc"/>
 
