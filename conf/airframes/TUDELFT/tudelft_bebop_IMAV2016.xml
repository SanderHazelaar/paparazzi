<!DOCTYPE airframe SYSTEM "../airframe.dtd">

<!-- Airframe to be use in IMAV2016 -->
<airframe name="BebopIMAV">

  <firmware name="rotorcraft">
    <target name="ap" board="bebop"/>

    <define name="MT9F002_OUTPUT_HEIGHT" value="640" />  <!-- full height 4608 -->
    <define name="MT9F002_OUTPUT_WIDTH" value="640" />  <!-- full width 2592 (3288) -->
    <define name="MT9F002_INITIAL_OFFSET_Y" value="384" />
    <define name="MT9F002_INITIAL_OFFSET_X" value="512" />
    <!--<define name="MT9F002_INITIAL_OFFSET_X" value="1280" />-->
    <define name="MT9F002_X_ODD_INC_VAL" value="7" /> <!-- downsize x4 -->
    <define name="MT9F002_Y_ODD_INC_VAL" value="7" />

    <define name="MT9F002_OUTPUT_SCALER" value="1" />
    <define name="MT9F002_TARGET_FPS" value="30" />
    <define name="MT9F002_TARGET_EXPOSURE" value="60" />

	<!-- Subsystem section -->
    <module name="telemetry" type="transparent_udp"/>
    <module name="radio_control" type="datalink"/>
    <module name="motor_mixing"/>
    <module name="actuators" type="bebop"/>
    <module name="imu" type="bebop"/>
    <module name="gps" type="optitrack"/>
    <module name="stabilization" type="indi"/>
    <module name="ahrs" type="int_cmpl_quat">
      <configure name="USE_MAGNETOMETER" value="TRUE"/>
      <define name="AHRS_USE_GPS_HEADING" value="FALSE"/>
    </module>
    <module name="ins" type="extended"/>
  </firmware>

<!-- Modules -->
  <modules main_freq="512">
    <module name="geo_mag"/>
    <module name="air_data"/>
    <module name="send_imu_mag_current"/>
    <module name="sonar_bebop">
      <define name="SENSOR_SYNC_SEND_SONAR" value="FALSE"/>
      <!--<define name="SENSOR_SYNC_SEND_SONAR" value="TRUE"/>-->
    </module>
    <module name="pose_history"/>
    <module name="video_thread"/>
    <module name="cv_georeference"/>
    <module name="flight_plan_guided"/>

    <module name="cv_opticflow">
      <define name="OPTICFLOW_CAMERA" value="bottom_camera"/>
      <define name="MAX_HORIZON" value="10"/>
      <define name="OPTICFLOW_FX" value="347.22222222"/> <!-- 2.5 / (3.6 * 2.0) * 1000 -->
      <define name="OPTICFLOW_FY" value="347.22222222"/> <!-- 2.5 / (3.6 * 2.0) * 1000 -->
      <define name="OPTICFLOW_FOV_W" value="0.665499265"/> <!-- 2 * arctan(240 / (2*347.22222222)) -->
      <define name="OPTICFLOW_FOV_H" value="0.665499265"/> <!-- 2 * arctan(240 / (2*347.22222222)) -->
      <define name="OPTICFLOW_DEROTATION_CORRECTION_FACTOR_X" value="0.8"/> <!--Obtained from a linefit-->
      <define name="OPTICFLOW_DEROTATION_CORRECTION_FACTOR_Y" value="0.85"/> <!--Obtained from a linefit-->
    </module>

    <module name="cv_marker_detection">
      <define name="DETECTOR_CAMERA1" value="bottom_camera"/>
      <define name="DETECTOR_CAMERA2" value="front_camera"/>
    </module>

    <!-- /////////////////////////////////////////////////////////////////////////////////////////// -->
    <!-- COLOR TRACKING -->

    <!--<module name="color_tracking_bottom">-->
      <!--<define name="COLOR_CAMERA_BOTTOM" value="bottom_camera"/>-->
    <!--</module>-->

    <!--<module name="color_tracking_front">-->
    <!--<define name="COLOR_CAMERA_FRONT" value="front_camera"/>-->
    <!--</module>-->

    <!-- /////////////////////////////////////////////////////////////////////////////////////////// -->
    <!-- LANDING -->

    <!--<module name="cv_helipad">-->
      <!--<define name="HELIPAD_CAMERA" value="bottom_camera"/>-->
    <!--</module>-->

    <!--<module name="autonomous_landing">-->
      <!--<define name="MARKER_CAMERA" value="bottom_camera"/>-->
    <!--</module>-->

    <!-- /////////////////////////////////////////////////////////////////////////////////////////// -->

<<<<<<< HEAD
    <!--<module name="video_rtp_stream">-->
      <!--<define name="VIEWVIDEO_CAMERA" value="bottom_camera"/>-->
      <!--<define name="VIEWVIDEO_DOWNSIZE_FACTOR" value="1"/>-->
      <!--<define name="VIEWVIDEO_QUALITY_FACTOR" value="60"/>-->

      <!--<configure name="VIEWVIDEO_BROADCAST" value="FALSE"/>-->
      <!--&lt;!&ndash;<configure name="VIEWVIDEO_HOST" value="192.168.42.68"/>&ndash;&gt;-->
      <!--<configure name="VIEWVIDEO_HOST" value="192.168.42.30"/>-->
    <!--</module>-->
=======
    <module name="video_rtp_stream">
      <define name="VIEWVIDEO_CAMERA" value="bottom_camera"/>
      <define name="VIEWVIDEO_CAMERA2" value="front_camera"/>

      <define name="VIEWVIDEO_DOWNSIZE_FACTOR" value="1"/>
      <define name="VIEWVIDEO_QUALITY_FACTOR" value="60"/>

      <configure name="VIEWVIDEO_BROADCAST" value="FALSE"/>
      <configure name="VIEWVIDEO_HOST" value="192.168.42.68"/>
    </module>
>>>>>>> 1e0c133d

    <module name="cv_ae_awb"/>

  </modules>

  <commands>
    <axis name="PITCH" failsafe_value="0"/>
    <axis name="ROLL" failsafe_value="0"/>
    <axis name="YAW" failsafe_value="0"/>
    <axis name="THRUST" failsafe_value="6000"/>
  </commands>

  <servos driver="Default">
    <servo name="TOP_LEFT" no="0" min="3000" neutral="3000" max="12000"/>
    <servo name="TOP_RIGHT" no="1" min="3000" neutral="3000" max="12000"/>
    <servo name="BOTTOM_RIGHT" no="2" min="3000" neutral="3000" max="12000"/>
    <servo name="BOTTOM_LEFT" no="3" min="3000" neutral="3000" max="12000"/>
  </servos>

  <section name="MIXING" prefix="MOTOR_MIXING_">
    <!-- Time cross layout (X), with order NW (CW), NE (CCW), SE (CW), SW (CCW) -->
    <define name="TYPE" value="QUAD_X"/>
  </section>

  <command_laws>
    <call fun="motor_mixing_run(autopilot_motors_on,FALSE,values)"/>
    <set servo="TOP_LEFT" value="motor_mixing.commands[MOTOR_FRONT_LEFT]"/>
    <set servo="TOP_RIGHT" value="motor_mixing.commands[MOTOR_FRONT_RIGHT]"/>
    <set servo="BOTTOM_RIGHT" value="motor_mixing.commands[MOTOR_BACK_RIGHT]"/>
    <set servo="BOTTOM_LEFT" value="motor_mixing.commands[MOTOR_BACK_LEFT]"/>
  </command_laws>

  <section name="AIR_DATA" prefix="AIR_DATA_">
    <define name="CALC_AIRSPEED" value="FALSE"/>
    <define name="CALC_TAS_FACTOR" value="FALSE"/>
    <define name="CALC_AMSL_BARO" value="TRUE"/>
  </section>

  <include href="conf/airframes/TUDELFT/calibrations/bebopTUBB17.xml"/>

  <section name="IMU" prefix="IMU_">
    <define name="BODY_TO_IMU_PHI" value="0." unit="deg"/>
    <define name="BODY_TO_IMU_THETA" value="0." unit="deg"/>
    <define name="BODY_TO_IMU_PSI" value="0." unit="deg"/>
  </section>

  <!-- local magnetic field -->
  <!-- http://wiki.paparazziuav.org/wiki/Subsystem/ahrs#Local_Magnetic_Field -->
  <section name="AHRS" prefix="AHRS_">
    <!-- values used if no GPS fix, on 3D fix is update by geo_mag module -->
    <!-- Delft, The Netherlands 2014 -->
    <define name="H_X" value="0.3892503"/>
    <define name="H_Y" value="0.0017972"/>
    <define name="H_Z" value="0.9211303"/>
  </section>

  <section name="INS" prefix="INS_">
    <define name="SONAR_BARO_THRESHOLD" value="2.5"/>
    <define name="SONAR_UPDATE_ON_AGL" value="TRUE"/>
    <!--define name="USE_HFF"/-->
    <define name ="INT_GPS_ID" value="ABI_DISABLE"/>
  </section>

  <section name="RC_SETPOINT" prefix="STABILIZATION_ATTITUDE_">
    <!-- setpoint limits for attitude stabilization rc flight -->
    <define name="SP_MAX_PHI" value="45" unit="deg"/>
    <define name="SP_MAX_THETA" value="45" unit="deg"/>
    <define name="SP_MAX_R" value="100" unit="deg/s"/>
    <define name="DEADBAND_A" value="0"/>
    <define name="DEADBAND_E" value="0"/>
    <define name="DEADBAND_R" value="50"/>
  </section>

  <section name="ATTITUDE_REFERENCE" prefix="STABILIZATION_ATTITUDE_">
    <!-- attitude reference generation model -->
    <define name="REF_OMEGA_P" value="450" unit="deg/s"/>
    <define name="REF_ZETA_P" value="0.9"/>
    <define name="REF_MAX_P" value="600." unit="deg/s"/>
    <define name="REF_MAX_PDOT" value="RadOfDeg(8000.)"/>

    <define name="REF_OMEGA_Q" value="450" unit="deg/s"/>
    <define name="REF_ZETA_Q" value="0.9"/>
    <define name="REF_MAX_Q" value="600." unit="deg/s"/>
    <define name="REF_MAX_QDOT" value="RadOfDeg(8000.)"/>

    <define name="REF_OMEGA_R" value="450" unit="deg/s"/>
    <define name="REF_ZETA_R" value="0.9"/>
    <define name="REF_MAX_R" value="600." unit="deg/s"/>
    <define name="REF_MAX_RDOT" value="RadOfDeg(8000.)"/>
  </section>

  <section name="STABILIZATION_ATTITUDE_INDI" prefix="STABILIZATION_INDI_">
<<<<<<< HEAD
    <!--&lt;!&ndash; control effectiveness with gripper and legs &ndash;&gt;-->
    <!--<define name="G1_P" value="0.01848"/>-->
    <!--<define name="G1_Q" value="0.010655"/>-->
    <!--<define name="G1_R" value="0.001678"/>-->
    <!--<define name="G2_R" value="0.067948"/>-->

    <!-- bebop normal (Other Wilco's drone) -->
    <!--<define name="G1_P" value="0.029458"/>-->
    <!--<define name="G1_Q" value="0.027468"/>-->
    <!--<define name="G1_R" value="0.000986"/>-->
    <!--<define name="G2_R" value="0.071307"/>-->

     <!--&lt;!&ndash;bebop normal &ndash;&gt;-->
    <!--<define name="G1_P" value="0.056419"/>-->
    <!--<define name="G1_Q" value="0.033347"/>-->
    <!--<define name="G1_R" value="0.002401"/>-->
    <!--<define name="G2_R" value="0.154231"/>-->

    <!--bebop normal red -->
    <!--<define name="G1_P" value="0.034276"/>-->
    <!--<define name="G1_Q" value="0.027164"/>-->
    <!--<define name="G1_R" value="0.001052"/>-->
    <!--<define name="G2_R" value="0.092951"/>-->

    <!--tubb05 bebop legs ver1-->
    <define name="G1_P" value="0.036052"/>
    <define name="G1_Q" value="0.021228"/>
    <define name="G1_R" value="0.002187"/>
    <define name="G2_R" value="0.127996"/>

    <!--bebop legs ver2-->
    <!--<define name="G1_P" value="0.014813"/>-->
    <!--<define name="G1_Q" value="0.012648"/>-->
    <!--<define name="G1_R" value="0.001221"/>-->
    <!--<define name="G2_R" value="0.091957"/>-->
=======
>>>>>>> 1e0c133d

    <!-- bebop TUBB05 (no legs, no bumpers) -->
    <!--<define name="G1_P" value="0.063"/>-->
    <!--<define name="G1_Q" value="0.044"/>-->
    <!--<define name="G1_R" value="0.0022"/>-->
    <!--<define name="G2_R" value="0.14"/>-->

    <!-- bebop TUBB05 (no legs, with bumpers) -->
    <define name="G1_P" value="0.057"/>
    <define name="G1_Q" value="0.042"/>
    <define name="G1_R" value="0.0020"/>
    <define name="G2_R" value="0.12"/>

    <!-- bebop TUBB04 (steel legs) -->
    <!--<define name="G1_P" value="0.01304"/>-->
    <!--<define name="G1_Q" value="0.00976"/>-->
    <!--<define name="G1_R" value="0.00443"/>-->
    <!--<define name="G2_R" value="0.01448"/>-->

    <!-- bebop TUBB05 (plastic legs) -->
    <!--<define name="G1_P" value="0.036052"/>-->
    <!--<define name="G1_Q" value="0.021228"/>-->
    <!--<define name="G1_R" value="0.002187"/>-->
    <!--<define name="G2_R" value="0.127996"/>-->

    <!-- reference acceleration for attitude control -->
    <define name="REF_ERR_P" value="600.0"/>
    <define name="REF_ERR_Q" value="600.0"/>
    <define name="REF_ERR_R" value="600.0"/>
    <define name="REF_RATE_P" value="28.0"/>
    <define name="REF_RATE_Q" value="28.0"/>
    <define name="REF_RATE_R" value="28.0"/>

    <!-- second order filter parameters -->
    <define name="FILT_OMEGA" value="50.0"/>
    <define name="FILT_ZETA" value="0.55"/>
    <define name="FILT_OMEGA_R" value="50.0"/>
    <define name="FILT_ZETA_R" value="0.55"/>

    <!-- first order actuator dynamics -->
    <define name="ACT_DYN_P" value="0.1"/>
    <define name="ACT_DYN_Q" value="0.1"/>
    <define name="ACT_DYN_R" value="0.1"/>

    <!-- Adaptive Learning Rate -->
    <define name="USE_ADAPTIVE" value="FALSE"/>
    <define name="ADAPTIVE_MU" value="0.0001"/>
  </section>

  <section name="GUIDANCE_V" prefix="GUIDANCE_V_">
    <define name="HOVER_KP" value="2000"/>
    <define name="HOVER_KD" value="450"/>
    <define name="HOVER_KI" value="0"/>
    <define name="NOMINAL_HOVER_THROTTLE" value="0.55"/>
    <define name="ADAPT_THROTTLE_ENABLED" value="TRUE"/>
  </section>

  <section name="GUIDANCE_H" prefix="GUIDANCE_H_">
    <!--<define name="USE_SPEED_REF" value="TRUE"/>-->
    <define name="REF_MAX_SPEED" value="0.5" unit="m/s"/>

    <!-- Good weather -->
    <define name="MAX_BANK" value="20" unit="deg"/>
    <!-- Bad weather -->
    <!-- define name="MAX_BANK" value="32" unit="deg"/ -->

    <define name="PGAIN" value="120"/>
    <define name="DGAIN" value="140"/>
    <define name="IGAIN" value="20"/>
  </section>

  <section name="NAVIGATION" prefix="NAV_">
    <define name="CLIMB_VSPEED" value="1.0" />
    <define name="DESCEND_VSPEED" value="-1.0" />
  </section>

  <section name="SIMULATOR" prefix="NPS_">
    <define name="ACTUATOR_NAMES" value="nw_motor, ne_motor, se_motor, sw_motor" type="string[]"/>
    <define name="JSBSIM_MODEL" value="simple_x_quad_ccw" type="string"/>
    <define name="SENSORS_PARAMS" value="nps_sensors_params_default.h" type="string"/>
  </section>

  <section name="AUTOPILOT">
    <define name="MODE_STARTUP" value="AP_MODE_NAV"/>
    <define name="MODE_MANUAL" value="AP_MODE_ATTITUDE_DIRECT"/>
    <define name="MODE_AUTO1" value="AP_MODE_ATTITUDE_Z_HOLD"/>
    <define name="MODE_AUTO2" value="AP_MODE_GUIDED"/>
    <define name="NO_RC_THRUST_LIMIT" value="TRUE"/>
  </section>

  <section name="BAT">
    <define name="MILLIAMP_AT_FULL_THROTTLE" value="8700"/>
    <define name="CATASTROPHIC_BAT_LEVEL" value="10.5" unit="V"/>
    <define name="CRITIC_BAT_LEVEL" value="10.8" unit="V"/>
    <define name="LOW_BAT_LEVEL" value="11.0" unit="V"/>
    <define name="MAX_BAT_LEVEL" value="12.4" unit="V"/>
  </section>
</airframe><|MERGE_RESOLUTION|>--- conflicted
+++ resolved
@@ -87,17 +87,6 @@
 
     <!-- /////////////////////////////////////////////////////////////////////////////////////////// -->
 
-<<<<<<< HEAD
-    <!--<module name="video_rtp_stream">-->
-      <!--<define name="VIEWVIDEO_CAMERA" value="bottom_camera"/>-->
-      <!--<define name="VIEWVIDEO_DOWNSIZE_FACTOR" value="1"/>-->
-      <!--<define name="VIEWVIDEO_QUALITY_FACTOR" value="60"/>-->
-
-      <!--<configure name="VIEWVIDEO_BROADCAST" value="FALSE"/>-->
-      <!--&lt;!&ndash;<configure name="VIEWVIDEO_HOST" value="192.168.42.68"/>&ndash;&gt;-->
-      <!--<configure name="VIEWVIDEO_HOST" value="192.168.42.30"/>-->
-    <!--</module>-->
-=======
     <module name="video_rtp_stream">
       <define name="VIEWVIDEO_CAMERA" value="bottom_camera"/>
       <define name="VIEWVIDEO_CAMERA2" value="front_camera"/>
@@ -108,7 +97,6 @@
       <configure name="VIEWVIDEO_BROADCAST" value="FALSE"/>
       <configure name="VIEWVIDEO_HOST" value="192.168.42.68"/>
     </module>
->>>>>>> 1e0c133d
 
     <module name="cv_ae_awb"/>
 
@@ -201,44 +189,6 @@
   </section>
 
   <section name="STABILIZATION_ATTITUDE_INDI" prefix="STABILIZATION_INDI_">
-<<<<<<< HEAD
-    <!--&lt;!&ndash; control effectiveness with gripper and legs &ndash;&gt;-->
-    <!--<define name="G1_P" value="0.01848"/>-->
-    <!--<define name="G1_Q" value="0.010655"/>-->
-    <!--<define name="G1_R" value="0.001678"/>-->
-    <!--<define name="G2_R" value="0.067948"/>-->
-
-    <!-- bebop normal (Other Wilco's drone) -->
-    <!--<define name="G1_P" value="0.029458"/>-->
-    <!--<define name="G1_Q" value="0.027468"/>-->
-    <!--<define name="G1_R" value="0.000986"/>-->
-    <!--<define name="G2_R" value="0.071307"/>-->
-
-     <!--&lt;!&ndash;bebop normal &ndash;&gt;-->
-    <!--<define name="G1_P" value="0.056419"/>-->
-    <!--<define name="G1_Q" value="0.033347"/>-->
-    <!--<define name="G1_R" value="0.002401"/>-->
-    <!--<define name="G2_R" value="0.154231"/>-->
-
-    <!--bebop normal red -->
-    <!--<define name="G1_P" value="0.034276"/>-->
-    <!--<define name="G1_Q" value="0.027164"/>-->
-    <!--<define name="G1_R" value="0.001052"/>-->
-    <!--<define name="G2_R" value="0.092951"/>-->
-
-    <!--tubb05 bebop legs ver1-->
-    <define name="G1_P" value="0.036052"/>
-    <define name="G1_Q" value="0.021228"/>
-    <define name="G1_R" value="0.002187"/>
-    <define name="G2_R" value="0.127996"/>
-
-    <!--bebop legs ver2-->
-    <!--<define name="G1_P" value="0.014813"/>-->
-    <!--<define name="G1_Q" value="0.012648"/>-->
-    <!--<define name="G1_R" value="0.001221"/>-->
-    <!--<define name="G2_R" value="0.091957"/>-->
-=======
->>>>>>> 1e0c133d
 
     <!-- bebop TUBB05 (no legs, no bumpers) -->
     <!--<define name="G1_P" value="0.063"/>-->
@@ -293,7 +243,7 @@
     <define name="HOVER_KD" value="450"/>
     <define name="HOVER_KI" value="0"/>
     <define name="NOMINAL_HOVER_THROTTLE" value="0.55"/>
-    <define name="ADAPT_THROTTLE_ENABLED" value="TRUE"/>
+    <!--<define name="ADAPT_THROTTLE_ENABLED" value="TRUE"/>-->
   </section>
 
   <section name="GUIDANCE_H" prefix="GUIDANCE_H_">
