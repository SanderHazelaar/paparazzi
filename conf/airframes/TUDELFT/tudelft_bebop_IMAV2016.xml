--- conflicted
+++ resolved
@@ -9,7 +9,7 @@
     <define name="MT9F002_OUTPUT_HEIGHT" value="640"/>  <!-- full height 4608 -->
     <define name="MT9F002_OUTPUT_WIDTH" value="640"/>  <!-- full width 2592 (3288) -->
     <define name="MT9F002_INITIAL_OFFSET_Y" value="384"/>
-    <define name="MT9F002_INITIAL_OFFSET_X" value="896"/> <!-- 896 for window testing
+    <define name="MT9F002_INITIAL_OFFSET_X" value="512"/> <!-- 896 for window testing
     <!--<define name="MT9F002_INITIAL_OFFSET_X" value="1280" />-->
     <define name="MT9F002_X_ODD_INC_VAL" value="7"/> <!-- downsize x4 -->
     <define name="MT9F002_Y_ODD_INC_VAL" value="7"/>
@@ -45,7 +45,6 @@
     </module>
     <module name="pose_history"/>
     <module name="video_thread"/>
-    <module name="cv_georeference"/>
     <module name="flight_plan_guided"/>
 
     <module name="cv_opticflow">
@@ -73,14 +72,14 @@
     </module>
 
     <module name="video_rtp_stream">
-      <!--define name="VIEWVIDEO_CAMERA" value="bottom_camera"/-->
-      <define name="VIEWVIDEO_CAMERA" value="front_camera"/>
+      <define name="VIEWVIDEO_CAMERA" value="bottom_camera"/>
+      <define name="VIEWVIDEO_CAMERA2" value="front_camera"/>
 
       <define name="VIEWVIDEO_DOWNSIZE_FACTOR" value="1"/>
       <define name="VIEWVIDEO_QUALITY_FACTOR" value="60"/>
 
-      <!--configure name="VIEWVIDEO_BROADCAST" value="FALSE"/>
-      <configure name="VIEWVIDEO_HOST" value="192.168.42.68"/-->
+      <configure name="VIEWVIDEO_BROADCAST" value="FALSE"/>
+      <configure name="VIEWVIDEO_HOST" value="192.168.42.68"/>
     </module>
     
     <module name="cv_ae_awb"/>
@@ -218,7 +217,6 @@
     <!--<define name="G2_R" value="0.01448"/>-->
 
     <!-- bebop TUBB05 (plastic legs) -->
-<<<<<<< HEAD
     <!--<define name="G1_P" value="0.037543"/>-->
     <!--<define name="G1_Q" value="0.023722"/>-->
     <!--<define name="G1_R" value="0.002219"/>-->
@@ -235,12 +233,6 @@
     <!--<define name="G1_Q" value="0.0"/>-->
     <!--<define name="G1_R" value="0.0"/>-->
     <!--<define name="G2_R" value="0.1"/>-->
-=======
-    <define name="G1_P" value="0.062038"/>
-    <define name="G1_Q" value="0.042524"/>
-    <define name="G1_R" value="0.002187"/>
-    <define name="G2_R" value="0.181954"/>
->>>>>>> ea700e4c
 
     <!-- reference acceleration for attitude control -->
     <define name="REF_ERR_P" value="600.0"/>
