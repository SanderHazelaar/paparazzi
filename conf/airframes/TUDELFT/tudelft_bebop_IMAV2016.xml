--- conflicted
+++ resolved
@@ -39,8 +39,7 @@
     <module name="air_data"/>
     <module name="send_imu_mag_current"/>
     <module name="sonar_bebop">
-      <define name="SENSOR_SYNC_SEND_SONAR" value="FALSE"/>
-      <!--<define name="SENSOR_SYNC_SEND_SONAR" value="TRUE"/>-->
+      <define name="SENSOR_SYNC_SEND_SONAR" value="TRUE"/>
     </module>
     <module name="pose_history"/>
     <module name="video_thread"/>
@@ -58,6 +57,7 @@
       <define name="OPTICFLOW_DEROTATION_CORRECTION_FACTOR_Y" value="0.85"/> <!--Obtained from a linefit-->
     </module>
 
+
     <module name="cv_marker_detection">
       <define name="DETECTOR_CAMERA1" value="bottom_camera"/>
       <define name="DETECTOR_CAMERA2" value="front_camera"/>
@@ -97,8 +97,9 @@
       <configure name="VIEWVIDEO_BROADCAST" value="FALSE"/>
       <configure name="VIEWVIDEO_HOST" value="192.168.42.68"/>
     </module>
-
-<<<<<<< HEAD
+    
+    <module name="cv_ae_awb"/>
+
     <module name="stereocam">
       <configure name="STEREO_UART" value="UART2"/>
       <configure name="STEREO_BAUD" value="B115200"/>
@@ -112,6 +113,7 @@
       <define name="STEREO_BODY_TO_STEREO_THETA" value="0."/>
       <define name="STEREO_BODY_TO_STEREO_PSI" value="90."/-->
     </module>
+
     <module name="stereocam_state2camera">
       <define name="STEREOCAM_EDGEFLOW_DEROTATION" value="1"/>
       <define name="STEREOCAM_EDGEFLOW_ADAPT_HORIZON" value="1"/>
@@ -121,9 +123,6 @@
       <define name="STEREOCAM_EDGEFLOW_KALMAN_FILTERING" value="0"/-->
     </module>
     <module name="stereocam_stereocam2state"/>
-=======
-    <module name="cv_ae_awb"/>
->>>>>>> 0957414e
 
   </modules>
 
@@ -286,8 +285,8 @@
   </section>
 
   <section name="NAVIGATION" prefix="NAV_">
-    <define name="CLIMB_VSPEED" value="1.0"/>
-    <define name="DESCEND_VSPEED" value="-1.0"/>
+    <define name="CLIMB_VSPEED" value="1.0" />
+    <define name="DESCEND_VSPEED" value="-1.0" />
   </section>
 
   <section name="SIMULATOR" prefix="NPS_">
