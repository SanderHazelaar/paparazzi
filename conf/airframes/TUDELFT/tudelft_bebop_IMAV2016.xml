<!DOCTYPE airframe SYSTEM "../airframe.dtd">

<!-- Airframe to be use in IMAV2016 -->
<airframe name="AvoiderBob">

  <firmware name="rotorcraft">
    <target name="ap" board="bebop"/>

	<!-- Subsystem section -->
    <module name="telemetry" type="transparent_udp"/>
    <module name="radio_control" type="datalink"/>
    <module name="motor_mixing"/>
    <module name="actuators" type="bebop"/>
    <module name="imu" type="bebop"/>
    <module name="gps" type="optitrack"/>
    <module name="stabilization" type="indi"/>
    <module name="ahrs" type="int_cmpl_quat">
      <configure name="USE_MAGNETOMETER" value="FALSE"/>
      <define name="AHRS_USE_GPS_HEADING" value="TRUE"/>
    </module>
    <module name="ins" type="extended"/>
  </firmware>

<!-- Modules -->
  <modules main_freq="512">
    <module name="geo_mag"/>
    <module name="air_data"/>
    <module name="sonar_bebop"/>
    <module name="send_imu_mag_current"/>

    <module name="video_thread"/>

    <!--<module name="cv_opticflow">-->
      <!--<define name="OPTICFLOW_CAMERA" value="bottom_camera"/>-->
      <!--<define name="CAMERA_ROTATED_180" value="1"/>-->
      <!--<define name="OPTICFLOW_METHOD" value="1"/> &lt;!&ndash; EdgeFlow = 1&ndash;&gt;-->
    <!--</module>-->

<<<<<<< HEAD
=======
    <!-- /////////////////////////////////////////////////////////////////////////////////////////// -->
    <!-- COLOR TRACKING -->

>>>>>>> 0e856d71
    <!--<module name="color_tracking_bottom">-->
      <!--<define name="COLOR_CAMERA_BOTTOM" value="bottom_camera"/>-->
    <!--</module>-->

    <!--<module name="color_tracking_front">-->
    <!--<define name="COLOR_CAMERA_FRONT" value="front_camera"/>-->
    <!--</module>-->

<<<<<<< HEAD
=======
    <!-- /////////////////////////////////////////////////////////////////////////////////////////// -->
    <!-- LANDING -->

>>>>>>> 0e856d71
    <module name="cv_helipad">
    <define name="HELIPAD_CAMERA" value="bottom_camera"/>
    </module>

    <module name="autonomous_landing">
      <define name="MARKER_CAMERA" value="bottom_camera"/>
    </module>

<<<<<<< HEAD
=======
    <!-- /////////////////////////////////////////////////////////////////////////////////////////// -->

>>>>>>> 0e856d71
    <!--<module name="video_rtp_stream">-->
      <!--<define name="VIEWVIDEO_CAMERA" value="bottom_camera"/>-->
      <!--<define name="VIEWVIDEO_DOWNSIZE_FACTOR" value="1"/>-->
      <!--<define name="VIEWVIDEO_QUALITY_FACTOR" value="20"/>-->
    <!--</module>-->

  </modules>

  <commands>
    <axis name="PITCH" failsafe_value="0"/>
    <axis name="ROLL" failsafe_value="0"/>
    <axis name="YAW" failsafe_value="0"/>
    <axis name="THRUST" failsafe_value="6000"/>
  </commands>

  <servos driver="Default">
    <!--<servo name="TOP_LEFT" no="0" min="3000" neutral="3000" max="12000"/>-->
    <!--<servo name="TOP_RIGHT" no="1" min="3000" neutral="3000" max="12000"/>-->
    <!--<servo name="BOTTOM_RIGHT" no="2" min="3000" neutral="3000" max="12000"/>-->
    <!--<servo name="BOTTOM_LEFT" no="3" min="3000" neutral="3000" max="12000"/>-->
    <servo name="TOP_RIGHT" no="0" min="3000" neutral="3000" max="12000"/>
    <servo name="TOP_LEFT" no="1" min="3000" neutral="3000" max="12000"/>
    <servo name="BOTTOM_LEFT" no="2" min="3000" neutral="3000" max="12000"/>
    <servo name="BOTTOM_RIGHT" no="3" min="3000" neutral="3000" max="12000"/>
  </servos>

  <section name="MIXING" prefix="MOTOR_MIXING_">
    <define name="TRIM_ROLL" value="0"/>
    <define name="TRIM_PITCH" value="0"/>
    <define name="TRIM_YAW" value="0"/>
    <define name="TYPE" value="QUAD_X"/>
  </section>

  <command_laws>
    <call fun="motor_mixing_run(autopilot_motors_on,FALSE,values)"/>
    <set servo="TOP_LEFT" value="motor_mixing.commands[MOTOR_FRONT_LEFT]"/>
    <set servo="TOP_RIGHT" value="motor_mixing.commands[MOTOR_FRONT_RIGHT]"/>
    <set servo="BOTTOM_RIGHT" value="motor_mixing.commands[MOTOR_BACK_RIGHT]"/>
    <set servo="BOTTOM_LEFT" value="motor_mixing.commands[MOTOR_BACK_LEFT]"/>
  </command_laws>

  <section name="AIR_DATA" prefix="AIR_DATA_">
    <define name="CALC_AIRSPEED" value="FALSE"/>
    <define name="CALC_TAS_FACTOR" value="FALSE"/>
    <define name="CALC_AMSL_BARO" value="TRUE"/>
  </section>

  <section name="IMU" prefix="IMU_">
    <!-- Magneto calibration -->
    <define name="MAG_X_NEUTRAL" value="-12"/>
    <define name="MAG_Y_NEUTRAL" value="-43"/>
    <define name="MAG_Z_NEUTRAL" value="291"/>
    <define name="MAG_X_SENS" value="7.14032740065" integer="16"/>
    <define name="MAG_Y_SENS" value="6.86708822052" integer="16"/>
    <define name="MAG_Z_SENS" value="7.80708621059" integer="16"/>

    <!-- Magneto current calibration -->
    <define name="MAG_X_CURRENT_COEF" value="0.0"/>
    <define name="MAG_Y_CURRENT_COEF" value="0.0"/>
    <define name="MAG_Z_CURRENT_COEF" value="0.0"/>

    <define name="BODY_TO_IMU_PHI" value="0." unit="deg"/>
    <define name="BODY_TO_IMU_THETA" value="0." unit="deg"/>
    <define name="BODY_TO_IMU_PSI" value="0." unit="deg"/>
  </section>

  <!-- local magnetic field -->
  <!-- http://wiki.paparazziuav.org/wiki/Subsystem/ahrs#Local_Magnetic_Field -->
  <section name="AHRS" prefix="AHRS_">
    <!-- values used if no GPS fix, on 3D fix is update by geo_mag module -->
    <!-- Delft, The Netherlands 2014 -->
    <define name="H_X" value="0.3892503"/>
    <define name="H_Y" value="0.0017972"/>
    <define name="H_Z" value="0.9211303"/>
  </section>

  <section name="INS" prefix="INS_">
    <define name="SONAR_MAX_RANGE" value="2.2"/>
    <define name="SONAR_UPDATE_ON_AGL" value="TRUE"/>
    <define name="USE_GPS_ALT" value="TRUE"/>
    <define name="VFF_R_GPS" value="0.01"/>
  </section>

  <section name="RC_SETPOINT" prefix="STABILIZATION_ATTITUDE_">
    <!-- setpoint limits for attitude stabilization rc flight -->
    <define name="SP_MAX_PHI" value="45" unit="deg"/>
    <define name="SP_MAX_THETA" value="45" unit="deg"/>
    <define name="SP_MAX_R" value="300" unit="deg/s"/>
    <define name="DEADBAND_A" value="0"/>
    <define name="DEADBAND_E" value="0"/>
    <define name="DEADBAND_R" value="50"/>
  </section>

  <section name="ATTITUDE_REFERENCE" prefix="STABILIZATION_ATTITUDE_">
    <!-- attitude reference generation model -->
    <define name="REF_OMEGA_P" value="450" unit="deg/s"/>
    <define name="REF_ZETA_P" value="0.9"/>
    <define name="REF_MAX_P" value="600." unit="deg/s"/>
    <define name="REF_MAX_PDOT" value="RadOfDeg(8000.)"/>

    <define name="REF_OMEGA_Q" value="450" unit="deg/s"/>
    <define name="REF_ZETA_Q" value="0.9"/>
    <define name="REF_MAX_Q" value="600." unit="deg/s"/>
    <define name="REF_MAX_QDOT" value="RadOfDeg(8000.)"/>

    <define name="REF_OMEGA_R" value="450" unit="deg/s"/>
    <define name="REF_ZETA_R" value="0.9"/>
    <define name="REF_MAX_R" value="600." unit="deg/s"/>
    <define name="REF_MAX_RDOT" value="RadOfDeg(8000.)"/>
  </section>

  <section name="STABILIZATION_ATTITUDE_INDI" prefix="STABILIZATION_INDI_">
    <!-- control effectiveness -->
    <define name="G1_P" value="0.0639"/>
    <define name="G1_Q" value="0.0361"/>
    <define name="G1_R" value="0.0022"/>
    <define name="G2_R" value="0.1450"/>

    <!-- reference acceleration for attitude control -->
    <define name="REF_ERR_P" value="600.0"/>
    <define name="REF_ERR_Q" value="600.0"/>
    <define name="REF_ERR_R" value="600.0"/>
    <define name="REF_RATE_P" value="28.0"/>
    <define name="REF_RATE_Q" value="28.0"/>
    <define name="REF_RATE_R" value="28.0"/>

    <!-- second order filter parameters -->
    <define name="FILT_OMEGA" value="50.0"/>
    <define name="FILT_ZETA" value="0.55"/>
    <define name="FILT_OMEGA_R" value="50.0"/>
    <define name="FILT_ZETA_R" value="0.55"/>

    <!-- first order actuator dynamics -->
    <define name="ACT_DYN_P" value="0.1"/>
    <define name="ACT_DYN_Q" value="0.1"/>
    <define name="ACT_DYN_R" value="0.1"/>

    <!-- Adaptive Learning Rate -->
    <define name="USE_ADAPTIVE" value="FALSE"/>
    <define name="ADAPTIVE_MU" value="0.0001"/>
  </section>

  <section name="GUIDANCE_V" prefix="GUIDANCE_V_">
    <define name="HOVER_KP" value="283"/>
    <define name="HOVER_KD" value="82"/>
    <define name="HOVER_KI" value="70"/>
    <define name="NOMINAL_HOVER_THROTTLE" value="0.5"/>
    <define name="ADAPT_THROTTLE_ENABLED" value="FALSE"/>
  </section>

  <section name="GUIDANCE_H" prefix="GUIDANCE_H_">
    <define name="MAX_BANK" value="20" unit="deg"/>
    <define name="PGAIN" value="79"/>
    <define name="DGAIN" value="100"/>
    <define name="IGAIN" value="30"/>
  </section>

  <section name="NAVIGATION" prefix="NAV_">
    <define  name="CLIMB_VSPEED" value="1.0" />
    <define  name="DESCEND_VSPEED" value="-1.0" />
  </section>

  <section name="SIMULATOR" prefix="NPS_">
    <define name="ACTUATOR_NAMES" value="nw_motor, ne_motor, se_motor, sw_motor" type="string[]"/>
    <define name="JSBSIM_MODEL" value="simple_x_quad_ccw" type="string"/>
    <define name="SENSORS_PARAMS" value="nps_sensors_params_default.h" type="string"/>
  </section>

  <section name="AUTOPILOT">
    <define name="MODE_STARTUP" value="AP_MODE_NAV"/>
    <define name="MODE_MANUAL" value="AP_MODE_ATTITUDE_DIRECT"/>
    <define name="MODE_AUTO1" value="AP_MODE_ATTITUDE_Z_HOLD"/>
    <define name="MODE_AUTO2" value="AP_MODE_NAV"/>
    <define name="NO_RC_THRUST_LIMIT" value="TRUE"/>
  </section>

  <section name="BAT">
    <define name="MILLIAMP_AT_FULL_THROTTLE" value="8700"/>
    <define name="CATASTROPHIC_BAT_LEVEL" value="10.5" unit="V"/>
    <define name="CRITIC_BAT_LEVEL" value="10.8" unit="V"/>
    <define name="LOW_BAT_LEVEL" value="11.0" unit="V"/>
    <define name="MAX_BAT_LEVEL" value="12.4" unit="V"/>
  </section>
</airframe><|MERGE_RESOLUTION|>--- conflicted
+++ resolved
@@ -36,12 +36,9 @@
       <!--<define name="OPTICFLOW_METHOD" value="1"/> &lt;!&ndash; EdgeFlow = 1&ndash;&gt;-->
     <!--</module>-->
 
-<<<<<<< HEAD
-=======
     <!-- /////////////////////////////////////////////////////////////////////////////////////////// -->
     <!-- COLOR TRACKING -->
 
->>>>>>> 0e856d71
     <!--<module name="color_tracking_bottom">-->
       <!--<define name="COLOR_CAMERA_BOTTOM" value="bottom_camera"/>-->
     <!--</module>-->
@@ -50,12 +47,9 @@
     <!--<define name="COLOR_CAMERA_FRONT" value="front_camera"/>-->
     <!--</module>-->
 
-<<<<<<< HEAD
-=======
     <!-- /////////////////////////////////////////////////////////////////////////////////////////// -->
     <!-- LANDING -->
 
->>>>>>> 0e856d71
     <module name="cv_helipad">
     <define name="HELIPAD_CAMERA" value="bottom_camera"/>
     </module>
@@ -64,11 +58,8 @@
       <define name="MARKER_CAMERA" value="bottom_camera"/>
     </module>
 
-<<<<<<< HEAD
-=======
     <!-- /////////////////////////////////////////////////////////////////////////////////////////// -->
 
->>>>>>> 0e856d71
     <!--<module name="video_rtp_stream">-->
       <!--<define name="VIEWVIDEO_CAMERA" value="bottom_camera"/>-->
       <!--<define name="VIEWVIDEO_DOWNSIZE_FACTOR" value="1"/>-->
