<!DOCTYPE airframe SYSTEM "../airframe.dtd">

<!-- Airframe to be use in IMAV2016 -->
<airframe name="BebopIMAV">

  <firmware name="rotorcraft">
    <target name="ap" board="bebop"/>

    <define name="MT9F002_OUTPUT_HEIGHT" value="640"/>  <!-- full height 4608 -->
    <define name="MT9F002_OUTPUT_WIDTH" value="640"/>  <!-- full width 2592 (3288) -->
    <define name="MT9F002_INITIAL_OFFSET_Y" value="384"/>
    <define name="MT9F002_INITIAL_OFFSET_X" value="512"/>
    <!--<define name="MT9F002_INITIAL_OFFSET_X" value="1280" />-->
    <define name="MT9F002_X_ODD_INC_VAL" value="7"/> <!-- downsize x4 -->
    <define name="MT9F002_Y_ODD_INC_VAL" value="7"/>

    <define name="MT9F002_OUTPUT_SCALER" value="1"/>
    <define name="MT9F002_TARGET_FPS" value="30"/>
    <define name="MT9F002_TARGET_EXPOSURE" value="60"/>

	<!-- Subsystem section -->
    <module name="telemetry" type="transparent_udp"/>
    <module name="radio_control" type="datalink"/>
    <module name="motor_mixing"/>
    <module name="actuators" type="bebop"/>
    <module name="imu" type="bebop"/>
    <module name="gps" type="optitrack"/>
    <module name="stabilization" type="indi"/>
    <module name="ahrs" type="int_cmpl_quat">
      <configure name="USE_MAGNETOMETER" value="TRUE"/>
      <define name="AHRS_USE_GPS_HEADING" value="FALSE"/>
    </module>
    <module name="ins" type="extended"/>
  </firmware>

<!-- Modules -->
  <modules main_freq="512">
    <module name="geo_mag"/>
    <module name="air_data"/>
    <module name="send_imu_mag_current"/>
    <module name="sonar_bebop">
      <define name="SENSOR_SYNC_SEND_SONAR" value="TRUE"/>
    </module>
    <module name="pose_history"/>
    <module name="video_thread"/>
    <module name="cv_georeference"/>
    <module name="flight_plan_guided"/>

    <module name="cv_opticflow">
      <define name="OPTICFLOW_CAMERA" value="bottom_camera"/>
      <define name="MAX_HORIZON" value="10"/>
      <define name="OPTICFLOW_FX" value="347.22222222"/> <!-- 2.5 / (3.6 * 2.0) * 1000 -->
      <define name="OPTICFLOW_FY" value="347.22222222"/> <!-- 2.5 / (3.6 * 2.0) * 1000 -->
      <define name="OPTICFLOW_FOV_W" value="0.665499265"/> <!-- 2 * arctan(240 / (2*347.22222222)) -->
      <define name="OPTICFLOW_FOV_H" value="0.665499265"/> <!-- 2 * arctan(240 / (2*347.22222222)) -->
      <define name="OPTICFLOW_DEROTATION_CORRECTION_FACTOR_X" value="0.8"/> <!--Obtained from a linefit-->
      <define name="OPTICFLOW_DEROTATION_CORRECTION_FACTOR_Y" value="0.85"/> <!--Obtained from a linefit-->
    </module>


    <module name="cv_marker_detection">
      <define name="DETECTOR_CAMERA1" value="bottom_camera"/>
      <define name="DETECTOR_CAMERA2" value="front_camera"/>
    </module>
    
    <module name="cv_snake_gate_detection.xml">
      <define name="SGD_CAMERA" value="front_camera"/>
    </module>

    <!-- /////////////////////////////////////////////////////////////////////////////////////////// -->
    <!-- COLOR TRACKING -->

    <!--<module name="color_tracking_bottom">-->
      <!--<define name="COLOR_CAMERA_BOTTOM" value="bottom_camera"/>-->
    <!--</module>-->

    <!--<module name="color_tracking_front">-->
    <!--<define name="COLOR_CAMERA_FRONT" value="front_camera"/>-->
    <!--</module>-->

    <!-- /////////////////////////////////////////////////////////////////////////////////////////// -->
    <!-- LANDING -->

    <!--<module name="cv_helipad">-->
      <!--<define name="HELIPAD_CAMERA" value="bottom_camera"/>-->
    <!--</module>-->

    <!--<module name="autonomous_landing">-->
      <!--<define name="MARKER_CAMERA" value="bottom_camera"/>-->
    <!--</module>-->

    <!-- /////////////////////////////////////////////////////////////////////////////////////////// -->

    <module name="video_rtp_stream">
<<<<<<< HEAD
      <define name="VIEWVIDEO_CAMERA" value="front_camera"/>
      <define name="VIEWVIDEO_DOWNSIZE_FACTOR" value="2"/>
=======
      <define name="VIEWVIDEO_CAMERA" value="bottom_camera"/>
      <define name="VIEWVIDEO_CAMERA2" value="front_camera"/>

      <define name="VIEWVIDEO_DOWNSIZE_FACTOR" value="1"/>
>>>>>>> 10988978
      <define name="VIEWVIDEO_QUALITY_FACTOR" value="60"/>

      <configure name="VIEWVIDEO_BROADCAST" value="FALSE"/>
      <configure name="VIEWVIDEO_HOST" value="192.168.42.68"/>
    </module>
    
    <module name="cv_ae_awb"/>

    <module name="stereocam">
      <configure name="STEREO_UART" value="UART2"/>
      <configure name="STEREO_BAUD" value="B115200"/>
      <define name="SEND_STEREO" value="FALSE"/>
      <!-- foward looking stereocam -->
      <define name="STEREO_BODY_TO_STEREO_PHI" value="90."/>
      <define name="STEREO_BODY_TO_STEREO_THETA" value="0."/>
      <define name="STEREO_BODY_TO_STEREO_PSI" value="90."/>
      <!-- downward looking stereocam -->
      <!--define name="STEREO_BODY_TO_STEREO_PHI" value="0."/>
      <define name="STEREO_BODY_TO_STEREO_THETA" value="0."/>
      <define name="STEREO_BODY_TO_STEREO_PSI" value="90."/-->
    </module>

    <module name="stereocam_state2camera">
      <define name="STEREOCAM_EDGEFLOW_DEROTATION" value="1"/>
      <define name="STEREOCAM_EDGEFLOW_ADAPT_HORIZON" value="1"/>
      <!--define name="STEREOCAM_EDGEFLOW_WINDOW_SIZE" value="8"/>
      <define name="STEREOCAM_EDGEFLOW_SEARCH_DISTANCE" value="15"/>
      <define name="STEREOCAM_EDGEFLOW_SNAPSHOT" value="0"/>
      <define name="STEREOCAM_EDGEFLOW_KALMAN_FILTERING" value="0"/-->
    </module>
    <module name="stereocam_stereocam2state"/>

  </modules>

  <commands>
    <axis name="PITCH" failsafe_value="0"/>
    <axis name="ROLL" failsafe_value="0"/>
    <axis name="YAW" failsafe_value="0"/>
    <axis name="THRUST" failsafe_value="6000"/>
  </commands>

  <servos driver="Default">
    <servo name="TOP_LEFT" no="0" min="3000" neutral="3000" max="12000"/>
    <servo name="TOP_RIGHT" no="1" min="3000" neutral="3000" max="12000"/>
    <servo name="BOTTOM_RIGHT" no="2" min="3000" neutral="3000" max="12000"/>
    <servo name="BOTTOM_LEFT" no="3" min="3000" neutral="3000" max="12000"/>
  </servos>

  <section name="MIXING" prefix="MOTOR_MIXING_">
    <!-- Time cross layout (X), with order NW (CW), NE (CCW), SE (CW), SW (CCW) -->
    <define name="TYPE" value="QUAD_X"/>
  </section>

  <command_laws>
    <call fun="motor_mixing_run(autopilot_motors_on,FALSE,values)"/>
    <set servo="TOP_LEFT" value="motor_mixing.commands[MOTOR_FRONT_LEFT]"/>
    <set servo="TOP_RIGHT" value="motor_mixing.commands[MOTOR_FRONT_RIGHT]"/>
    <set servo="BOTTOM_RIGHT" value="motor_mixing.commands[MOTOR_BACK_RIGHT]"/>
    <set servo="BOTTOM_LEFT" value="motor_mixing.commands[MOTOR_BACK_LEFT]"/>
  </command_laws>

  <section name="AIR_DATA" prefix="AIR_DATA_">
    <define name="CALC_AIRSPEED" value="FALSE"/>
    <define name="CALC_TAS_FACTOR" value="FALSE"/>
    <define name="CALC_AMSL_BARO" value="TRUE"/>
  </section>

  <include href="conf/airframes/TUDELFT/calibrations/bebopTUBB17.xml"/>

  <section name="IMU" prefix="IMU_">
    <define name="BODY_TO_IMU_PHI" value="0." unit="deg"/>
    <define name="BODY_TO_IMU_THETA" value="0." unit="deg"/>
    <define name="BODY_TO_IMU_PSI" value="0." unit="deg"/>
  </section>

  <!-- local magnetic field -->
  <!-- http://wiki.paparazziuav.org/wiki/Subsystem/ahrs#Local_Magnetic_Field -->
  <section name="AHRS" prefix="AHRS_">
    <!-- values used if no GPS fix, on 3D fix is update by geo_mag module -->
    <!-- Delft, The Netherlands 2014 -->
    <define name="H_X" value="0.3892503"/>
    <define name="H_Y" value="0.0017972"/>
    <define name="H_Z" value="0.9211303"/>
  </section>

  <section name="INS" prefix="INS_">
    <define name="SONAR_BARO_THRESHOLD" value="2.5"/>
    <define name="SONAR_UPDATE_ON_AGL" value="TRUE"/>
    <!--define name="USE_HFF"/-->
    <define name="INT_GPS_ID" value="ABI_DISABLE"/>
  </section>

  <section name="RC_SETPOINT" prefix="STABILIZATION_ATTITUDE_">
    <!-- setpoint limits for attitude stabilization rc flight -->
    <define name="SP_MAX_PHI" value="45" unit="deg"/>
    <define name="SP_MAX_THETA" value="45" unit="deg"/>
    <define name="SP_MAX_R" value="100" unit="deg/s"/>
    <define name="DEADBAND_A" value="0"/>
    <define name="DEADBAND_E" value="0"/>
    <define name="DEADBAND_R" value="50"/>
  </section>

  <section name="ATTITUDE_REFERENCE" prefix="STABILIZATION_ATTITUDE_">
    <!-- attitude reference generation model -->
    <define name="REF_OMEGA_P" value="450" unit="deg/s"/>
    <define name="REF_ZETA_P" value="0.9"/>
    <define name="REF_MAX_P" value="600." unit="deg/s"/>
    <define name="REF_MAX_PDOT" value="RadOfDeg(8000.)"/>

    <define name="REF_OMEGA_Q" value="450" unit="deg/s"/>
    <define name="REF_ZETA_Q" value="0.9"/>
    <define name="REF_MAX_Q" value="600." unit="deg/s"/>
    <define name="REF_MAX_QDOT" value="RadOfDeg(8000.)"/>

    <define name="REF_OMEGA_R" value="450" unit="deg/s"/>
    <define name="REF_ZETA_R" value="0.9"/>
    <define name="REF_MAX_R" value="600." unit="deg/s"/>
    <define name="REF_MAX_RDOT" value="RadOfDeg(8000.)"/>
  </section>

  <section name="STABILIZATION_ATTITUDE_INDI" prefix="STABILIZATION_INDI_">

    <!-- bebop TUBB05 (no legs, no bumpers) -->
    <!--<define name="G1_P" value="0.063"/>-->
    <!--<define name="G1_Q" value="0.044"/>-->
    <!--<define name="G1_R" value="0.0022"/>-->
    <!--<define name="G2_R" value="0.14"/>-->

    <!-- bebop TUBB05 (no legs, with bumpers) -->
    <!--<define name="G1_P" value="0.057"/>-->
    <!--<define name="G1_Q" value="0.042"/>-->
    <!--<define name="G1_R" value="0.0020"/>-->
    <!--<define name="G2_R" value="0.12"/>-->

    <!-- bebop TUBB04 (steel legs) -->
    <!--<define name="G1_P" value="0.01304"/>-->
    <!--<define name="G1_Q" value="0.00976"/>-->
    <!--<define name="G1_R" value="0.00443"/>-->
    <!--<define name="G2_R" value="0.01448"/>-->

    <!-- bebop TUBB05 (plastic legs) -->
    <define name="G1_P" value="0.037038"/>
    <define name="G1_Q" value="0.026524"/>
    <define name="G1_R" value="0.002187"/>
    <define name="G2_R" value="0.181954"/>

    <!-- reference acceleration for attitude control -->
    <define name="REF_ERR_P" value="600.0"/>
    <define name="REF_ERR_Q" value="600.0"/>
    <define name="REF_ERR_R" value="600.0"/>
    <define name="REF_RATE_P" value="28.0"/>
    <define name="REF_RATE_Q" value="28.0"/>
    <define name="REF_RATE_R" value="28.0"/>

    <!-- second order filter parameters -->
    <define name="FILT_OMEGA" value="50.0"/>
    <define name="FILT_ZETA" value="0.55"/>
    <define name="FILT_OMEGA_R" value="50.0"/>
    <define name="FILT_ZETA_R" value="0.55"/>

    <!-- first order actuator dynamics -->
    <define name="ACT_DYN_P" value="0.1"/>
    <define name="ACT_DYN_Q" value="0.1"/>
    <define name="ACT_DYN_R" value="0.1"/>

    <!-- Adaptive Learning Rate -->
    <define name="USE_ADAPTIVE" value="FALSE"/>
    <define name="ADAPTIVE_MU" value="0.0001"/>
  </section>

  <section name="GUIDANCE_V" prefix="GUIDANCE_V_">
    <define name="HOVER_KP" value="2000"/>
    <define name="HOVER_KD" value="450"/>
    <define name="HOVER_KI" value="0"/>
    <define name="NOMINAL_HOVER_THROTTLE" value="0.55"/>
    <!--<define name="ADAPT_THROTTLE_ENABLED" value="TRUE"/>-->
  </section>

  <section name="GUIDANCE_H" prefix="GUIDANCE_H_">
    <!--<define name="USE_SPEED_REF" value="TRUE"/>-->
    <define name="REF_MAX_SPEED" value="0.5" unit="m/s"/>

    <!-- Good weather -->
    <define name="MAX_BANK" value="20" unit="deg"/>
    <!-- Bad weather -->
    <!-- define name="MAX_BANK" value="32" unit="deg"/ -->

    <define name="PGAIN" value="120"/>
    <define name="DGAIN" value="140"/>
    <define name="IGAIN" value="20"/>
  </section>

  <section name="NAVIGATION" prefix="NAV_">
    <define name="CLIMB_VSPEED" value="1.0" />
    <define name="DESCEND_VSPEED" value="-1.0" />
  </section>

  <section name="SIMULATOR" prefix="NPS_">
    <define name="ACTUATOR_NAMES" value="nw_motor, ne_motor, se_motor, sw_motor" type="string[]"/>
    <define name="JSBSIM_MODEL" value="simple_x_quad_ccw" type="string"/>
    <define name="SENSORS_PARAMS" value="nps_sensors_params_default.h" type="string"/>
  </section>

  <section name="AUTOPILOT">
    <define name="MODE_STARTUP" value="AP_MODE_NAV"/>
    <define name="MODE_MANUAL" value="AP_MODE_ATTITUDE_DIRECT"/>
    <define name="MODE_AUTO1" value="AP_MODE_ATTITUDE_Z_HOLD"/>
    <define name="MODE_AUTO2" value="AP_MODE_GUIDED"/>
    <define name="NO_RC_THRUST_LIMIT" value="TRUE"/>
  </section>

  <section name="BAT">
    <define name="MILLIAMP_AT_FULL_THROTTLE" value="8700"/>
    <define name="CATASTROPHIC_BAT_LEVEL" value="10.5" unit="V"/>
    <define name="CRITIC_BAT_LEVEL" value="10.8" unit="V"/>
    <define name="LOW_BAT_LEVEL" value="11.0" unit="V"/>
    <define name="MAX_BAT_LEVEL" value="12.4" unit="V"/>
  </section>
</airframe><|MERGE_RESOLUTION|>--- conflicted
+++ resolved
@@ -62,7 +62,7 @@
       <define name="DETECTOR_CAMERA1" value="bottom_camera"/>
       <define name="DETECTOR_CAMERA2" value="front_camera"/>
     </module>
-    
+
     <module name="cv_snake_gate_detection.xml">
       <define name="SGD_CAMERA" value="front_camera"/>
     </module>
@@ -92,15 +92,10 @@
     <!-- /////////////////////////////////////////////////////////////////////////////////////////// -->
 
     <module name="video_rtp_stream">
-<<<<<<< HEAD
-      <define name="VIEWVIDEO_CAMERA" value="front_camera"/>
-      <define name="VIEWVIDEO_DOWNSIZE_FACTOR" value="2"/>
-=======
       <define name="VIEWVIDEO_CAMERA" value="bottom_camera"/>
       <define name="VIEWVIDEO_CAMERA2" value="front_camera"/>
 
       <define name="VIEWVIDEO_DOWNSIZE_FACTOR" value="1"/>
->>>>>>> 10988978
       <define name="VIEWVIDEO_QUALITY_FACTOR" value="60"/>
 
       <configure name="VIEWVIDEO_BROADCAST" value="FALSE"/>
