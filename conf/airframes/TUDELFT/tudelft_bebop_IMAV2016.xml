<!DOCTYPE airframe SYSTEM "../airframe.dtd">

<!-- Airframe to be use in IMAV2016 -->
<airframe name="BebopIMAV">

  <firmware name="rotorcraft">
    <target name="ap" board="bebop"/>

    <define name="MT9F002_OUTPUT_HEIGHT" value="640"/>  <!-- full height 4608 -->
    <define name="MT9F002_OUTPUT_WIDTH" value="640"/>  <!-- full width 2592 (3288) -->
    <define name="MT9F002_INITIAL_OFFSET_Y" value="384"/>
    <define name="MT9F002_INITIAL_OFFSET_X" value="512"/> <!-- 896 for window testing
    <!--<define name="MT9F002_INITIAL_OFFSET_X" value="1280" />-->
    <define name="MT9F002_X_ODD_INC_VAL" value="7"/> <!-- downsize x4 -->
    <define name="MT9F002_Y_ODD_INC_VAL" value="7"/>

    <define name="MT9F002_OUTPUT_SCALER" value="1"/>
    <define name="MT9F002_TARGET_FPS" value="30"/>
    <define name="MT9F002_TARGET_EXPOSURE" value="60"/>

	<!-- Subsystem section -->
    <module name="telemetry" type="transparent_udp"/>
    <module name="radio_control" type="datalink"/>
    <module name="motor_mixing"/>
    <module name="actuators" type="bebop"/>
    <module name="imu" type="bebop"/>
    <module name="gps" type="optitrack"/>
    <module name="stabilization" type="indi"/>
    <module name="ahrs" type="int_cmpl_quat">
      <configure name="USE_MAGNETOMETER" value="TRUE"/>
      <define name="AHRS_USE_GPS_HEADING" value="FALSE"/>
    </module>
    <module name="ins" type="extended"/>
  </firmware>

<!-- Modules -->
  <modules main_freq="512">
    <module name="geo_mag"/>
    <module name="air_data"/>
    <module name="send_imu_mag_current"/>
    <module name="sonar_bebop">
      <define name="SENSOR_SYNC_SEND_SONAR" value="TRUE"/>
    </module>
    <module name="pose_history"/>
    <module name="video_thread"/>
    <module name="flight_plan_guided"/>

    <module name="cv_opticflow">
      <define name="OPTICFLOW_CAMERA" value="bottom_camera"/>
      <define name="MAX_HORIZON" value="10"/>
      <define name="OPTICFLOW_FX" value="347.22222222"/> <!-- 2.5 / (3.6 * 2.0) * 1000 -->
      <define name="OPTICFLOW_FY" value="347.22222222"/> <!-- 2.5 / (3.6 * 2.0) * 1000 -->
      <define name="OPTICFLOW_FOV_W" value="0.665499265"/> <!-- 2 * arctan(240 / (2*347.22222222)) -->
      <define name="OPTICFLOW_FOV_H" value="0.665499265"/> <!-- 2 * arctan(240 / (2*347.22222222)) -->
      <define name="OPTICFLOW_DEROTATION_CORRECTION_FACTOR_X" value="0.8"/> <!--Obtained from a linefit-->
      <define name="OPTICFLOW_DEROTATION_CORRECTION_FACTOR_Y" value="0.85"/> <!--Obtained from a linefit-->
    </module>

    <module name="cv_marker_detection">
      <define name="DETECTOR_CAMERA1" value="bottom_camera"/>
      <define name="DETECTOR_CAMERA2" value="front_camera"/>
    </module>

    <module name="cv_snake_gate_detection.xml">
      <define name="SGD_CAMERA" value="front_camera"/>
    </module>

    <module name="video_rtp_stream">
      <define name="VIEWVIDEO_CAMERA" value="bottom_camera"/>
      <define name="VIEWVIDEO_CAMERA2" value="front_camera"/>

      <define name="VIEWVIDEO_DOWNSIZE_FACTOR" value="1"/>
      <define name="VIEWVIDEO_QUALITY_FACTOR" value="60"/>

      <configure name="VIEWVIDEO_BROADCAST" value="FALSE"/>
      <configure name="VIEWVIDEO_HOST" value="192.168.42.68"/>
    </module>
    
    <module name="cv_ae_awb"/>

    <module name="stereocam">
      <configure name="STEREO_UART" value="UART2"/>
      <configure name="STEREO_BAUD" value="B115200"/>
      <define name="SEND_STEREO" value="FALSE"/>
      <!-- foward looking stereocam -->
      <define name="STEREO_BODY_TO_STEREO_PHI" value="90."/>
      <define name="STEREO_BODY_TO_STEREO_THETA" value="0."/>
      <define name="STEREO_BODY_TO_STEREO_PSI" value="90."/>
      <!-- downward looking stereocam -->
      <!--define name="STEREO_BODY_TO_STEREO_PHI" value="0."/>
      <define name="STEREO_BODY_TO_STEREO_THETA" value="0."/>
      <define name="STEREO_BODY_TO_STEREO_PSI" value="90."/-->
    </module>

    <module name="stereocam_state2camera">
      <define name="STEREOCAM_EDGEFLOW_DEROTATION" value="1"/>
      <define name="STEREOCAM_EDGEFLOW_ADAPT_HORIZON" value="1"/>
      <!--define name="STEREOCAM_EDGEFLOW_WINDOW_SIZE" value="8"/>
      <define name="STEREOCAM_EDGEFLOW_SEARCH_DISTANCE" value="15"/>
      <define name="STEREOCAM_EDGEFLOW_SNAPSHOT" value="0"/>
      <define name="STEREOCAM_EDGEFLOW_KALMAN_FILTERING" value="0"/-->
    </module>
    <module name="stereocam_stereocam2state"/>

  </modules>

  <commands>
    <axis name="PITCH" failsafe_value="0"/>
    <axis name="ROLL" failsafe_value="0"/>
    <axis name="YAW" failsafe_value="0"/>
    <axis name="THRUST" failsafe_value="6000"/>
  </commands>

  <servos driver="Default">
    <servo name="TOP_LEFT" no="0" min="3000" neutral="3000" max="12000"/>
    <servo name="TOP_RIGHT" no="1" min="3000" neutral="3000" max="12000"/>
    <servo name="BOTTOM_RIGHT" no="2" min="3000" neutral="3000" max="12000"/>
    <servo name="BOTTOM_LEFT" no="3" min="3000" neutral="3000" max="12000"/>
  </servos>

  <section name="MIXING" prefix="MOTOR_MIXING_">
    <!-- Time cross layout (X), with order NW (CW), NE (CCW), SE (CW), SW (CCW) -->
    <define name="TYPE" value="QUAD_X"/>
  </section>

  <command_laws>
    <call fun="motor_mixing_run(autopilot_motors_on,FALSE,values)"/>
    <set servo="TOP_LEFT" value="motor_mixing.commands[MOTOR_FRONT_LEFT]"/>
    <set servo="TOP_RIGHT" value="motor_mixing.commands[MOTOR_FRONT_RIGHT]"/>
    <set servo="BOTTOM_RIGHT" value="motor_mixing.commands[MOTOR_BACK_RIGHT]"/>
    <set servo="BOTTOM_LEFT" value="motor_mixing.commands[MOTOR_BACK_LEFT]"/>
  </command_laws>

  <section name="AIR_DATA" prefix="AIR_DATA_">
    <define name="CALC_AIRSPEED" value="FALSE"/>
    <define name="CALC_TAS_FACTOR" value="FALSE"/>
    <define name="CALC_AMSL_BARO" value="TRUE"/>
  </section>

  <include href="conf/airframes/TUDELFT/calibrations/bebopTUBB17.xml"/>

  <section name="IMU" prefix="IMU_">
    <define name="BODY_TO_IMU_PHI" value="0." unit="deg"/>
    <define name="BODY_TO_IMU_THETA" value="0." unit="deg"/>
    <define name="BODY_TO_IMU_PSI" value="0." unit="deg"/>
  </section>

  <!-- local magnetic field -->
  <!-- http://wiki.paparazziuav.org/wiki/Subsystem/ahrs#Local_Magnetic_Field -->
  <section name="AHRS" prefix="AHRS_">
    <!-- values used if no GPS fix, on 3D fix is update by geo_mag module -->
    <!-- Delft, The Netherlands 2014 -->
    <define name="H_X" value="0.3892503"/>
    <define name="H_Y" value="0.0017972"/>
    <define name="H_Z" value="0.9211303"/>
  </section>

  <section name="INS" prefix="INS_">
    <define name="SONAR_BARO_THRESHOLD" value="1.5"/>
    <define name="SONAR_UPDATE_ON_AGL" value="TRUE"/>
    <define name="VFF_R_SONAR_OF_M" value="0."/>
<<<<<<< HEAD
    <define name="SONAR_OFFSET" value="0."/><!--0.4 when legs attached-->
=======
    <define name="BARO_AGL_OFFSET" value="0.48"/>
>>>>>>> 84d3e4df
  </section>

  <section name="RC_SETPOINT" prefix="STABILIZATION_ATTITUDE_">
    <!-- setpoint limits for attitude stabilization rc flight -->
    <define name="SP_MAX_PHI" value="45" unit="deg"/>
    <define name="SP_MAX_THETA" value="45" unit="deg"/>
    <define name="SP_MAX_R" value="100" unit="deg/s"/>
    <define name="DEADBAND_A" value="0"/>
    <define name="DEADBAND_E" value="0"/>
    <define name="DEADBAND_R" value="50"/>
  </section>

  <section name="ATTITUDE_REFERENCE" prefix="STABILIZATION_ATTITUDE_">
    <!-- attitude reference generation model -->
    <define name="REF_OMEGA_P" value="450" unit="deg/s"/>
    <define name="REF_ZETA_P" value="0.9"/>
    <define name="REF_MAX_P" value="600." unit="deg/s"/>
    <define name="REF_MAX_PDOT" value="RadOfDeg(8000.)"/>

    <define name="REF_OMEGA_Q" value="450" unit="deg/s"/>
    <define name="REF_ZETA_Q" value="0.9"/>
    <define name="REF_MAX_Q" value="600." unit="deg/s"/>
    <define name="REF_MAX_QDOT" value="RadOfDeg(8000.)"/>

    <define name="REF_OMEGA_R" value="450" unit="deg/s"/>
    <define name="REF_ZETA_R" value="0.9"/>
    <define name="REF_MAX_R" value="600." unit="deg/s"/>
    <define name="REF_MAX_RDOT" value="RadOfDeg(8000.)"/>
  </section>

  <section name="STABILIZATION_ATTITUDE_INDI" prefix="STABILIZATION_INDI_">

    <!-- bebop TUBB05 (no legs, no bumpers) -->
    <!--<define name="G1_P" value="0.063"/>-->
    <!--<define name="G1_Q" value="0.044"/>-->
    <!--<define name="G1_R" value="0.0022"/>-->
    <!--<define name="G2_R" value="0.14"/>-->

    <!-- bebop TUBB05 (no legs, with bumpers) -->
    <!--<define name="G1_P" value="0.057"/>-->
    <!--<define name="G1_Q" value="0.042"/>-->
    <!--<define name="G1_R" value="0.0020"/>-->
    <!--<define name="G2_R" value="0.12"/>-->

    <!-- bebop TUBB04 (steel legs) -->
    <!--<define name="G1_P" value="0.01304"/>-->
    <!--<define name="G1_Q" value="0.00976"/>-->
    <!--<define name="G1_R" value="0.00443"/>-->
    <!--<define name="G2_R" value="0.01448"/>-->

    <!-- bebop TUBB05 (plastic legs) -->
    <!--<define name="G1_P" value="0.037543"/>-->
    <!--<define name="G1_Q" value="0.023722"/>-->
    <!--<define name="G1_R" value="0.002219"/>-->
    <!--<define name="G2_R" value="0.124241"/>-->

    <!-- bebop TUBB05 (plastic legs and gripper) -->
    <define name="G1_P" value="0.025"/>
    <define name="G1_Q" value="0.016"/>
    <define name="G1_R" value="0.0018"/>
    <define name="G2_R" value="0.11"/>

    <!-- bebop TUBB05 (plastic legs, gripper and bucket) -->
    <!--<define name="G1_P" value="0.0"/>-->
    <!--<define name="G1_Q" value="0.0"/>-->
    <!--<define name="G1_R" value="0.0"/>-->
    <!--<define name="G2_R" value="0.1"/>-->

    <!-- reference acceleration for attitude control -->
    <define name="REF_ERR_P" value="600.0"/>
    <define name="REF_ERR_Q" value="600.0"/>
    <define name="REF_ERR_R" value="600.0"/>
    <define name="REF_RATE_P" value="28.0"/>
    <define name="REF_RATE_Q" value="28.0"/>
    <define name="REF_RATE_R" value="28.0"/>

    <!-- second order filter parameters -->
    <define name="FILT_OMEGA" value="50.0"/>
    <define name="FILT_ZETA" value="0.55"/>
    <define name="FILT_OMEGA_R" value="50.0"/>
    <define name="FILT_ZETA_R" value="0.55"/>

    <!-- first order actuator dynamics -->
    <define name="ACT_DYN_P" value="0.1"/>
    <define name="ACT_DYN_Q" value="0.1"/>
    <define name="ACT_DYN_R" value="0.1"/>

    <!-- Adaptive Learning Rate -->
    <define name="USE_ADAPTIVE" value="FALSE"/>
    <define name="ADAPTIVE_MU" value="0.0001"/>
  </section>

  <section name="GUIDANCE_V" prefix="GUIDANCE_V_">
    <define name="HOVER_KP" value="200"/>
    <define name="HOVER_KD" value="200"/>
    <define name="HOVER_KI" value="0"/>
    <define name="NOMINAL_HOVER_THROTTLE" value="0.55"/>
    <!--<define name="ADAPT_THROTTLE_ENABLED" value="TRUE"/>-->
  </section>

  <section name="GUIDANCE_H" prefix="GUIDANCE_H_">
    <define name="USE_SPEED_REF" value="TRUE"/>
    <define name="REF_MAX_SPEED" value="0.2" unit="m/s"/>

    <!-- Good weather -->
    <define name="MAX_BANK" value="20" unit="deg"/>
    <!-- Bad weather -->
    <!-- define name="MAX_BANK" value="32" unit="deg"/ -->

    <define name="PGAIN" value="260"/>
    <define name="DGAIN" value="240"/>
    <define name="IGAIN" value="20"/>
  </section>

  <section name="NAVIGATION" prefix="NAV_">
    <define name="CLIMB_VSPEED" value="1.0" />
    <define name="DESCEND_VSPEED" value="-1.0" />
  </section>

  <section name="SIMULATOR" prefix="NPS_">
    <define name="ACTUATOR_NAMES" value="nw_motor, ne_motor, se_motor, sw_motor" type="string[]"/>
    <define name="JSBSIM_MODEL" value="simple_x_quad_ccw" type="string"/>
    <define name="SENSORS_PARAMS" value="nps_sensors_params_default.h" type="string"/>
  </section>

  <section name="AUTOPILOT">
    <define name="MODE_STARTUP" value="AP_MODE_NAV"/>
    <define name="MODE_MANUAL" value="AP_MODE_ATTITUDE_DIRECT"/>
    <define name="MODE_AUTO1" value="AP_MODE_ATTITUDE_Z_HOLD"/>
    <define name="MODE_AUTO2" value="AP_MODE_GUIDED"/>
    <define name="NO_RC_THRUST_LIMIT" value="TRUE"/>
  </section>

  <section name="BAT">
    <define name="MILLIAMP_AT_FULL_THROTTLE" value="8700"/>
    <define name="CATASTROPHIC_BAT_LEVEL" value="10.5" unit="V"/>
    <define name="CRITIC_BAT_LEVEL" value="10.8" unit="V"/>
    <define name="LOW_BAT_LEVEL" value="11.0" unit="V"/>
    <define name="MAX_BAT_LEVEL" value="12.4" unit="V"/>
  </section>
</airframe><|MERGE_RESOLUTION|>--- conflicted
+++ resolved
@@ -43,6 +43,7 @@
     </module>
     <module name="pose_history"/>
     <module name="video_thread"/>
+    <module name="cv_georeference"/>
     <module name="flight_plan_guided"/>
 
     <module name="cv_opticflow">
@@ -66,14 +67,14 @@
     </module>
 
     <module name="video_rtp_stream">
-      <define name="VIEWVIDEO_CAMERA" value="bottom_camera"/>
-      <define name="VIEWVIDEO_CAMERA2" value="front_camera"/>
+      <!--define name="VIEWVIDEO_CAMERA" value="bottom_camera"/-->
+      <define name="VIEWVIDEO_CAMERA" value="front_camera"/>
 
       <define name="VIEWVIDEO_DOWNSIZE_FACTOR" value="1"/>
       <define name="VIEWVIDEO_QUALITY_FACTOR" value="60"/>
 
-      <configure name="VIEWVIDEO_BROADCAST" value="FALSE"/>
-      <configure name="VIEWVIDEO_HOST" value="192.168.42.68"/>
+      <!--configure name="VIEWVIDEO_BROADCAST" value="FALSE"/>
+      <configure name="VIEWVIDEO_HOST" value="192.168.42.68"/-->
     </module>
     
     <module name="cv_ae_awb"/>
@@ -159,11 +160,7 @@
     <define name="SONAR_BARO_THRESHOLD" value="1.5"/>
     <define name="SONAR_UPDATE_ON_AGL" value="TRUE"/>
     <define name="VFF_R_SONAR_OF_M" value="0."/>
-<<<<<<< HEAD
-    <define name="SONAR_OFFSET" value="0."/><!--0.4 when legs attached-->
-=======
     <define name="BARO_AGL_OFFSET" value="0.48"/>
->>>>>>> 84d3e4df
   </section>
 
   <section name="RC_SETPOINT" prefix="STABILIZATION_ATTITUDE_">
@@ -258,7 +255,7 @@
 
   <section name="GUIDANCE_V" prefix="GUIDANCE_V_">
     <define name="HOVER_KP" value="200"/>
-    <define name="HOVER_KD" value="200"/>
+    <define name="HOVER_KD" value="150"/>
     <define name="HOVER_KI" value="0"/>
     <define name="NOMINAL_HOVER_THROTTLE" value="0.55"/>
     <!--<define name="ADAPT_THROTTLE_ENABLED" value="TRUE"/>-->
