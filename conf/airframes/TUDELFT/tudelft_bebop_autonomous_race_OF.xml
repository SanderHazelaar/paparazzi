<!DOCTYPE airframe SYSTEM "../airframe.dtd">

<airframe name="bebop">

  <firmware name="rotorcraft">
    <target name="ap" board="bebop"/>
<!--
<configure name="HOST" value="192.168.40.224"/>

<configure name="MODEM_HOST" value="192.168.40.255"/>
-->
    <target name="nps" board="pc">
      <module name="fdm" type="jsbsim"/>
      <module name="udp"/>
    </target>

    <define name="USE_SONAR" value="TRUE"/>

	<define name="MT9F002_OUTPUT_WIDTH" value="128"/>
	<define name="MT9F002_OUTPUT_HEIGHT" value="315"/>

	<define name="MT9F002_OUTPUT_SCALER" value="0.125"/>
	<define name="MT9F002_INITIAL_OFFSET_X" value="2050"/>

	<define name="MT9F002_INITIAL_OFFSET_Y" value="700"/>
	<!-- Subsystem section -->
    <module name="telemetry" type="transparent_udp"/>
    <module name="radio_control" type="datalink"/>
    <module name="motor_mixing"/>
    <module name="actuators" type="bebop"/>
    <module name="imu" type="bebop"/>
    <!--module name="gps" type="datalink"/-->
    <module name="gps" type="datalink"/><!--datalink-->
    <module name="stabilization" type="int_quat"/>
    <module name="ahrs" type="int_cmpl_quat">
      <configure name="USE_MAGNETOMETER" value="FALSE"/> <!--TRUE-->
      <define name="AHRS_USE_GPS_HEADING" value="FALSE"/><!--FALSE-->
    </module>
    <module name="ins" type="extended"/><!--extended-->
  </firmware>

  <modules main_freq="512">
    <module name="geo_mag"/>
    <module name="air_data"/>
    <module name="send_imu_mag_current"/>
    <module name="flight_plan_in_guided_mode"/>
    <!--module name="logger_file">
      <define name="FILE_LOGGER_PATH" value="/data/ftp/internal_000"/>
    </module-->
    <module name="guidance_loop_velocity_autonomous_race">
     	<define name="PHI_PGAIN" value="0.5"/>
	<define name="PHI_IGAIN" value="0.1"/>
	<define name="PHI_DGAIN" value="1.0"/>
	<define name="THETA_PGAIN" value="0.5"/>
	<define name="THETA_IGAIN" value="0.1"/>
	<define name="THETA_DGAIN" value="1.0"/>
   </module>
    <module name="send_imu_mag_current"/>
    <module name="command_level_iros"/>
    <module name="video_thread">
    </module>
    <module name="sonar_bebop"/>
    <module name="pose_history"/>
<<<<<<< HEAD
    <module name="replay_commands"/>
   
=======
>>>>>>> c85d59cb
    <module name="cv_opticflow">
       <define name="OPTICFLOW_METHOD" value="0"/>
       <define name="OPTICFLOW_CAMERA" value="bottom_camera"/>
       <!--define name="CAMERA_ROTATED_180" value="1"/-->
      <!--define name="OPTICFLOW_DEROTATION" value="0"/-->
      <define name="OPTICFLOW_FX" value="347.22222222"/> <!-- 2.5 / (3.6 * 2.0) * 1000 -->
      <define name="OPTICFLOW_FY" value="347.22222222"/> <!-- 2.5 / (3.6 * 2.0) * 1000 -->
      <define name="OPTICFLOW_FOV_W" value="0.665499265"/> <!-- 2 * arctan(240 / (2*347.22222222)) -->
      <define name="OPTICFLOW_FOV_H" value="0.665499265"/> <!-- 2 * arctan(240 / (2*347.22222222)) -->
    </module>

   <module name="stereocam">
	<configure name="STEREO_UART" value="UART2"/>
	<configure name="STEREO_BAUD" value="B9600"/>
    </module> 
    <module name="stereo_gate_position"/>

  </modules>


  <commands>
    <axis name="PITCH" failsafe_value="0"/>
    <axis name="ROLL" failsafe_value="0"/>
    <axis name="YAW" failsafe_value="0"/>
    <axis name="THRUST" failsafe_value="6000"/>
  </commands>

  <servos driver="Default">
    <servo name="TOP_LEFT" no="0" min="3000" neutral="3000" max="12000"/>
    <servo name="TOP_RIGHT" no="1" min="3000" neutral="3000" max="12000"/>
    <servo name="BOTTOM_RIGHT" no="2" min="3000" neutral="3000" max="12000"/>
    <servo name="BOTTOM_LEFT" no="3" min="3000" neutral="3000" max="12000"/>
  </servos>

  <section name="MIXING" prefix="MOTOR_MIXING_">
    <!-- Time cross layout (X), with order NW (CW), NE (CCW), SE (CW), SW (CCW) -->
    <define name="TYPE" value="QUAD_X"/>
  </section>

  <command_laws>
    <call fun="motor_mixing_run(autopilot_motors_on,FALSE,values)"/>
    <set servo="TOP_LEFT" value="motor_mixing.commands[MOTOR_FRONT_LEFT]"/>
    <set servo="TOP_RIGHT" value="motor_mixing.commands[MOTOR_FRONT_RIGHT]"/>
    <set servo="BOTTOM_RIGHT" value="motor_mixing.commands[MOTOR_BACK_RIGHT]"/>
    <set servo="BOTTOM_LEFT" value="motor_mixing.commands[MOTOR_BACK_LEFT]"/>
  </command_laws>

  <section name="MISC">
    <define name="NO_RC_THRUST_LIMIT" value="FALSE"/>
  </section>

  <section name="AIR_DATA" prefix="AIR_DATA_">
    <define name="CALC_AIRSPEED" value="FALSE"/>
    <define name="CALC_TAS_FACTOR" value="FALSE"/>
    <define name="CALC_AMSL_BARO" value="TRUE"/>
  </section>

  <section name="IMU" prefix="IMU_">
    <!-- Magneto calibration >
	<define name="MAG_X_NEUTRAL" value="-12"/>
        <define name="MAG_Y_NEUTRAL" value="-47"/>
	<define name="MAG_Z_NEUTRAL" value="101"/>
	<define name="MAG_X_SENS" value="6.48683589744" integer="16"/>
	<define name="MAG_Y_SENS" value="6.88931574557" integer="16"/>
	<define name="MAG_Z_SENS" value="6.51731492056" integer="16"/-->

        <define name="MAG_X_NEUTRAL" value="136"/>
	<define name="MAG_Y_NEUTRAL" value="60"/>
	<define name="MAG_Z_NEUTRAL" value="233"/>
	<define name="MAG_X_SENS" value="6.20593629495" integer="16"/>
	<define name="MAG_Y_SENS" value="6.80783514212" integer="16"/>
	<define name="MAG_Z_SENS" value="7.8793006146" integer="16"/>




    <!-- Magneto current calibration -->
    <define name="MAG_X_CURRENT_COEF" value="0.0"/>
    <define name="MAG_Y_CURRENT_COEF" value="0.0"/>
    <define name="MAG_Z_CURRENT_COEF" value="0.0"/>

    <define name="BODY_TO_IMU_PHI" value="0." unit="deg"/>
    <define name="BODY_TO_IMU_THETA" value="0." unit="deg"/>
    <define name="BODY_TO_IMU_PSI" value="0." unit="deg"/>
  </section>

  <!-- local magnetic field -->
  <!-- http://wiki.paparazziuav.org/wiki/Subsystem/ahrs#Local_Magnetic_Field -->
 <section name="AHRS" prefix="AHRS_">
    <!-- values used if no GPS fix, on 3D fix is update by geo_mag module -->
    <!-- Delft -->
    <define name="H_X" value="0.3892503"/>
    <define name="H_Y" value="0.0017972"/>
    <define name="H_Z" value="0.9211303"/>

    <define name="HEADING_UPDATE_GPS_MIN_SPEED" value="0"/>
    <define name="GRAVITY_HEURISTIC_FACTOR" value="0"/>
  </section>

  <section name="INS" prefix="INS_">
    <define name="SONAR_MAX_RANGE" value="2.2"/>
    <define name="SONAR_UPDATE_ON_AGL" value="TRUE"/>

    <!-- Use GPS altitude measurments and set the R gain -->
    <define name="USE_GPS_ALT" value="1"/>
    <define name="VFF_R_GPS" value="0.01"/>
  </section>


  <section name="STABILIZATION_ATTITUDE" prefix="STABILIZATION_ATTITUDE_">
    <!-- setpoints -->
    <define name="SP_MAX_PHI" value="45" unit="deg"/>
    <define name="SP_MAX_THETA" value="45" unit="deg"/>
    <define name="SP_MAX_R" value="300" unit="deg/s"/>
    <define name="DEADBAND_A" value="0"/>
    <define name="DEADBAND_E" value="0"/>
    <define name="DEADBAND_R" value="50"/>

    <!-- reference -->
    <define name="REF_OMEGA_P" value="450" unit="deg/s"/>
    <define name="REF_ZETA_P" value="0.9"/>
    <define name="REF_MAX_P" value="600." unit="deg/s"/>
    <define name="REF_MAX_PDOT" value="RadOfDeg(8000.)"/>

    <define name="REF_OMEGA_Q" value="450" unit="deg/s"/>
    <define name="REF_ZETA_Q" value="0.9"/>
    <define name="REF_MAX_Q" value="600." unit="deg/s"/>
    <define name="REF_MAX_QDOT" value="RadOfDeg(8000.)"/>

    <define name="REF_OMEGA_R" value="450" unit="deg/s"/>
    <define name="REF_ZETA_R" value="0.9"/>
    <define name="REF_MAX_R" value="600." unit="deg/s"/>
    <define name="REF_MAX_RDOT" value="RadOfDeg(8000.)"/>

    <!-- feedback -->
    <define name="PHI_PGAIN" value="920"/>
    <define name="PHI_DGAIN" value="425"/>
    <define name="PHI_IGAIN" value="0"/>

    <define name="THETA_PGAIN" value="920"/>
    <define name="THETA_DGAIN" value="425"/>
    <define name="THETA_IGAIN" value="0"/>

    <define name="PSI_PGAIN" value="4000"/><!--8000-->
    <define name="PSI_DGAIN" value="700"/>
    <define name="PSI_IGAIN" value="0"/>

    <!-- feedforward -->
    <define name="PHI_DDGAIN" value="0"/>
    <define name="THETA_DDGAIN" value="0"/>
    <define name="PSI_DDGAIN" value="0"/>
  </section>

  <section name="GUIDANCE_V" prefix="GUIDANCE_V_">
    <!--define name="HOVER_KP" value="550"/-->
    <define name="HOVER_KP" value="550"/>
    <define name="HOVER_KD" value="82"/>
    <define name="HOVER_KI" value="1"/>  <!-- 13 -->
    <define name="NOMINAL_HOVER_THROTTLE" value="0.6"/><!-- 0.655 -->
    <define name="ADAPT_THROTTLE_ENABLED" value="TRUE"/><!--TRUE-->
  </section>

  <section name="GUIDANCE_H" prefix="GUIDANCE_H_">
    <!-- Good weather -->
    <define name="MAX_BANK" value="20" unit="deg"/>
    <!-- Bad weather -->
    <!-- define name="MAX_BANK" value="32" unit="deg"/ -->
    <define name="PGAIN" value="200"/>
    <define name="DGAIN" value="100"/>
    <define name="IGAIN" value="30"/>
    <define name="REF_MAX_SPEED" value="0.5"/>
  </section>

  <section name="NAVIGATION" prefix="NAV_">
    <define  name="CLIMB_VSPEED" value="2.5" />
    <define  name="DESCEND_VSPEED" value="-1.0" />
  </section>

  <section name="SIMULATOR" prefix="NPS_">
    <define name="ACTUATOR_NAMES" value="nw_motor, ne_motor, se_motor, sw_motor" type="string[]"/>
    <define name="JSBSIM_MODEL" value="simple_x_quad_ccw" type="string"/>
    <define name="SENSORS_PARAMS" value="nps_sensors_params_default.h" type="string"/>
  </section>

  <section name="AUTOPILOT">
    <define name="MODE_STARTUP" value="AP_MODE_NAV"/>
    <define name="MODE_MANUAL" value="AP_MODE_ATTITUDE_DIRECT"/>
    <define name="MODE_AUTO1" value="AP_MODE_MODULE"/>
    <define name="MODE_AUTO2" value="AP_MODE_MODULE"/>
    <!--define name="NO_RC_THRUST_LIMIT" value = "FALSE"/-->
  </section>

  <section name="BAT">
    <define name="MILLIAMP_AT_FULL_THROTTLE" value="8700"/>
    <define name="CATASTROPHIC_BAT_LEVEL" value="9.3" unit="V"/>
    <define name="CRITIC_BAT_LEVEL" value="9.6" unit="V"/>
    <define name="LOW_BAT_LEVEL" value="10.6" unit="V"/>
    <define name="MAX_BAT_LEVEL" value="12.4" unit="V"/>
  </section>
</airframe>
<|MERGE_RESOLUTION|>--- conflicted
+++ resolved
@@ -61,11 +61,8 @@
     </module>
     <module name="sonar_bebop"/>
     <module name="pose_history"/>
-<<<<<<< HEAD
     <module name="replay_commands"/>
-   
-=======
->>>>>>> c85d59cb
+ 
     <module name="cv_opticflow">
        <define name="OPTICFLOW_METHOD" value="0"/>
        <define name="OPTICFLOW_CAMERA" value="bottom_camera"/>
