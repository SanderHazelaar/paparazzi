--- conflicted
+++ resolved
@@ -46,12 +46,9 @@
     <module name="flight_plan_in_guided_mode"/>
     <module name="logger_file">
       <define name="FILE_LOGGER_PATH" value="/data/ftp/internal_000"/>
-<<<<<<< HEAD
-    </module>
-=======
-    </module-->
+   </module>
     <module name="state_autonomous_race"/>
->>>>>>> e4d951ea
+
     <module name="guidance_loop_velocity_autonomous_race">
      	<define name="PHI_PGAIN" value="0.5"/>
 	<define name="PHI_IGAIN" value="0.1"/>
