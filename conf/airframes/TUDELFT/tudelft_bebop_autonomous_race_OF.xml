<!DOCTYPE airframe SYSTEM "../airframe.dtd">

<airframe name="bebop">

  <firmware name="rotorcraft">
    <target name="ap" board="bebop"/>
<!--
<configure name="HOST" value="192.168.40.224"/>

<configure name="MODEM_HOST" value="192.168.40.255"/>
-->
    <target name="nps" board="pc">
      <module name="fdm" type="jsbsim"/>
      <module name="udp"/>
    </target>

    <define name="USE_SONAR" value="TRUE"/>

	<define name="MT9F002_OUTPUT_WIDTH" value="128"/>
	<define name="MT9F002_OUTPUT_HEIGHT" value="315"/>

	<define name="MT9F002_OUTPUT_SCALER" value="0.125"/>
	<define name="MT9F002_INITIAL_OFFSET_X" value="2050"/>

	<define name="MT9F002_INITIAL_OFFSET_Y" value="700"/>
	<!-- Subsystem section -->
    <module name="telemetry" type="transparent_udp"/>
    <module name="radio_control" type="datalink"/>
    <module name="motor_mixing"/>
    <module name="actuators" type="bebop"/>
    <module name="imu" type="bebop"/>
    <!--module name="gps" type="datalink"/-->
    <module name="gps" type="datalink"/><!--datalink-->
    <module name="stabilization" type="int_quat"/>
    <module name="ahrs" type="int_cmpl_quat">
      <configure name="USE_MAGNETOMETER" value="TRUE"/> <!--TRUE-->
      <define name="AHRS_USE_GPS_HEADING" value="FALSE"/><!--FALSE-->
    </module>
    <module name="ins" type="extended"/><!--extended-->
  </firmware>

  <modules main_freq="512">
    <module name="geo_mag"/>
    <module name="air_data"/>
    <module name="send_imu_mag_current"/>
    <module name="flight_plan_in_guided_mode"/>
    <!--module name="logger_file">
      <define name="FILE_LOGGER_PATH" value="/data/ftp/internal_000"/>
    </module-->
    <module name="guidance_loop_velocity_autonomous_race">
     	<define name="PHI_PGAIN" value="0.5"/>
	<define name="PHI_IGAIN" value="0.1"/>
	<define name="PHI_DGAIN" value="1.0"/>
	<define name="THETA_PGAIN" value="0.5"/>
	<define name="THETA_IGAIN" value="0.1"/>
	<define name="THETA_DGAIN" value="1.0"/>
   </module>
    <module name="send_imu_mag_current"/>
    <module name="command_level_iros"/>
    <module name="video_thread">
    </module>
    <module name="sonar_bebop"/>
    <module name="pose_history"/>
<<<<<<< HEAD
    


=======
   
>>>>>>> a519dfd7
    <module name="cv_opticflow">
       <define name="OPTICFLOW_METHOD" value="0"/>
       <define name="OPTICFLOW_CAMERA" value="bottom_camera"/>
       <!--define name="CAMERA_ROTATED_180" value="1"/-->
      <!--define name="OPTICFLOW_DEROTATION" value="0"/-->
      <define name="OPTICFLOW_FX" value="347.22222222"/> <!-- 2.5 / (3.6 * 2.0) * 1000 -->
      <define name="OPTICFLOW_FY" value="347.22222222"/> <!-- 2.5 / (3.6 * 2.0) * 1000 -->
      <define name="OPTICFLOW_FOV_W" value="0.665499265"/> <!-- 2 * arctan(240 / (2*347.22222222)) -->
      <define name="OPTICFLOW_FOV_H" value="0.665499265"/> <!-- 2 * arctan(240 / (2*347.22222222)) -->
    </module>

<<<<<<< HEAD
=======
   <module name="stereocam">
	<configure name="STEREO_UART" value="UART2"/>
	<configure name="STEREO_BAUD" value="B9600"/>
    </module> 
    <module name="stereo_gate_position"/>

>>>>>>> a519dfd7
  </modules>


  <commands>
    <axis name="PITCH" failsafe_value="0"/>
    <axis name="ROLL" failsafe_value="0"/>
    <axis name="YAW" failsafe_value="0"/>
    <axis name="THRUST" failsafe_value="6000"/>
  </commands>

  <servos driver="Default">
    <servo name="TOP_LEFT" no="0" min="3000" neutral="3000" max="12000"/>
    <servo name="TOP_RIGHT" no="1" min="3000" neutral="3000" max="12000"/>
    <servo name="BOTTOM_RIGHT" no="2" min="3000" neutral="3000" max="12000"/>
    <servo name="BOTTOM_LEFT" no="3" min="3000" neutral="3000" max="12000"/>
  </servos>

  <section name="MIXING" prefix="MOTOR_MIXING_">
    <!-- Time cross layout (X), with order NW (CW), NE (CCW), SE (CW), SW (CCW) -->
    <define name="TYPE" value="QUAD_X"/>
  </section>

  <command_laws>
    <call fun="motor_mixing_run(autopilot_motors_on,FALSE,values)"/>
    <set servo="TOP_LEFT" value="motor_mixing.commands[MOTOR_FRONT_LEFT]"/>
    <set servo="TOP_RIGHT" value="motor_mixing.commands[MOTOR_FRONT_RIGHT]"/>
    <set servo="BOTTOM_RIGHT" value="motor_mixing.commands[MOTOR_BACK_RIGHT]"/>
    <set servo="BOTTOM_LEFT" value="motor_mixing.commands[MOTOR_BACK_LEFT]"/>
  </command_laws>

  <section name="MISC">
    <define name="NO_RC_THRUST_LIMIT" value="FALSE"/>
  </section>

  <section name="AIR_DATA" prefix="AIR_DATA_">
    <define name="CALC_AIRSPEED" value="FALSE"/>
    <define name="CALC_TAS_FACTOR" value="FALSE"/>
    <define name="CALC_AMSL_BARO" value="TRUE"/>
  </section>

  <section name="IMU" prefix="IMU_">
    <!-- Magneto calibration -->
	<define name="MAG_X_NEUTRAL" value="-12"/>
        <define name="MAG_Y_NEUTRAL" value="-47"/>
	<define name="MAG_Z_NEUTRAL" value="101"/>
	<define name="MAG_X_SENS" value="6.48683589744" integer="16"/>
	<define name="MAG_Y_SENS" value="6.88931574557" integer="16"/>
	<define name="MAG_Z_SENS" value="6.51731492056" integer="16"/>



    <!-- Magneto current calibration -->
    <define name="MAG_X_CURRENT_COEF" value="0.0"/>
    <define name="MAG_Y_CURRENT_COEF" value="0.0"/>
    <define name="MAG_Z_CURRENT_COEF" value="0.0"/>

    <define name="BODY_TO_IMU_PHI" value="0." unit="deg"/>
    <define name="BODY_TO_IMU_THETA" value="0." unit="deg"/>
    <define name="BODY_TO_IMU_PSI" value="0." unit="deg"/>
  </section>

  <!-- local magnetic field -->
  <!-- http://wiki.paparazziuav.org/wiki/Subsystem/ahrs#Local_Magnetic_Field -->
 <section name="AHRS" prefix="AHRS_">
    <!-- values used if no GPS fix, on 3D fix is update by geo_mag module -->
    <!-- Delft -->
    <define name="H_X" value="0.3892503"/>
    <define name="H_Y" value="0.0017972"/>
    <define name="H_Z" value="0.9211303"/>

    <define name="HEADING_UPDATE_GPS_MIN_SPEED" value="0"/>
    <define name="GRAVITY_HEURISTIC_FACTOR" value="0"/>
  </section>

  <section name="INS" prefix="INS_">
    <define name="SONAR_MAX_RANGE" value="2.2"/>
    <define name="SONAR_UPDATE_ON_AGL" value="TRUE"/>

    <!-- Use GPS altitude measurments and set the R gain -->
    <define name="USE_GPS_ALT" value="1"/>
    <define name="VFF_R_GPS" value="0.01"/>
  </section>


  <section name="STABILIZATION_ATTITUDE" prefix="STABILIZATION_ATTITUDE_">
    <!-- setpoints -->
    <define name="SP_MAX_PHI" value="45" unit="deg"/>
    <define name="SP_MAX_THETA" value="45" unit="deg"/>
    <define name="SP_MAX_R" value="300" unit="deg/s"/>
    <define name="DEADBAND_A" value="0"/>
    <define name="DEADBAND_E" value="0"/>
    <define name="DEADBAND_R" value="50"/>

    <!-- reference -->
    <define name="REF_OMEGA_P" value="450" unit="deg/s"/>
    <define name="REF_ZETA_P" value="0.9"/>
    <define name="REF_MAX_P" value="600." unit="deg/s"/>
    <define name="REF_MAX_PDOT" value="RadOfDeg(8000.)"/>

    <define name="REF_OMEGA_Q" value="450" unit="deg/s"/>
    <define name="REF_ZETA_Q" value="0.9"/>
    <define name="REF_MAX_Q" value="600." unit="deg/s"/>
    <define name="REF_MAX_QDOT" value="RadOfDeg(8000.)"/>

    <define name="REF_OMEGA_R" value="450" unit="deg/s"/>
    <define name="REF_ZETA_R" value="0.9"/>
    <define name="REF_MAX_R" value="600." unit="deg/s"/>
    <define name="REF_MAX_RDOT" value="RadOfDeg(8000.)"/>

    <!-- feedback -->
    <define name="PHI_PGAIN" value="920"/>
    <define name="PHI_DGAIN" value="425"/>
    <define name="PHI_IGAIN" value="0"/>

    <define name="THETA_PGAIN" value="920"/>
    <define name="THETA_DGAIN" value="425"/>
    <define name="THETA_IGAIN" value="0"/>

    <define name="PSI_PGAIN" value="8000"/>
    <define name="PSI_DGAIN" value="700"/>
    <define name="PSI_IGAIN" value="0"/>

    <!-- feedforward -->
    <define name="PHI_DDGAIN" value="0"/>
    <define name="THETA_DDGAIN" value="0"/>
    <define name="PSI_DDGAIN" value="0"/>
  </section>

  <section name="GUIDANCE_V" prefix="GUIDANCE_V_">
    <!--define name="HOVER_KP" value="550"/-->
    <define name="HOVER_KP" value="550"/>
    <define name="HOVER_KD" value="82"/>
    <define name="HOVER_KI" value="1"/>  <!-- 13 -->
    <define name="NOMINAL_HOVER_THROTTLE" value="0.6"/><!-- 0.655 -->
    <define name="ADAPT_THROTTLE_ENABLED" value="TRUE"/><!--TRUE-->
  </section>

  <section name="GUIDANCE_H" prefix="GUIDANCE_H_">
    <!-- Good weather -->
    <define name="MAX_BANK" value="20" unit="deg"/>
    <!-- Bad weather -->
    <!-- define name="MAX_BANK" value="32" unit="deg"/ -->
    <define name="PGAIN" value="200"/>
    <define name="DGAIN" value="100"/>
    <define name="IGAIN" value="30"/>
    <define name="REF_MAX_SPEED" value="0.5"/>
  </section>

  <section name="NAVIGATION" prefix="NAV_">
    <define  name="CLIMB_VSPEED" value="2.5" />
    <define  name="DESCEND_VSPEED" value="-1.0" />
  </section>

  <section name="SIMULATOR" prefix="NPS_">
    <define name="ACTUATOR_NAMES" value="nw_motor, ne_motor, se_motor, sw_motor" type="string[]"/>
    <define name="JSBSIM_MODEL" value="simple_x_quad_ccw" type="string"/>
    <define name="SENSORS_PARAMS" value="nps_sensors_params_default.h" type="string"/>
  </section>

  <section name="AUTOPILOT">
    <define name="MODE_STARTUP" value="AP_MODE_NAV"/>
    <define name="MODE_MANUAL" value="AP_MODE_ATTITUDE_DIRECT"/>
    <define name="MODE_AUTO1" value="AP_MODE_MODULE"/>
    <define name="MODE_AUTO2" value="AP_MODE_MODULE"/>
    <!--define name="NO_RC_THRUST_LIMIT" value = "FALSE"/-->
  </section>

  <section name="BAT">
    <define name="MILLIAMP_AT_FULL_THROTTLE" value="8700"/>
    <define name="CATASTROPHIC_BAT_LEVEL" value="9.3" unit="V"/>
    <define name="CRITIC_BAT_LEVEL" value="9.6" unit="V"/>
    <define name="LOW_BAT_LEVEL" value="10.6" unit="V"/>
    <define name="MAX_BAT_LEVEL" value="12.4" unit="V"/>
  </section>
</airframe>
<|MERGE_RESOLUTION|>--- conflicted
+++ resolved
@@ -61,13 +61,6 @@
     </module>
     <module name="sonar_bebop"/>
     <module name="pose_history"/>
-<<<<<<< HEAD
-    
-
-
-=======
-   
->>>>>>> a519dfd7
     <module name="cv_opticflow">
        <define name="OPTICFLOW_METHOD" value="0"/>
        <define name="OPTICFLOW_CAMERA" value="bottom_camera"/>
@@ -79,15 +72,12 @@
       <define name="OPTICFLOW_FOV_H" value="0.665499265"/> <!-- 2 * arctan(240 / (2*347.22222222)) -->
     </module>
 
-<<<<<<< HEAD
-=======
    <module name="stereocam">
 	<configure name="STEREO_UART" value="UART2"/>
 	<configure name="STEREO_BAUD" value="B9600"/>
     </module> 
     <module name="stereo_gate_position"/>
 
->>>>>>> a519dfd7
   </modules>
 
 
