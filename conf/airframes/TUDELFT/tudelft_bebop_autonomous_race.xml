--- conflicted
+++ resolved
@@ -31,23 +31,11 @@
     <!--module name="gps" type="datalink"/-->
     <module name="gps" type="optitrack"/>
     <module name="stabilization" type="int_quat"/>
-<<<<<<< HEAD
-    <!--module name="ahrs"          type="float_mlkf">
-       <configure name="USE_MAGNETOMETER" value="TRUE"/> 
-    </module-->
     <module name="ahrs" type="int_cmpl_quat">
       <configure name="USE_MAGNETOMETER" value="FALSE"/> 
       <define name="AHRS_USE_GPS_HEADING" value="TRUE"/>
     </module>
-    <!--module name="ins" type="extended"/-->
     <module name="ins" type="gps_passthrough"/>
-=======
-    <module name="ahrs" type="int_cmpl_quat">
-      <configure name="USE_MAGNETOMETER" value="FALSE"/>
-      <define name="AHRS_USE_GPS_HEADING" value="TRUE"/>
-    </module>
-    <module name="ins" type="extended"/>
->>>>>>> 10cbc30c
   </firmware>
 
   <modules main_freq="512">
@@ -60,55 +48,23 @@
     </module-->
     <module name="guidance_loop_velocity_autonomous_race"/>
     <module name="send_imu_mag_current"/>
-    <!--module name="video_thread"/-->
-    <!--module name="sonar_bebop"/-->
-    <!--module name="pose_history"/-->
-
-<<<<<<< HEAD
-=======
     <module name="video_thread">
     </module>
-
     <module name="sonar_bebop"/>
-    <module name="pose_history"/><!--
- <module name="cv_colorfilter">
-	<define name="COLORFILTER_CAMERA" value="front_camera"/>
-    </module>-->
-
+    <module name="pose_history"/>
     <module name="cv_detect_gate">
 	<define name="OPENCVDEMO_CAMERA" value="front_camera"/>
     </module>
->>>>>>> 10cbc30c
-<!--
-    <module name="cv_detect_contour">
-	<define name="DETECT_CONTOUR_CAMERA" value="front_camera"/>
-	</module>
-<<<<<<< HEAD
--->
-<!--    <module name="cv_opticflow">
-       <define name="OPTICFLOW_METHOD" value="0"/>
-=======
-
--->
-
     <module name="cv_opticflow">
        <define name="OPTICFLOW_METHOD" value="1"/>
->>>>>>> 10cbc30c
        <define name="OPTICFLOW_CAMERA" value="bottom_camera"/>
     </module>
-<!--
+
     <module name="video_rtp_stream">
-<<<<<<< HEAD
-       <define name="VIEWVIDEO_CAMERA" value="bottom_camera"/>
-    </module>
--->
-=======
        <define name="VIEWVIDEO_CAMERA" value="front_camera"/>
 	<define name="VIEWVIDEO_DOWNSIZE_FACTOR" value="2"/>
-
 	<define name="VIEWVIDEO_QUALITY_FACTOR" value="80"/>
     </module>-->
->>>>>>> 10cbc30c
   </modules>
 
 
