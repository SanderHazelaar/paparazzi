--- conflicted
+++ resolved
@@ -15,11 +15,7 @@
       <define name="ACTUATORS_START_DELAY" value="3"/>
       <define name="USE_INS_NAV_INIT"/>
       <configure name="AHRS_ALIGNER_LED" value="3"/>
-<<<<<<< HEAD
-      <define name="AUTOPILOT_ARMING_KILL_SWITCH"/>
-=======
       <define name="USE_KILL_SWITCH_FOR_MOTOR_ARMING"/>
->>>>>>> f1e04680
     </target>
     <target name="sim" board="pc">
       <subsystem name="fdm"           type="nps"/>
