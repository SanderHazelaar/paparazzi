<airframe NAME="rotplane">
    <description>Rotating Wing Plane</description>
    <firmware NAME="rotorcraft">

        <target NAME="ap" BOARD="px4fmu_5.0_chibios">
            <configure VALUE="500" NAME="PERIODIC_FREQUENCY"/>
            <configure VALUE="SWD" NAME="FLASH_MODE"/>
            <module TYPE="sbus" NAME="radio_control">
                <configure VALUE="UART3" NAME="SBUS_PORT"/>
                <define VALUE="RADIO_AUX1" NAME="RADIO_KILL_SWITCH"/>
                <define VALUE="RADIO_AUX1" NAME="RADIO_TH_HOLD"/>
            </module>

            <module NAME="ctrl_effectiveness_scheduling_rotating_wing_drone"/>
            <define VALUE="TRUE" NAME="USE_KILL_SWITCH_FOR_MOTOR_ARMING"/>
            <define name="USE_I2C4"/>
            <define name="MS45XX_I2C_DEV" value="i2c4"/>

            <!--Logger-->
            <module NAME="tlsf"/>
            <module NAME="pprzlog"/>
            <module TYPE="sd_chibios" NAME="logger"/>
            <module NAME="flight_recorder"/>
        </target>

        <target name="nps" board="pc">
            <module name="fdm" type="jsbsim"/>
            <module name="udp"/>
            <configure VALUE="500" NAME="PERIODIC_FREQUENCY"/>
            <module TYPE="datalink" NAME="radio_control"/>
	    <module NAME="ctrl_effectiveness_scheduling_rotating_wing_drone"/>
        </target>

        <module TYPE="transparent" NAME="telemetry">
            <configure VALUE="B115200" NAME="MODEM_BAUD"/>
        </module>

        <module TYPE="pwm" NAME="actuators"/>
        <module TYPE="mpu6000" NAME="imu"/>
        <!--<module TYPE="ublox" NAME="gps"/>-->
        <!--<module TYPE="ubx_ucenter" NAME="gps"/>-->

        <module name="gps" type="datalink"/>

        <module TYPE="indi" NAME="stabilization">
            <configure name="INDI_NUM_ACT" value="8"/>
        </module>

        <!--<module TYPE="ekf2" NAME="ins"/>-->

        <define name="USE_AHRS_GPS_ACCELERATIONS" value="FALSE"/>
        <module name="ahrs" type="int_cmpl_quat"> 
            <configure name="AHRS_USE_MAGNETOMETER" value="FALSE"/> 
            <define name="AHRS_USE_GPS_HEADING" value="TRUE"/>
            <configure name="USE_MAGNETOMETER" value="FALSE"/>
            <define name="AHRS_HEADING_UPDATE_GPS_MIN_SPEED" value="0" unit="m/s"/>
        </module>
        <module name="ins" type="extended"/>

        <module name="geo_mag"/>
        <module NAME="send_imu_mag_current"/>

        <module TYPE="pwm" NAME="actuators">
            <define VALUE="10" NAME="ACTUATORS_PWM_NB"/>
            <define VALUE="TRUE" NAME="USE_PWM9"/>
            <define VALUE="TRUE" NAME="USE_PWM10"/>
            <define VALUE="400" NAME="SERVO_HZ"/>
        </module>

        <module NAME="mag_ist8310">
            <define name="IST8310_CHAN_X_SIGN" value="-"/>
            <define name="IST8310_CHAN_Z_SIGN" value="-"/>
            <define VALUE="FALSE" NAME="MODULE_IST8310_UPDATE_AHRS"/>
            <configure VALUE="I2C3" NAME="MAG_IST8310_I2C_DEV"/>
        </module>

        <module name="airspeed" type="ms45xx_i2c">
            <define name="MS45XX_PRESSURE_OFFSET" value="8469.572266"/>
            <define name="MS45XX_AIRSPEED_SCALE" value="2.0"/>
            <define name="USE_AIRSPEED" value="TRUE"/>
        </module>

        <module NAME="wing_rotation_controller">
                <define VALUE="3100" NAME="WING_ROTATION_POSITION_ADC_0"/>
                <define VALUE="205"  NAME="WING_ROTATION_POSITION_ADC_90"/>
                <define VALUE="-20000"  NAME="WING_ROTATION_P_GAIN"/>
                <define VALUE="9600"  NAME="WING_ROTATION_MAX_CMD"/>
                <define VALUE="300" NAME="WING_ROTATION_DEADZONE_PPRZ_CMD"/>
                <define VALUE="9" NAME="WING_ROTATION_SERVO_IDX"/>
                <define VALUE="TRUE" NAME="USE_ADC_5"/>
                <define VALUE="TRUE" NAME="USE_ADC_6"/>
        </module>

        <module name="guidance" type="indi_hybrid">
            <define name="GUIDANCE_INDI_HYBRID_ROT_WING"/>
        </module>

        <module NAME="sys_mon"/>
        <module name="sys_id_chirp">
            <define name="CHIRP_ENABLED"     value="TRUE"/>
            <define name="CHIRP_USE_NOISE"   value="FALSE"/>
            <define name="CHIRP_EXPONENTIAL" value="FALSE"/>
            <define name="CHIRP_FADEIN"      value="TRUE"/>
         </module>
        <module name="sys_id_doublet"/>
        <module name="extended_eff_message"/>
        <!--<module name="project_target"/>-->
        

    </firmware>

    <servos>
        <servo NO="0" NEUTRAL="1100" NAME="MOTOR_FRONT" MIN="1000" MAX="2000"/>
        <servo NO="1" NEUTRAL="1100" NAME="MOTOR_RIGHT" MIN="1000" MAX="2000"/>
        <servo NO="2" NEUTRAL="1100" NAME="MOTOR_BACK" MIN="1000" MAX="2000"/>
        <servo NO="3" NEUTRAL="1100" NAME="MOTOR_LEFT" MIN="1000" MAX="2000"/>
        <servo NO="4" NEUTRAL="1500" NAME="AIL_LEFT" MIN="1100" MAX="1900"/>
        <servo NO="5" NEUTRAL="1500" NAME="AIL_RIGHT" MIN="1100" MAX="1900"/>
        <servo NO="6" NEUTRAL="1500" NAME="VTAIL_LEFT" MIN="1100" MAX="1900"/>
        <servo NO="7" NEUTRAL="1500" NAME="VTAIL_RIGHT" MIN="1100" MAX="1900"/>
        <servo NO="8" NEUTRAL="1035" NAME="MOTOR_FWD" MIN="1000" MAX="2000"/>
        <servo NO="9" NEUTRAL="1520" NAME="WING_ROT" MIN="1000" MAX="2000"/>
    </servos>

    <commands>
        <axis NAME="ROLL" FAILSAFE_VALUE="0"/>
        <axis NAME="PITCH" FAILSAFE_VALUE="0"/>
        <axis NAME="YAW" FAILSAFE_VALUE="0"/>
        <axis NAME="THRUST" FAILSAFE_VALUE="0"/>
    </commands>

    <rc_commands>
        <set VALUE="@THROTTLE" COMMAND="THRUST"/>
        <set VALUE="@YAW" COMMAND="YAW"/>
        <set VALUE="@PITCH" COMMAND="PITCH"/>
        <set VALUE="@ROLL" COMMAND="ROLL"/>
    </rc_commands>

    <section PREFIX="MOTOR_MIXING_" NAME="MIXING">
        <define VALUE="0" NAME="TRIM_ROLL"/>
        <define VALUE="0" NAME="TRIM_PITCH"/>
        <define VALUE="0" NAME="TRIM_YAW"/>
        <define VALUE="QUAD_PLUS" NAME="TYPE"/>
    </section>

    <command_laws>
        <!--<let VAR="th_hold" VALUE="LessThan(RadioControlValues(RADIO_TH_HOLD), -4800)"/>-->
        <!--<call fun="sys_id_doublet_add_values(autopilot_get_motors_on(),FALSE,values)"/>-->
        <set VALUE="autopilot_get_motors_on() ? actuators_pprz[0] : -MAX_PPRZ" SERVO="MOTOR_FRONT"/>
        <set VALUE="autopilot_get_motors_on() ? actuators_pprz[1] : -MAX_PPRZ" SERVO="MOTOR_RIGHT"/>
        <set VALUE="autopilot_get_motors_on() ? actuators_pprz[2] : -MAX_PPRZ" SERVO="MOTOR_BACK"/>
        <set VALUE="autopilot_get_motors_on() ? actuators_pprz[3] : -MAX_PPRZ" SERVO="MOTOR_LEFT"/>
        <set VALUE="autopilot_get_motors_on() ? actuators_pprz[4] : 0" SERVO="AIL_LEFT"/>
        <set VALUE="autopilot_get_motors_on() ? actuators_pprz[5] : 0" SERVO="AIL_RIGHT"/>
        <set VALUE="autopilot_get_motors_on() ? actuators_pprz[6] : 0" SERVO="VTAIL_LEFT"/>
        <set VALUE="autopilot_get_motors_on() ? actuators_pprz[7] : 0" SERVO="VTAIL_RIGHT"/>
        <set VALUE="autopilot_get_motors_on() ? actuator_thrust_bx_pprz : -MAX_PPRZ" SERVO="MOTOR_FWD"/>
        <set VALUE="wing_rotation.servo_pprz_cmd" SERVO="WING_ROT"/>
    </command_laws>

    <section NAME="MISC">
        <define VALUE="((3.3f/4096.0f) * 17.9024749557 * adc)" NAME="VoltageOfAdc(adc)"/>
        <define VALUE="TRUE" NAME="NO_RC_THRUST_LIMIT"/>
        <define VALUE="10.0" NAME="ARRIVED_AT_WAYPOINT"/>
        <define VALUE="20" NAME="NO_GPS_LOST_WITH_DATALINK_TIME"/>
        <define VALUE="TRUE" NAME="NO_GPS_LOST_WITH_RC_VALID"/>
        <define VALUE="TRUE" NAME="NO_RC_THRUST_LIMIT"/>
        <define name="GUIDANCE_INDI" value="TRUE"/>
    </section>

    <section PREFIX="IMU_" NAME="IMU">
        <define VALUE="1" NAME="MPU_CHAN_X"/>
        <define VALUE="0" NAME="MPU_CHAN_Y"/>
        <define VALUE="2" NAME="MPU_CHAN_Z"/>
        <define VALUE="-1" NAME="MPU_X_SIGN"/>
        <define VALUE="1" NAME="MPU_Y_SIGN"/>
        <define VALUE="1" NAME="MPU_Z_SIGN"/>
        <define VALUE="145" NAME="ACCEL_X_NEUTRAL"/>
        <define VALUE="52" NAME="ACCEL_Y_NEUTRAL"/>
        <define VALUE="9" NAME="ACCEL_Z_NEUTRAL"/>
        <define VALUE="4.700654855386415" NAME="ACCEL_X_SENS" INTEGER="16"/>
        <define VALUE="4.898790938271689" NAME="ACCEL_Y_SENS" INTEGER="16"/>
        <define VALUE="4.84846920056402" NAME="ACCEL_Z_SENS" INTEGER="16"/>
        <define name="MAG_X_NEUTRAL" value="12"/>
<define name="MAG_Y_NEUTRAL" value="1"/>
<define name="MAG_Z_NEUTRAL" value="-23"/>
<define name="MAG_X_SENS" value="13.33589802677865" integer="16"/>
<define name="MAG_Y_SENS" value="11.761077152899478" integer="16"/>
<define name="MAG_Z_SENS" value="10.648520805398183" integer="16"/>



        <define VALUE="0." UNIT="deg" NAME="BODY_TO_IMU_PHI"/>
        <define VALUE="0." UNIT="deg" NAME="BODY_TO_IMU_THETA"/>
        <define VALUE="0." UNIT="deg" NAME="BODY_TO_IMU_PSI"/>
    </section>

    <!-- http://wiki.paparazziuav.org/wiki/Subsystem/ahrs#Local_Magnetic_Field -->
    <section name="AHRS" prefix="AHRS_">
        <!-- values used if no GPS fix, on 3D fix is update by geo_mag module -->
        <define name="HEADING_UPDATE_GPS_MIN_SPEED" value="0"/>
        <define name="GRAVITY_HEURISTIC_FACTOR" value="0"/> 
        <!-- Delft -->
        <define name="H_X" value="0.3892503"/>
        <define name="H_Y" value="0.0017972"/>
        <define name="H_Z" value="0.9211303"/>
    </section>

    <section name="INS" prefix="INS_">
        <define name="USE_GPS_ALT" value="1"/>
        <define name="USE_GPS_ALT_SPEED" value="1"/>
        <define name="VFF_R_GPS" value="0.01"/>
    </section>    

      <section name="ATTITUDE_REFERENCE" prefix="STABILIZATION_ATTITUDE_">
        <!-- setpoints -->
        <define name="SP_MAX_PHI" value="25" unit="deg"/>
        <define name="SP_MAX_THETA" value="25" unit="deg"/>
        <define name="SP_MAX_R" value="45" unit="deg/s"/>
        <define name="DEADBAND_A" value="2"/>
        <define name="DEADBAND_E" value="2"/>
        <define name="DEADBAND_R" value="50"/>

        <!-- reference -->
        <define name="REF_OMEGA_P" value="450" unit="deg/s"/>
        <define name="REF_ZETA_P" value="0.9"/>
        <define name="REF_MAX_P" value="600." unit="deg/s"/>
        <define name="REF_MAX_PDOT" value="RadOfDeg(8000.)"/>

        <define name="REF_OMEGA_Q" value="450" unit="deg/s"/>
        <define name="REF_ZETA_Q" value="0.9"/>
        <define name="REF_MAX_Q" value="600." unit="deg/s"/>
        <define name="REF_MAX_QDOT" value="RadOfDeg(8000.)"/>

        <define name="REF_OMEGA_R" value="200" unit="deg/s"/>
        <define name="REF_ZETA_R" value="0.9"/>
        <define name="REF_MAX_R" value="300." unit="deg/s"/>
        <define name="REF_MAX_RDOT" value="RadOfDeg(4000.)"/>
    </section>

    <section PREFIX="STABILIZATION_INDI_" NAME="STABILIZATION_ATTITUDE_INDI">
        <define name="G1_ROLL"      value="{0.00,   -9.85,   0.00,  8.12,  0.0, 0.0, 0.0, 0.0}"/>
        <define name="G1_PITCH"     value="{1.80,    0.00,   -1.69,   0.00,  0.0, 0.0, 0.0, 0.0}"/>
        <define name="G1_YAW"       value="{0.2, -0.2,  0.2, -0.2, 0.0, 0.0, 0.0, 0.0}"/>
        <define name="G1_THRUST"    value="{-0.34,   -0.34,  -0.34,   -0.34,  0.0, 0.0, 0.0, 0.0}"/>
        <define name="G2"           value="{0.014,  -0.014,   0.014,  -0.014,  0.0, 0.0, 0.0, 0.0}"/>

      <!-- reference acceleration for attitude control -->
        <define name="REF_ERR_P" value="150.0"/>
        <define name="REF_ERR_Q" value="150.0"/>
        <define name="REF_ERR_R" value="85.0"/>
        <define name="REF_RATE_P" value="18.0"/>
        <define name="REF_RATE_Q" value="18.0"/>
<<<<<<< HEAD
        <define name="REF_RATE_R" value="5.0"/>
=======
        <define name="REF_RATE_R" value="9.7"/>
>>>>>>> ecbf430b

        <!--Maxium yaw rate, to avoid instability-->
        <define name="MAX_R" value="50.0" unit="deg/s"/>

        <!-- second order filter parameters -->
        <define name="FILT_CUTOFF" value="1.5"/>
        <define name="FILT_CUTOFF_RDOT" value="1.5"/>
        <define name="ESTIMATION_FILT_CUTOFF" value="1.5"/>

        <define name="FILTER_YAW_RATE" value="TRUE"/>

        <!-- first order actuator dynamics -->
        <define name="ACT_DYN" value="{0.047, 0.047, 0.047, 0.047, 0.1, 0.1, 0.1, 0.1}"/>
        <define name="ACT_IS_SERVO" value="{0, 0, 0, 0, 1, 1, 1, 1}"/>

        <define name="WLS_PRIORITIES" value="{1000.f, 1000.f, 1.f, 100.f}"/>
        <define name="WU_MOTOR" value="50"/>

        <define name="WLS_WU_MOTOR_PITCH" value="9.0"/>
        <define name="WLS_WU_MOTOR_ROLL" value="9.0"/>

        <!-- Adaptive Learning Rate -->
        <define name="USE_ADAPTIVE" value="TRUE"/>
        <define name="ADAPTIVE_MU" value="0.001"/>
    </section>

    <section name="ROT_WING_EFF_SCHEDULING" prefix="ROT_WING_SCHED_">
        <define name="G1_Q_90" value="{-1.69, 1.8}"/>
        <define name="Y_ARM_LENGTH" value="0.365"/>
        <define name="G1_AERO_CONST_P" value="{0.13, 0.13, 0.0, 0.0}"/> <!--Wing rotation dependency on pitch not scheduled yet-->
        <define name="G1_AERO_CONST_Q" value="{0.0, 0.0, -0.01, 0.0}"/> <!--estimated value, use adaptive for real value-->
        <define name="G1_AERO_CONST_R" value="{0.0, 0.0, 0.0, 0.006}"/> <!--estimated value, use adaptive for real value-->
        <define name="AIRSPEED_FILTER_CUTOFF" value="1.5"/>
        <define name="AERO_EFF_TUNING" value="TRUE"/>
     </section> 

    <section name="FORWARD">
    <!-- This is the pitch angle that the drone will have in forward flight, where 0 degrees is hover-->
        <define name="TRANSITION_MAX_OFFSET" value="0.0" unit="deg"/>
        <define name="GUIDANCE_HEADING_IS_FREE" value="FALSE"/>
    </section>

    <section name="GUIDANCE_INDI_HYBRID" prefix="GUIDANCE_INDI_">
<<<<<<< HEAD
        <define name="POS_GAIN" value="1.0"/> <!--1.0-->
        <define name="POS_GAINZ" value="0.5"/> <!-- FWD 1.5  1.0-->
        <define name="SPEED_GAIN" value="2.0"/> <!--FWD 1.2 3.0-->
        <define name="SPEED_GAINZ" value="1.2"/> <!-- 3.0-->
       <define name="FILTER_CUTOFF" value="1.0"/>
=======
        <define name="POS_GAIN" value="0.5"/>
        <define name="POS_GAINZ" value="0.5"/> <!-- FWD 1.5-->
        <define name="SPEED_GAIN" value="1.2"/> <!--FWD 1.2-->
        <define name="SPEED_GAINZ" value="1.2"/>
        <define name="FILTER_CUTOFF" value="1.0"/>
>>>>>>> ecbf430b
        <define name="HEADING_BANK_GAIN" value="10."/>
        <define name="NAV_SPEED_MARGIN" value="0."/>
        <define name="MAX_AIRSPEED" value="25."/>
        <define name="PITCH_LIFT_EFF" value="0.0"/>
        <define name="MIN_THROTTLE" value="0."/>
        <define name="MIN_PITCH" value="-35."/>
        <define name="MAX_PITCH" value="35."/>
        <define name="MIN_THROTTLE_FWD" value="0."/>
    </section>

    <section name= "PUSHER">
        <define name="THRUST_BX_EFF" value="0.000851562"/>
    </section>

    <section PREFIX="GUIDANCE_V_" NAME="GUIDANCE_V">
        <define VALUE="310" NAME="HOVER_KP"/>
        <define VALUE="130" NAME="HOVER_KD"/>
        <define VALUE="10" NAME="HOVER_KI"/>
        <define VALUE="0.5" NAME="NOMINAL_HOVER_THROTTLE"/>
        <define VALUE="FALSE" NAME="ADAPT_THROTTLE_ENABLED"/>
    </section>

    <section PREFIX="GUIDANCE_H_" NAME="GUIDANCE_H">
        <define VALUE="30" UNIT="deg" NAME="MAX_BANK"/>
        <define VALUE="TRUE" NAME="USE_SPEED_REF"/>
        <define VALUE="60" NAME="PGAIN"/>
        <define VALUE="100" NAME="DGAIN"/>
        <define VALUE="0" NAME="AGAIN"/>
        <define VALUE="20" NAME="IGAIN"/>
        <define VALUE="TRUE" NAME="USE_REF"/>
    </section>

    <section NAME="AUTOPILOT">
        <define VALUE="AP_MODE_ATTITUDE_DIRECT" NAME="MODE_MANUAL"/>
        <define VALUE="AP_MODE_HOVER_Z_HOLD" NAME="MODE_AUTO1"/>
        <define VALUE="AP_MODE_NAV" NAME="MODE_AUTO2"/>
        <define VALUE="AP_MODE_ATTITUDE_DIRECT" NAME="MODE_STARTUP"/>
    </section>

    <section NAME="GCS">
        <define VALUE="flyingwing" NAME="AC_ICON"/>
        <define VALUE="2" NAME="ALT_SHIFT_PLUS_PLUS"/>
        <define VALUE="1" NAME="ALT_SHIFT_PLUS"/>
        <define VALUE="-1" NAME="ALT_SHIFT_MINUS"/>
    </section>

    <section name="NAVIGATION" prefix="NAV_">
      <define name="CLIMB_VSPEED" value="2.0"/>
      <define name="DESCEND_VSPEED" value="-1.0"/>
    </section>

    <section NAME="BAT">
        <define VALUE="20.0" UNIT="V" NAME="CATASTROPHIC_BAT_LEVEL"/>
        <define VALUE="21.0" UNIT="V" NAME="CRITIC_BAT_LEVEL"/>
        <define VALUE="21.8" UNIT="V" NAME="LOW_BAT_LEVEL"/>
        <define VALUE="25.2" UNIT="V" NAME="MAX_BAT_LEVEL"/>
        <define VALUE="6" NAME="BAT_NB_CELLS"/>
    </section>

    <section name="SIMULATOR" prefix="NPS_">
        <define name="ACTUATOR_NAMES" value="front_motor, right_motor, back_motor, left_motor, ail_left, ail_right, elev, rud, pusher, wing_rotation" type="string[]"/>
        <define name="JSBSIM_MODEL" value="rotating_wing_drone_tomaso" type="string"/>
        <define name="SENSORS_PARAMS" value="nps_sensors_params_default.h" type="string"/>
        <define name="NO_MOTOR_MIXING" value="TRUE"/>
        <define name="COMMANDS_NB" value="10"/>
    </section>
    
</airframe><|MERGE_RESOLUTION|>--- conflicted
+++ resolved
@@ -251,11 +251,7 @@
         <define name="REF_ERR_R" value="85.0"/>
         <define name="REF_RATE_P" value="18.0"/>
         <define name="REF_RATE_Q" value="18.0"/>
-<<<<<<< HEAD
-        <define name="REF_RATE_R" value="5.0"/>
-=======
         <define name="REF_RATE_R" value="9.7"/>
->>>>>>> ecbf430b
 
         <!--Maxium yaw rate, to avoid instability-->
         <define name="MAX_R" value="50.0" unit="deg/s"/>
@@ -299,19 +295,11 @@
     </section>
 
     <section name="GUIDANCE_INDI_HYBRID" prefix="GUIDANCE_INDI_">
-<<<<<<< HEAD
-        <define name="POS_GAIN" value="1.0"/> <!--1.0-->
-        <define name="POS_GAINZ" value="0.5"/> <!-- FWD 1.5  1.0-->
-        <define name="SPEED_GAIN" value="2.0"/> <!--FWD 1.2 3.0-->
-        <define name="SPEED_GAINZ" value="1.2"/> <!-- 3.0-->
-       <define name="FILTER_CUTOFF" value="1.0"/>
-=======
         <define name="POS_GAIN" value="0.5"/>
         <define name="POS_GAINZ" value="0.5"/> <!-- FWD 1.5-->
         <define name="SPEED_GAIN" value="1.2"/> <!--FWD 1.2-->
         <define name="SPEED_GAINZ" value="1.2"/>
         <define name="FILTER_CUTOFF" value="1.0"/>
->>>>>>> ecbf430b
         <define name="HEADING_BANK_GAIN" value="10."/>
         <define name="NAV_SPEED_MARGIN" value="0."/>
         <define name="MAX_AIRSPEED" value="25."/>
