{
    "board_id": 11,
    "magic": "PX4FWv1", 
    "description": "PPRZ Firmware for the PX4 Pixracer v1 board", 
    "image": "", 
    "build_time": 0, 
    "summary": "Pixracer", 
    "version": "1.0", 
<<<<<<< HEAD
    "image_size": 0, 
=======
    "image_size": 0,
>>>>>>> 07a43ca4
    "image_maxsize": 2064384,
    "git_identity": "", 
    "board_revision": 14
}<|MERGE_RESOLUTION|>--- conflicted
+++ resolved
@@ -6,11 +6,7 @@
     "build_time": 0, 
     "summary": "Pixracer", 
     "version": "1.0", 
-<<<<<<< HEAD
-    "image_size": 0, 
-=======
     "image_size": 0,
->>>>>>> 07a43ca4
     "image_maxsize": 2064384,
     "git_identity": "", 
     "board_revision": 14
