/*
 * Copyright (C) 2008-2009 Antoine Drouin <poinix@gmail.com>
 * Copyright (C) 2022 Gautier Hattenberger <gautier.hattenberger@enac.fr>
 *
 * This file is part of paparazzi.
 *
 * paparazzi is free software; you can redistribute it and/or modify
 * it under the terms of the GNU General Public License as published by
 * the Free Software Foundation; either version 2, or (at your option)
 * any later version.
 *
 * paparazzi is distributed in the hope that it will be useful,
 * but WITHOUT ANY WARRANTY; without even the implied warranty of
 * MERCHANTABILITY or FITNESS FOR A PARTICULAR PURPOSE.  See the
 * GNU General Public License for more details.
 *
 * You should have received a copy of the GNU General Public License
 * along with paparazzi; see the file COPYING.  If not, see
 * <http://www.gnu.org/licenses/>.
 */

/**
 * @file firmwares/rotorcraft/navigation.c
 *
 * Rotorcraft navigation functions.
 */


#define NAV_C

#include "firmwares/rotorcraft/navigation.h"

#include "pprz_debug.h"
#include "state.h"
#include "autopilot.h"
#include "generated/modules.h"
#include "generated/flight_plan.h"
#include "modules/ins/ins.h"

/* for default GUIDANCE_H_USE_REF */
#include "firmwares/rotorcraft/guidance/guidance_h.h"

#include "math/pprz_algebra_int.h"

#include "modules/datalink/downlink.h"
#include "pprzlink/messages.h"
#include "mcu_periph/uart.h"

PRINT_CONFIG_VAR(NAVIGATION_FREQUENCY)

struct RotorcraftNavigation nav;

const float max_dist_from_home = MAX_DIST_FROM_HOME;
const float max_dist2_from_home = MAX_DIST_FROM_HOME * MAX_DIST_FROM_HOME;

float flight_altitude;

static inline void nav_set_altitude(void);

void nav_init(void)
{
  waypoints_init();

  nav_block = 0;
  nav_stage = 0;

  nav.horizontal_mode = NAV_HORIZONTAL_MODE_WAYPOINT;
  nav.vertical_mode = NAV_VERTICAL_MODE_ALT;
  nav.setpoint_mode = NAV_SETPOINT_MODE_POS;

  VECT3_COPY(nav.target, waypoints[WP_HOME].enu_f);
  VECT3_COPY(nav.carrot, waypoints[WP_HOME].enu_f);
  FLOAT_VECT3_ZERO(nav.speed);
  FLOAT_VECT3_ZERO(nav.accel);
  float_quat_identity(&nav.quat);
  FLOAT_RATES_ZERO(nav.rates);

  nav.throttle = 0;
  nav.cmd_roll = 0;
  nav.cmd_pitch = 0;
  nav.cmd_yaw = 0;
  nav.roll = 0.f;
  nav.pitch = 0.f;
  nav.heading = 0.f;
  nav.radius = DEFAULT_CIRCLE_RADIUS;
  nav.climb = 0.f;
  nav.fp_altitude = SECURITY_HEIGHT;
  nav.nav_altitude = SECURITY_HEIGHT;
  flight_altitude = SECURITY_ALT;

  nav.too_far_from_home = false;
  nav.failsafe_mode_dist2 = FAILSAFE_MODE_DISTANCE * FAILSAFE_MODE_DISTANCE;
  nav.dist2_to_home = 0.f;
  nav.climb_vspeed = NAV_CLIMB_VSPEED;
  nav.descend_vspeed = NAV_DESCEND_VSPEED;

  nav.nav_stage_init = NULL;
  nav.nav_goto = NULL;
  nav.nav_route = NULL;
  nav.nav_approaching = NULL;
  nav.nav_circle = NULL;
  nav.nav_oval_init = NULL;
  nav.nav_oval = NULL;

  // generated init function
  auto_nav_init();
}

void nav_parse_BLOCK(uint8_t *buf)
{
  if (DL_BLOCK_ac_id(buf) != AC_ID) { return; }
  nav_goto_block(DL_BLOCK_block_id(buf));
}

void nav_parse_MOVE_WP(uint8_t *buf)
{
  uint8_t ac_id = DL_MOVE_WP_ac_id(buf);
  if (ac_id != AC_ID) { return; }
  if (stateIsLocalCoordinateValid()) {
    uint8_t wp_id = DL_MOVE_WP_wp_id(buf);
    struct LlaCoor_i lla;
    lla.lat = DL_MOVE_WP_lat(buf);
    lla.lon = DL_MOVE_WP_lon(buf);
    /* WP_alt from message is alt above MSL in mm
     * lla.alt is above ellipsoid in mm
     */
    lla.alt = DL_MOVE_WP_alt(buf) - state.ned_origin_i.hmsl +
      state.ned_origin_i.lla.alt;
    waypoint_move_lla(wp_id, &lla);
  }
}

#ifndef CLOSE_TO_WAYPOINT
#define CLOSE_TO_WAYPOINT 15.f
#endif

static inline void UNUSED nav_advance_carrot(void)
{
  struct EnuCoor_f *pos = stateGetPositionEnu_f();
  /* compute a vector to the waypoint */
  struct FloatVect2 path_to_waypoint;
  VECT2_DIFF(path_to_waypoint, nav.target, *pos);

  /* saturate it */
  VECT2_STRIM(path_to_waypoint, -150.f, 150.f);

  float dist_to_waypoint = float_vect2_norm(&path_to_waypoint);

  if (dist_to_waypoint < CLOSE_TO_WAYPOINT) {
    VECT2_COPY(nav.carrot, nav.target);
  } else {
    struct Int32Vect2 path_to_carrot;
    VECT2_SMUL(path_to_carrot, path_to_waypoint, NAV_CARROT_DIST);
    VECT2_SDIV(path_to_carrot, path_to_carrot, dist_to_waypoint);
    VECT2_SUM(nav.carrot, path_to_carrot, *pos);
  }
}

void nav_run(void)
{

#if GUIDANCE_H_USE_REF
  // if GUIDANCE_H_USE_REF, CARROT_DIST is not used
  VECT2_COPY(nav.carrot, nav.target);
#else
  nav_advance_carrot();
#endif

  // update altitude setpoint if needed
  nav_set_altitude();
}


bool nav_check_wp_time(struct EnuCoor_f *wp, uint16_t stay_time)
{
  uint16_t time_at_wp;
  float dist_to_point;
  static uint16_t wp_entry_time = 0;
  static bool wp_reached = false;
  static struct EnuCoor_i wp_last = { 0, 0, 0 };
  struct EnuCoor_i wp_i;
  struct FloatVect2 diff;

  ENU_BFP_OF_REAL(wp_i, *wp);
  if ((wp_last.x != wp_i.x) || (wp_last.y != wp_i.y)) {
    wp_reached = false;
    wp_last = wp_i;
  }

  VECT2_DIFF(diff, *wp, *stateGetPositionEnu_f());
  dist_to_point = float_vect2_norm(&diff);
  if (dist_to_point < ARRIVED_AT_WAYPOINT) {
    if (!wp_reached) {
      wp_reached = true;
      wp_entry_time = autopilot.flight_time;
      time_at_wp = 0;
    } else {
      time_at_wp = autopilot.flight_time - wp_entry_time;
    }
  } else {
    time_at_wp = 0;
    wp_reached = false;
  }
  if (time_at_wp > stay_time) {
    INT_VECT3_ZERO(wp_last);
    return true;
  }
  return false;
}

static inline void nav_set_altitude(void)
{
  static float last_alt = 0.f;
  // if the fp_altitude setpoint change is large enough, set this alt as the new reference
  // otherwise, don't change nav_altitude (whose value can be changed by the operator
  // through the flight_altitude setting)
  // nav_altitude is the value that is used by guidance as a setpoint when flying in
  // altitude mode
  if (fabsf(nav.fp_altitude - last_alt) > 0.2f) {
    nav.nav_altitude = nav.fp_altitude;
    flight_altitude = nav.nav_altitude + state.ned_origin_f.hmsl;
    last_alt = nav.fp_altitude;
  }
}


/** Reset the geographic reference to the current GPS fix */
void nav_reset_reference(void)
{
  ins_reset_local_origin();
  /* update local ENU coordinates of global waypoints */
  waypoints_localize_all();
}

void nav_reset_alt(void)
{
  ins_reset_altitude_ref();
  waypoints_localize_all();
}

void nav_init_stage(void)
{
  stage_time = 0;
  if (nav.nav_stage_init) {
    nav.nav_stage_init();
  }
}

#include <stdio.h>
void nav_periodic_task(void)
{
  RunOnceEvery(NAVIGATION_FREQUENCY, { stage_time++;  block_time++; });

  /* from flight_plan.h */
  auto_nav();

  /* run carrot loop */
  nav_run();
}

bool nav_detect_ground(void)
{
  if (!autopilot.ground_detected) { return false; }
  autopilot.ground_detected = false;
  return true;
}

bool nav_is_in_flight(void)
{
  return autopilot_in_flight();
}

/** Home mode navigation */
void nav_home(void)
{
  nav.horizontal_mode = NAV_HORIZONTAL_MODE_WAYPOINT;
  nav.setpoint_mode = NAV_SETPOINT_MODE_POS;
  VECT3_COPY(nav.target, waypoints[WP_HOME].enu_f);

  nav.vertical_mode = NAV_VERTICAL_MODE_ALT;
  nav.nav_altitude = waypoint_get_alt(WP_HOME);

  /* run carrot loop */
  nav_run();
}

/** Set manual roll, pitch and yaw without stabilization
 *
 * @param[in] roll command in pprz scale (int32_t)
 * @param[in] pitch command in pprz scale (int32_t)
 * @param[in] yaw command in pprz scale (int32_t)
 *
 * This function allows to directly set commands from the flight plan,
 * if in nav_manual mode.
 * This is for instance useful for helicopters during the spinup
 */
void nav_set_manual(int32_t roll, int32_t pitch, int32_t yaw)
{
  nav.horizontal_mode = NAV_HORIZONTAL_MODE_MANUAL;
  nav.setpoint_mode = NAV_SETPOINT_MODE_MANUAL;
  nav.cmd_roll = roll;
  nav.cmd_pitch = pitch;
  nav.cmd_yaw = yaw;
}

/** Returns squared horizontal distance to given point */
float get_dist2_to_point(struct EnuCoor_f *p)
{
  struct EnuCoor_f *pos = stateGetPositionEnu_f();
  struct FloatVect2 pos_diff;
  pos_diff.x = p->x - pos->x;
  pos_diff.y = p->y - pos->y;
  return pos_diff.x * pos_diff.x + pos_diff.y * pos_diff.y;
}

/** Returns squared horizontal distance to given waypoint */
float get_dist2_to_waypoint(uint8_t wp_id)
{
  return get_dist2_to_point(&waypoints[wp_id].enu_f);
}

/** Computes squared distance to the HOME waypoint potentially sets
 * #too_far_from_home
 */
void compute_dist2_to_home(void)
{
  nav.dist2_to_home = get_dist2_to_waypoint(WP_HOME);
  nav.too_far_from_home = nav.dist2_to_home > max_dist2_from_home;
#ifdef InGeofenceSector
  struct EnuCoor_f *pos = stateGetPositionEnu_f();
  nav.too_far_from_home = nav.too_far_from_home || !(InGeofenceSector(pos->x, pos->y));
#endif
}

/** Set nav_heading in radians. */
void nav_set_heading_rad(float rad)
{
  nav.heading = rad;
  NormCourseRad(nav.heading);
}

/** Set nav_heading in degrees. */
void nav_set_heading_deg(float deg)
{
  nav_set_heading_rad(RadOfDeg(deg));
}

/** Set heading to point towards x,y position in local coordinates */
void nav_set_heading_towards(float x, float y)
{
  struct FloatVect2 target = {x, y};
  struct FloatVect2 pos_diff;
  VECT2_DIFF(pos_diff, target, *stateGetPositionEnu_f());
  // don't change heading if closer than 0.5m to target
  if (VECT2_NORM2(pos_diff) > 0.25f) {
    float heading_f = atan2f(pos_diff.x, pos_diff.y);
    nav.heading = heading_f;
  }
}

/** Set heading in the direction of a waypoint */
void nav_set_heading_towards_waypoint(uint8_t wp)
{
  nav_set_heading_towards(WaypointX(wp), WaypointY(wp));
}

/** Set heading in the direction of the target*/
void nav_set_heading_towards_target(void)
{
  nav_set_heading_towards(nav.target.x, nav.target.y);
}

/** Set heading to the current yaw angle */
void nav_set_heading_current(void)
{
  nav.heading = stateGetNedToBodyEulers_f()->psi;
}

void nav_set_failsafe(void)
{
  autopilot_set_mode(AP_MODE_FAILSAFE);
}

/** Register functions
 */
void nav_register_stage_init(navigation_stage_init nav_stage_init)
{
  nav.nav_stage_init = nav_stage_init;
}

void nav_register_goto_wp(navigation_goto nav_goto, navigation_route nav_route, navigation_approaching nav_approaching)
{
  nav.nav_goto = nav_goto;
  nav.nav_route = nav_route;
  nav.nav_approaching = nav_approaching;
}

void nav_register_circle(navigation_circle nav_circle)
{
<<<<<<< HEAD
  radius = - radius; /* Historical error ? */
  int32_t alt = waypoints[p1].enu_i.z;
  waypoints[p2].enu_i.z = alt;

  float p2_p1_x = waypoints[p1].enu_f.x - waypoints[p2].enu_f.x;
  float p2_p1_y = waypoints[p1].enu_f.y - waypoints[p2].enu_f.y;
  float d = sqrtf(p2_p1_x * p2_p1_x + p2_p1_y * p2_p1_y);

  /* Unit vector from p1 to p2 */
  int32_t u_x = POS_BFP_OF_REAL(p2_p1_x / d);
  int32_t u_y = POS_BFP_OF_REAL(p2_p1_y / d);

  /* The half circle centers and the other leg */
  struct EnuCoor_i p1_center = { waypoints[p1].enu_i.x + radius * -u_y,
           waypoints[p1].enu_i.y + radius * u_x,
           alt
  };
  struct EnuCoor_i p1_out = { waypoints[p1].enu_i.x + 2 * radius * -u_y,
           waypoints[p1].enu_i.y + 2 * radius * u_x,
           alt
  };

  struct EnuCoor_i p2_in = { waypoints[p2].enu_i.x + 2 * radius * -u_y,
           waypoints[p2].enu_i.y + 2 * radius * u_x,
           alt
  };
  struct EnuCoor_i p2_center = { waypoints[p2].enu_i.x + radius * -u_y,
           waypoints[p2].enu_i.y + radius * u_x,
           alt
  };

  int32_t qdr_out_2 = INT32_ANGLE_PI - int32_atan2_2(u_y, u_x);
  int32_t qdr_out_1 = qdr_out_2 + INT32_ANGLE_PI;
  if (radius < 0) {
    qdr_out_2 += INT32_ANGLE_PI;
    qdr_out_1 += INT32_ANGLE_PI;
  }
  int32_t qdr_anticipation = ANGLE_BFP_OF_REAL(radius > 0 ? -15 : 15);

  switch (oval_status) {
    case OC1 :
      nav_circle(&p1_center, POS_BFP_OF_REAL(-radius));
      if (NavQdrCloseTo(INT32_DEG_OF_RAD(qdr_out_1) - qdr_anticipation)) {
        oval_status = OR12;
        InitStage();
        LINE_START_FUNCTION;
      }
      return;

    case OR12:
      NavSegment(p1, p2);
      if (nav_approaching_from(&p2_in, &p1_out, CARROT)) {
        oval_status = OC2;
        nav_oval_count++;
        InitStage();
        LINE_STOP_FUNCTION;
      }
      return;

    case OC2 :
      nav_circle(&p2_center, POS_BFP_OF_REAL(-radius));
      if (NavQdrCloseTo(INT32_DEG_OF_RAD(qdr_out_2) - qdr_anticipation)) {
        oval_status = OR21;
        InitStage();
        LINE_START_FUNCTION;
      }
      return;

    case OR21:
      NavSegment(p2, p1);
      if (nav_approaching_from(&waypoints[p1].enu_i, &waypoints[p2].enu_i, CARROT)) {
        oval_status = OC1;
        InitStage();
        LINE_STOP_FUNCTION;
      }
      return;

    default: /* Should not occur !!! Doing nothing */
      return;
  }
=======
  nav.nav_circle = nav_circle;
>>>>>>> 7f620c04
}

void nav_register_oval(navigation_oval_init _nav_oval_init, navigation_oval nav_oval)
{
  nav.nav_oval_init = _nav_oval_init;
  nav.nav_oval = nav_oval;
}
<|MERGE_RESOLUTION|>--- conflicted
+++ resolved
@@ -397,90 +397,7 @@
 
 void nav_register_circle(navigation_circle nav_circle)
 {
-<<<<<<< HEAD
-  radius = - radius; /* Historical error ? */
-  int32_t alt = waypoints[p1].enu_i.z;
-  waypoints[p2].enu_i.z = alt;
-
-  float p2_p1_x = waypoints[p1].enu_f.x - waypoints[p2].enu_f.x;
-  float p2_p1_y = waypoints[p1].enu_f.y - waypoints[p2].enu_f.y;
-  float d = sqrtf(p2_p1_x * p2_p1_x + p2_p1_y * p2_p1_y);
-
-  /* Unit vector from p1 to p2 */
-  int32_t u_x = POS_BFP_OF_REAL(p2_p1_x / d);
-  int32_t u_y = POS_BFP_OF_REAL(p2_p1_y / d);
-
-  /* The half circle centers and the other leg */
-  struct EnuCoor_i p1_center = { waypoints[p1].enu_i.x + radius * -u_y,
-           waypoints[p1].enu_i.y + radius * u_x,
-           alt
-  };
-  struct EnuCoor_i p1_out = { waypoints[p1].enu_i.x + 2 * radius * -u_y,
-           waypoints[p1].enu_i.y + 2 * radius * u_x,
-           alt
-  };
-
-  struct EnuCoor_i p2_in = { waypoints[p2].enu_i.x + 2 * radius * -u_y,
-           waypoints[p2].enu_i.y + 2 * radius * u_x,
-           alt
-  };
-  struct EnuCoor_i p2_center = { waypoints[p2].enu_i.x + radius * -u_y,
-           waypoints[p2].enu_i.y + radius * u_x,
-           alt
-  };
-
-  int32_t qdr_out_2 = INT32_ANGLE_PI - int32_atan2_2(u_y, u_x);
-  int32_t qdr_out_1 = qdr_out_2 + INT32_ANGLE_PI;
-  if (radius < 0) {
-    qdr_out_2 += INT32_ANGLE_PI;
-    qdr_out_1 += INT32_ANGLE_PI;
-  }
-  int32_t qdr_anticipation = ANGLE_BFP_OF_REAL(radius > 0 ? -15 : 15);
-
-  switch (oval_status) {
-    case OC1 :
-      nav_circle(&p1_center, POS_BFP_OF_REAL(-radius));
-      if (NavQdrCloseTo(INT32_DEG_OF_RAD(qdr_out_1) - qdr_anticipation)) {
-        oval_status = OR12;
-        InitStage();
-        LINE_START_FUNCTION;
-      }
-      return;
-
-    case OR12:
-      NavSegment(p1, p2);
-      if (nav_approaching_from(&p2_in, &p1_out, CARROT)) {
-        oval_status = OC2;
-        nav_oval_count++;
-        InitStage();
-        LINE_STOP_FUNCTION;
-      }
-      return;
-
-    case OC2 :
-      nav_circle(&p2_center, POS_BFP_OF_REAL(-radius));
-      if (NavQdrCloseTo(INT32_DEG_OF_RAD(qdr_out_2) - qdr_anticipation)) {
-        oval_status = OR21;
-        InitStage();
-        LINE_START_FUNCTION;
-      }
-      return;
-
-    case OR21:
-      NavSegment(p2, p1);
-      if (nav_approaching_from(&waypoints[p1].enu_i, &waypoints[p2].enu_i, CARROT)) {
-        oval_status = OC1;
-        InitStage();
-        LINE_STOP_FUNCTION;
-      }
-      return;
-
-    default: /* Should not occur !!! Doing nothing */
-      return;
-  }
-=======
   nav.nav_circle = nav_circle;
->>>>>>> 7f620c04
 }
 
 void nav_register_oval(navigation_oval_init _nav_oval_init, navigation_oval nav_oval)
