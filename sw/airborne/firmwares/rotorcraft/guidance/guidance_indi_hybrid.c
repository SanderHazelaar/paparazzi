/*
 * Copyright (C) 2015 Ewoud Smeur <ewoud.smeur@gmail.com>
 *
 * This file is part of paparazzi.
 *
 * paparazzi is free software; you can redistribute it and/or modify
 * it under the terms of the GNU General Public License as published by
 * the Free Software Foundation; either version 2, or (at your option)
 * any later version.
 *
 * paparazzi is distributed in the hope that it will be useful,
 * but WITHOUT ANY WARRANTY; without even the implied warranty of
 * MERCHANTABILITY or FITNESS FOR A PARTICULAR PURPOSE.  See the
 * GNU General Public License for more details.
 *
 * You should have received a copy of the GNU General Public License
 * along with paparazzi; see the file COPYING.  If not, write to
 * the Free Software Foundation, 59 Temple Place - Suite 330,
 * Boston, MA 02111-1307, USA.
 */

/**
 * @file firmwares/rotorcraft/guidance/guidance_indi_hybrid.c
 *
 * A guidance mode based on Incremental Nonlinear Dynamic Inversion
 * Come to IROS2016 to learn more!
 *
 */

#include "generated/airframe.h"
#include "firmwares/rotorcraft/guidance/guidance_indi_hybrid.h"
#include "modules/radio_control/radio_control.h"
#include "state.h"
#include "firmwares/rotorcraft/autopilot_rc_helpers.h"
#include "mcu_periph/sys_time.h"
#include "autopilot.h"
#include "stabilization/stabilization_attitude_ref_quat_int.h"
#include "stdio.h"
#include "filters/low_pass_filter.h"
#include "modules/core/abi.h"
#include "firmwares/rotorcraft/stabilization/stabilization_attitude_rc_setpoint.h"


// The acceleration reference is calculated with these gains. If you use GPS,
// they are probably limited by the update rate of your GPS. The default
// values are tuned for 4 Hz GPS updates. If you have high speed position updates, the
// gains can be higher, depending on the speed of the inner loop.
#ifndef GUIDANCE_INDI_SPEED_GAIN
#define GUIDANCE_INDI_SPEED_GAIN 1.8
#define GUIDANCE_INDI_SPEED_GAINZ 1.8
#endif

#ifndef GUIDANCE_INDI_POS_GAIN
#define GUIDANCE_INDI_POS_GAIN 0.5
#define GUIDANCE_INDI_POS_GAINZ 0.5
#endif

#ifndef GUIDANCE_INDI_MIN_PITCH
#define GUIDANCE_INDI_MIN_PITCH -120
#define GUIDANCE_INDI_MAX_PITCH 25
#endif

#ifndef GUIDANCE_INDI_LIFTD_ASQ
#define GUIDANCE_INDI_LIFTD_ASQ 0.20
#endif

/* If lift effectiveness at low airspeed not defined,
 * just make one interpolation segment that connects to
 * the quadratic part from 12 m/s onward
 */
#ifndef GUIDANCE_INDI_LIFTD_P50
#define GUIDANCE_INDI_LIFTD_P80 (GUIDANCE_INDI_LIFTD_ASQ*12*12)
#define GUIDANCE_INDI_LIFTD_P50 (GUIDANCE_INDI_LIFTD_P80/2)
#endif

struct guidance_indi_hybrid_params gih_params = {
  .pos_gain = GUIDANCE_INDI_POS_GAIN,
  .pos_gainz = GUIDANCE_INDI_POS_GAINZ,

  .speed_gain = GUIDANCE_INDI_SPEED_GAIN,
  .speed_gainz = GUIDANCE_INDI_SPEED_GAINZ,

  .heading_bank_gain = GUIDANCE_INDI_HEADING_BANK_GAIN,
  .liftd_asq = GUIDANCE_INDI_LIFTD_ASQ, // coefficient of airspeed squared
  .liftd_p80 = GUIDANCE_INDI_LIFTD_P80,
  .liftd_p50 = GUIDANCE_INDI_LIFTD_P50,
};

#ifndef GUIDANCE_INDI_MAX_AIRSPEED
#error "You must have an airspeed sensor to use this guidance"
#endif
float guidance_indi_max_airspeed = GUIDANCE_INDI_MAX_AIRSPEED;

// Tell the guidance that the airspeed needs to be zeroed.
// Recomended to also put GUIDANCE_INDI_NAV_SPEED_MARGIN low in this case.
#ifndef GUIDANCE_INDI_ZERO_AIRSPEED
#define GUIDANCE_INDI_ZERO_AIRSPEED FALSE
#endif

/*Airspeed threshold where making a turn is "worth it"*/
#ifndef TURN_AIRSPEED_TH
#define TURN_AIRSPEED_TH 10.0
#endif

/*Boolean to force the heading to a static value (only use for specific experiments)*/
bool take_heading_control = false;

bool force_forward = false;

struct FloatVect3 sp_accel = {0.0,0.0,0.0};
#ifdef GUIDANCE_INDI_SPECIFIC_FORCE_GAIN
float guidance_indi_specific_force_gain = GUIDANCE_INDI_SPECIFIC_FORCE_GAIN;
static void guidance_indi_filter_thrust(void);

#ifndef GUIDANCE_INDI_THRUST_DYNAMICS
#ifndef STABILIZATION_INDI_ACT_DYN_P
#error "You need to define GUIDANCE_INDI_THRUST_DYNAMICS to be able to use indi vertical control"
#else // assume that the same actuators are used for thrust as for roll (e.g. quadrotor)
#define GUIDANCE_INDI_THRUST_DYNAMICS STABILIZATION_INDI_ACT_DYN_P
#endif
#endif //GUIDANCE_INDI_THRUST_DYNAMICS

#endif //GUIDANCE_INDI_SPECIFIC_FORCE_GAIN

#ifndef GUIDANCE_INDI_FILTER_CUTOFF
#ifdef STABILIZATION_INDI_FILT_CUTOFF
#define GUIDANCE_INDI_FILTER_CUTOFF STABILIZATION_INDI_FILT_CUTOFF
#else
#define GUIDANCE_INDI_FILTER_CUTOFF 3.0
#endif
#endif

float inv_eff[4];

// Max bank angle in radians
float guidance_indi_max_bank = GUIDANCE_H_MAX_BANK;

/** state eulers in zxy order */
struct FloatEulers eulers_zxy;

float thrust_act = 0;
Butterworth2LowPass filt_accel_ned[3];
Butterworth2LowPass roll_filt;
Butterworth2LowPass pitch_filt;
Butterworth2LowPass thrust_filt;
Butterworth2LowPass accely_filt;

struct FloatVect2 desired_airspeed;

struct FloatMat33 Ga;
struct FloatMat33 Ga_inv;
struct FloatVect3 euler_cmd;

float filter_cutoff = GUIDANCE_INDI_FILTER_CUTOFF;

float guidance_indi_hybrid_heading_sp = 0.f;
struct FloatEulers guidance_euler_cmd;
float thrust_in;

struct FloatVect3 gi_speed_sp = {0.0, 0.0, 0.0};

#ifndef GUIDANCE_INDI_VEL_SP_ID
#define GUIDANCE_INDI_VEL_SP_ID ABI_BROADCAST
#endif
abi_event vel_sp_ev;
static void vel_sp_cb(uint8_t sender_id, struct FloatVect3 *vel_sp);
struct FloatVect3 indi_vel_sp = {0.0, 0.0, 0.0};
float time_of_vel_sp = 0.0;

void guidance_indi_propagate_filters(void);
static void guidance_indi_calcg_wing(struct FloatMat33 *Gmat);
static float guidance_indi_get_liftd(float pitch, float theta);

#if PERIODIC_TELEMETRY
#include "modules/datalink/telemetry.h"
static void send_guidance_indi_hybrid(struct transport_tx *trans, struct link_device *dev)
{
  pprz_msg_send_GUIDANCE_INDI_HYBRID(trans, dev, AC_ID,
                              &sp_accel.x,
                              &sp_accel.y,
                              &sp_accel.z,
                              &euler_cmd.x,
                              &euler_cmd.y,
                              &euler_cmd.z,
                              &filt_accel_ned[0].o[0],
                              &filt_accel_ned[1].o[0],
                              &filt_accel_ned[2].o[0],
                              &gi_speed_sp.x,
                              &gi_speed_sp.y,
                              &gi_speed_sp.z);
}
#endif

/**
 * @brief Init function
 */
void guidance_indi_init(void)
{
  /*AbiBindMsgACCEL_SP(GUIDANCE_INDI_ACCEL_SP_ID, &accel_sp_ev, accel_sp_cb);*/
  AbiBindMsgVEL_SP(GUIDANCE_INDI_VEL_SP_ID, &vel_sp_ev, vel_sp_cb);

  float tau = 1.0/(2.0*M_PI*filter_cutoff);
  float sample_time = 1.0/PERIODIC_FREQUENCY;
  for(int8_t i=0; i<3; i++) {
    init_butterworth_2_low_pass(&filt_accel_ned[i], tau, sample_time, 0.0);
  }
  init_butterworth_2_low_pass(&roll_filt, tau, sample_time, 0.0);
  init_butterworth_2_low_pass(&pitch_filt, tau, sample_time, 0.0);
  init_butterworth_2_low_pass(&thrust_filt, tau, sample_time, 0.0);
  init_butterworth_2_low_pass(&accely_filt, tau, sample_time, 0.0);

#if PERIODIC_TELEMETRY
  register_periodic_telemetry(DefaultPeriodic, PPRZ_MSG_ID_GUIDANCE_INDI_HYBRID, send_guidance_indi_hybrid);
#endif
}

/**
 *
 * Call upon entering indi guidance
 */
void guidance_indi_enter(void) {
  thrust_in = stabilization_cmd[COMMAND_THRUST];
  thrust_act = thrust_in;
  guidance_indi_hybrid_heading_sp = stateGetNedToBodyEulers_f()->psi;

  float tau = 1.0 / (2.0 * M_PI * filter_cutoff);
  float sample_time = 1.0 / PERIODIC_FREQUENCY;
  for (int8_t i = 0; i < 3; i++) {
    init_butterworth_2_low_pass(&filt_accel_ned[i], tau, sample_time, 0.0);
  }
  init_butterworth_2_low_pass(&roll_filt, tau, sample_time, stateGetNedToBodyEulers_f()->phi);
  init_butterworth_2_low_pass(&pitch_filt, tau, sample_time, stateGetNedToBodyEulers_f()->theta);
  init_butterworth_2_low_pass(&thrust_filt, tau, sample_time, thrust_in);
  init_butterworth_2_low_pass(&accely_filt, tau, sample_time, 0.0);
}

#include "firmwares/rotorcraft/navigation.h"
/**
 * @param accel_sp accel setpoint in NED frame [m/s^2]
 * @param heading_sp the desired heading [rad]
 * @return stabilization setpoint structure
 *
 * main indi guidance function
 */
struct StabilizationSetpoint guidance_indi_run(struct FloatVect3 *accel_sp, float heading_sp)
{
  // set global accel sp variable FIXME clean this
  sp_accel = *accel_sp;

  /* Obtain eulers with zxy rotation order */
  float_eulers_of_quat_zxy(&eulers_zxy, stateGetNedToBodyQuat_f());

  /* Calculate the transition percentage so that the ctrl_effecitveness scheduling works */
  transition_percentage = BFP_OF_REAL((eulers_zxy.theta/RadOfDeg(-75.0f))*100,INT32_PERCENTAGE_FRAC);
  Bound(transition_percentage,0,BFP_OF_REAL(100.0f,INT32_PERCENTAGE_FRAC));
  const int32_t max_offset = ANGLE_BFP_OF_REAL(TRANSITION_MAX_OFFSET);
  transition_theta_offset = INT_MULT_RSHIFT((transition_percentage <<
        (INT32_ANGLE_FRAC - INT32_PERCENTAGE_FRAC)) / 100, max_offset, INT32_ANGLE_FRAC);

  // filter accel to get rid of noise and filter attitude to synchronize with accel
  guidance_indi_propagate_filters();

#if GUIDANCE_INDI_RC_DEBUG
#warning "GUIDANCE_INDI_RC_DEBUG lets you control the accelerations via RC, but disables autonomous flight!"
  // for rc control horizontal, rotate from body axes to NED
  float psi = eulers_zxy.psi;
  float rc_x = -(radio_control.values[RADIO_PITCH]/9600.0)*8.0;
  float rc_y = (radio_control.values[RADIO_ROLL]/9600.0)*8.0;
  sp_accel.x = cosf(psi) * rc_x - sinf(psi) * rc_y;
  sp_accel.y = sinf(psi) * rc_x + cosf(psi) * rc_y;

  // for rc vertical control
  sp_accel.z = -(radio_control.values[RADIO_THROTTLE]-4500)*8.0/9600.0;
#endif

  // Calculate matrix of partial derivatives
  guidance_indi_calcg_wing(&Ga);
  // Invert this matrix
  MAT33_INV(Ga_inv, Ga);

  struct FloatVect3 accel_filt;
  accel_filt.x = filt_accel_ned[0].o[0];
  accel_filt.y = filt_accel_ned[1].o[0];
  accel_filt.z = filt_accel_ned[2].o[0];

  struct FloatVect3 a_diff;
  a_diff.x = sp_accel.x - accel_filt.x;
  a_diff.y = sp_accel.y - accel_filt.y;
  a_diff.z = sp_accel.z - accel_filt.z;

  // Bound the acceleration error so that the linearization still holds
  Bound(a_diff.x, -6.0, 6.0);
  Bound(a_diff.y, -6.0, 6.0);
  Bound(a_diff.z, -9.0, 9.0);

  // If the thrust to specific force ratio has been defined, include vertical control
  // else ignore the vertical acceleration error
#ifndef GUIDANCE_INDI_SPECIFIC_FORCE_GAIN
#ifndef STABILIZATION_ATTITUDE_INDI_FULL
  a_diff.z = 0.0;
#endif
#endif

  //Calculate roll,pitch and thrust command
  MAT33_VECT3_MUL(euler_cmd, Ga_inv, a_diff);

  //printf("abi thrust %f\n", euler_cmd.z);
  AbiSendMsgTHRUST(THRUST_INCREMENT_ID, euler_cmd.z);

  // Coordinated turn
  // feedforward estimate angular rotation omega = g*tan(phi)/v
  float omega;
  const float max_phi = RadOfDeg(60.0f);
#if GUIDANCE_INDI_ZERO_AIRSPEED
  float airspeed_turn = 0.f;
#else
  float airspeed_turn = stateGetAirspeed_f();
#endif
  // We are dividing by the airspeed, so a lower bound is important
  Bound(airspeed_turn, 10.0f, 30.0f);

  guidance_euler_cmd.phi = roll_filt.o[0] + euler_cmd.x;
  guidance_euler_cmd.theta = pitch_filt.o[0] + euler_cmd.y;

  //Bound euler angles to prevent flipping
  Bound(guidance_euler_cmd.phi, -guidance_indi_max_bank, guidance_indi_max_bank);
  Bound(guidance_euler_cmd.theta, RadOfDeg(GUIDANCE_INDI_MIN_PITCH), RadOfDeg(GUIDANCE_INDI_MAX_PITCH));

  // Use the current roll angle to determine the corresponding heading rate of change.
  float coordinated_turn_roll = eulers_zxy.phi;

  if( (guidance_euler_cmd.theta > 0.0f) && ( fabs(guidance_euler_cmd.phi) < guidance_euler_cmd.theta)) {
    coordinated_turn_roll = ((guidance_euler_cmd.phi > 0.0f) - (guidance_euler_cmd.phi < 0.0f)) * guidance_euler_cmd.theta;
  }

  if (fabsf(coordinated_turn_roll) < max_phi) {
    omega = 9.81f / airspeed_turn * tanf(coordinated_turn_roll);
  } else { //max 60 degrees roll
    omega = 9.81f / airspeed_turn * 1.72305f * ((coordinated_turn_roll > 0.0f) - (coordinated_turn_roll < 0.0f));
  }

#ifdef FWD_SIDESLIP_GAIN
  // Add sideslip correction
  omega -= accely_filt.o[0]*FWD_SIDESLIP_GAIN;
#endif

  // For a hybrid it is important to reduce the sideslip, which is done by changing the heading.
  // For experiments, it is possible to fix the heading to a different value.
  if (take_heading_control) {
    // heading is fixed by nav
    guidance_euler_cmd.psi = heading_sp;
  }
  else {
    // heading is free and controlled by guidance
    guidance_indi_hybrid_heading_sp += omega / PERIODIC_FREQUENCY;
    FLOAT_ANGLE_NORMALIZE(guidance_indi_hybrid_heading_sp);
    // limit heading setpoint to be within bounds of current heading
#ifdef STABILIZATION_ATTITUDE_SP_PSI_DELTA_LIMIT
    float delta_limit = STABILIZATION_ATTITUDE_SP_PSI_DELTA_LIMIT;
    float heading = stabilization_attitude_get_heading_f();
    float delta_psi = guidance_indi_hybrid_heading_sp - heading;
    FLOAT_ANGLE_NORMALIZE(delta_psi);
    if (delta_psi > delta_limit) {
      guidance_indi_hybrid_heading_sp = heading + delta_limit;
    } else if (delta_psi < -delta_limit) {
      guidance_indi_hybrid_heading_sp = heading - delta_limit;
    }
    FLOAT_ANGLE_NORMALIZE(guidance_indi_hybrid_heading_sp);
#endif
    guidance_euler_cmd.psi = guidance_indi_hybrid_heading_sp;
  }

#ifdef GUIDANCE_INDI_SPECIFIC_FORCE_GAIN
  guidance_indi_filter_thrust();

  // Add the increment in specific force * specific_force_to_thrust_gain to the filtered thrust
  thrust_in = thrust_filt.o[0] + euler_cmd.z * guidance_indi_specific_force_gain;
  Bound(thrust_in, GUIDANCE_INDI_MIN_THROTTLE, 9600);

#if GUIDANCE_INDI_RC_DEBUG
  if (radio_control.values[RADIO_THROTTLE] < 300) {
    thrust_in = 0;
  }
#endif

  // Overwrite the thrust command from guidance_v
  stabilization_cmd[COMMAND_THRUST] = thrust_in;
#endif

  // Set the quaternion setpoint from eulers_zxy
  struct FloatQuat sp_quat;
  float_quat_of_eulers_zxy(&sp_quat, &guidance_euler_cmd);
  float_quat_normalize(&sp_quat);

  return stab_sp_from_quat_f(&sp_quat);
}

// compute accel setpoint from speed setpoint (use global variables ! FIXME)
static struct FloatVect3 compute_accel_from_speed_sp(void)
{
  struct FloatVect3 accel_sp = { 0.f, 0.f, 0.f };

  float_eulers_of_quat_zxy(&eulers_zxy, stateGetNedToBodyQuat_f());

  //for rc control horizontal, rotate from body axes to NED
  float psi = eulers_zxy.psi;
  float cpsi = cosf(psi);
  float spsi = sinf(psi);
  float speed_sp_b_x =  cpsi * gi_speed_sp.x + spsi * gi_speed_sp.y;
  float speed_sp_b_y = -spsi * gi_speed_sp.x + cpsi * gi_speed_sp.y;

  // Get airspeed or zero it
#if GUIDANCE_INDI_ZERO_AIRSPEED
  float airspeed = 0.f;
#else
  float airspeed = stateGetAirspeed_f();
#endif
  struct NedCoor_f *groundspeed = stateGetSpeedNed_f();
  struct FloatVect2 airspeed_v = { cpsi * airspeed, spsi * airspeed };
  struct FloatVect2 windspeed;
  VECT2_DIFF(windspeed, *groundspeed, airspeed_v);

  VECT2_DIFF(desired_airspeed, gi_speed_sp, windspeed); // Use 2d part of gi_speed_sp
  float norm_des_as = FLOAT_VECT2_NORM(desired_airspeed);

  // Make turn instead of straight line
  if ((airspeed > TURN_AIRSPEED_TH) && (norm_des_as > (TURN_AIRSPEED_TH+2.0f))) {

    // Give the wind cancellation priority.
    if (norm_des_as > guidance_indi_max_airspeed) {
      float groundspeed_factor = 0.0f;

      // if the wind is faster than we can fly, just fly in the wind direction
      if (FLOAT_VECT2_NORM(windspeed) < guidance_indi_max_airspeed) {
        float av = gi_speed_sp.x * gi_speed_sp.x + gi_speed_sp.y * gi_speed_sp.y;
        float bv = -2.f * (windspeed.x * gi_speed_sp.x + windspeed.y * gi_speed_sp.y);
        float cv = windspeed.x * windspeed.x + windspeed.y * windspeed.y - guidance_indi_max_airspeed * guidance_indi_max_airspeed;

        float dv = bv * bv - 4.0f * av * cv;

        // dv can only be positive, but just in case
        if (dv < 0.0f) {
          dv = fabsf(dv);
        }
        float d_sqrt = sqrtf(dv);

        groundspeed_factor = (-bv + d_sqrt)  / (2.0f * av);
      }

      desired_airspeed.x = groundspeed_factor * gi_speed_sp.x - windspeed.x;
      desired_airspeed.y = groundspeed_factor * gi_speed_sp.y - windspeed.y;

      speed_sp_b_x = guidance_indi_max_airspeed;
    }

    // desired airspeed can not be larger than max airspeed
    speed_sp_b_x = Min(norm_des_as, guidance_indi_max_airspeed);

    if (force_forward) {
      speed_sp_b_x = guidance_indi_max_airspeed;
    }

    // Calculate accel sp in body axes, because we need to regulate airspeed
    struct FloatVect2 sp_accel_b;
    // In turn acceleration proportional to heading diff
    sp_accel_b.y = atan2f(desired_airspeed.y, desired_airspeed.x) - psi;
    FLOAT_ANGLE_NORMALIZE(sp_accel_b.y);
    sp_accel_b.y *= gih_params.heading_bank_gain;

    // Control the airspeed
    sp_accel_b.x = (speed_sp_b_x - airspeed) * gih_params.speed_gain;

    accel_sp.x = cpsi * sp_accel_b.x - spsi * sp_accel_b.y;
    accel_sp.y = spsi * sp_accel_b.x + cpsi * sp_accel_b.y;
    accel_sp.z = (gi_speed_sp.z - stateGetSpeedNed_f()->z) * gih_params.speed_gainz;
  }
  else { // Go somewhere in the shortest way

    if (airspeed > 10.f) {
      // Groundspeed vector in body frame
      float groundspeed_x = cpsi * stateGetSpeedNed_f()->x + spsi * stateGetSpeedNed_f()->y;
      float speed_increment = speed_sp_b_x - groundspeed_x;

      // limit groundspeed setpoint to max_airspeed + (diff gs and airspeed)
      if ((speed_increment + airspeed) > guidance_indi_max_airspeed) {
        speed_sp_b_x = guidance_indi_max_airspeed + groundspeed_x - airspeed;
      }
    }

    gi_speed_sp.x = cpsi * speed_sp_b_x - spsi * speed_sp_b_y;
    gi_speed_sp.y = spsi * speed_sp_b_x + cpsi * speed_sp_b_y;

    accel_sp.x = (gi_speed_sp.x - stateGetSpeedNed_f()->x) * gih_params.speed_gain;
    accel_sp.y = (gi_speed_sp.y - stateGetSpeedNed_f()->y) * gih_params.speed_gain;
    accel_sp.z = (gi_speed_sp.z - stateGetSpeedNed_f()->z) * gih_params.speed_gainz;
  }

  // Bound the acceleration setpoint
  float accelbound = 3.0f + airspeed / guidance_indi_max_airspeed * 5.0f; // FIXME remove hard coded values
  float_vect3_bound_in_2d(&accel_sp, accelbound);
  /*BoundAbs(sp_accel.x, 3.0 + airspeed/guidance_indi_max_airspeed*6.0);*/
  /*BoundAbs(sp_accel.y, 3.0 + airspeed/guidance_indi_max_airspeed*6.0);*/
  BoundAbs(accel_sp.z, 3.0);

  //printf("accel_sp %f %f %f\n", accel_sp.x, accel_sp.y, accel_sp.z);
  return accel_sp;
}

static float bound_vz_sp(float vz_sp)
{
<<<<<<< HEAD
  struct FloatVect3 pos_err;
  struct FloatVect3 accel_sp;

  //Linear controller to find the acceleration setpoint from position and velocity
  pos_err.x = POS_FLOAT_OF_BFP(gh->ref.pos.x) - stateGetPositionNed_f()->x;
  pos_err.y = POS_FLOAT_OF_BFP(gh->ref.pos.y) - stateGetPositionNed_f()->y;
  pos_err.z = POS_FLOAT_OF_BFP(gv->z_ref) - stateGetPositionNed_f()->z;

  // First check for velocity setpoint from module // FIXME should be called like this
  float dt = get_sys_time_float() - time_of_vel_sp;
  // If the input command is not updated after a timeout, switch back to flight plan control
  if (dt < 0.5) {
    gi_speed_sp.x = indi_vel_sp.x;
    gi_speed_sp.y = indi_vel_sp.y;
    gi_speed_sp.z = indi_vel_sp.z;
  } else {
    gi_speed_sp.x = pos_err.x * gih_params.pos_gain + SPEED_FLOAT_OF_BFP(gh->ref.speed.x);
    gi_speed_sp.y = pos_err.y * gih_params.pos_gain + SPEED_FLOAT_OF_BFP(gh->ref.speed.y);
    gi_speed_sp.z = pos_err.z * gih_params.pos_gainz;
  }

=======
>>>>>>> b855de51
  // Bound vertical speed setpoint
  if (stateGetAirspeed_f() > 13.f) {
    Bound(vz_sp, -4.0f, 4.0f); // FIXME no harcoded values
  } else {
<<<<<<< HEAD
    Bound(gi_speed_sp.z, -nav.climb_vspeed, -nav.descend_vspeed); // FIXME don't use nav settings
=======
    Bound(vz_sp, nav.descend_vspeed, nav.climb_vspeed); // FIXME don't use nav settings
>>>>>>> b855de51
  }
  return vz_sp;
}

struct StabilizationSetpoint guidance_indi_run_mode(bool in_flight UNUSED, struct HorizontalGuidance *gh, struct VerticalGuidance *gv, enum GuidanceIndiHybrid_HMode h_mode, enum GuidanceIndiHybrid_VMode v_mode)
{
  struct FloatVect3 pos_err = { 0 };
  struct FloatVect3 accel_sp = { 0 };

  float pos_z_err = POS_FLOAT_OF_BFP(gv->z_ref - stateGetPositionNed_i()->z);

  // First check for velocity setpoint from module // FIXME should be called like this
  float dt = get_sys_time_float() - time_of_vel_sp;
  // If the input command is not updated after a timeout, switch back to flight plan control
  if (dt < 0.5) {
    gi_speed_sp.x = indi_vel_sp.x;
    gi_speed_sp.y = indi_vel_sp.y;
    gi_speed_sp.z = indi_vel_sp.z;
    accel_sp = compute_accel_from_speed_sp(); // compute accel sp
    return guidance_indi_run(&accel_sp, gh->sp.heading);
  }

  if (h_mode == GUIDANCE_INDI_HYBRID_H_POS) {
    //Linear controller to find the acceleration setpoint from position and velocity
    pos_err.x = POS_FLOAT_OF_BFP(gh->ref.pos.x) - stateGetPositionNed_f()->x;
    pos_err.y = POS_FLOAT_OF_BFP(gh->ref.pos.y) - stateGetPositionNed_f()->y;
    gi_speed_sp.x = pos_err.x * gih_params.pos_gain + SPEED_FLOAT_OF_BFP(gh->ref.speed.x);
    gi_speed_sp.y = pos_err.y * gih_params.pos_gain + SPEED_FLOAT_OF_BFP(gh->ref.speed.y);
    if (v_mode == GUIDANCE_INDI_HYBRID_V_POS) {
      pos_err.z = POS_FLOAT_OF_BFP(gv->z_ref) - stateGetPositionNed_f()->z;
      gi_speed_sp.z = bound_vz_sp(pos_err.z * gih_params.pos_gainz + SPEED_FLOAT_OF_BFP(gv->zd_ref));
    } else if (v_mode == GUIDANCE_INDI_HYBRID_V_SPEED) {
      gi_speed_sp.z = SPEED_FLOAT_OF_BFP(gv->zd_ref);
    } else {
      gi_speed_sp.z = 0.f;
    }
    accel_sp = compute_accel_from_speed_sp(); // compute accel sp
    if (v_mode == GUIDANCE_INDI_HYBRID_V_ACCEL) {
      accel_sp.z = (gi_speed_sp.z - stateGetSpeedNed_f()->z) * gih_params.speed_gainz + ACCEL_FLOAT_OF_BFP(gv->zdd_ref); // overwrite accel
    }
    return guidance_indi_run(&accel_sp, gh->sp.heading);
  }
  else if (h_mode == GUIDANCE_INDI_HYBRID_H_SPEED) {
    gi_speed_sp.x = SPEED_FLOAT_OF_BFP(gh->ref.speed.x);
    gi_speed_sp.y = SPEED_FLOAT_OF_BFP(gh->ref.speed.y);
<<<<<<< HEAD
    gi_speed_sp.z = pos_z_err * gih_params.pos_gainz;
  }

  // Bound vertical speed setpoint
  if (stateGetAirspeed_f() > 13.f) {
    Bound(gi_speed_sp.z, -4.0f, 4.0f); // FIXME no harcoded values
  } else {
    Bound(gi_speed_sp.z, -nav.climb_vspeed, -nav.descend_vspeed); // FIXME don't use nav settings
=======
    if (v_mode == GUIDANCE_INDI_HYBRID_V_POS) {
      pos_err.z = POS_FLOAT_OF_BFP(gv->z_ref) - stateGetPositionNed_f()->z;
      gi_speed_sp.z = bound_vz_sp(pos_err.z * gih_params.pos_gainz + SPEED_FLOAT_OF_BFP(gv->zd_ref));
    } else if (v_mode == GUIDANCE_INDI_HYBRID_V_SPEED) {
      gi_speed_sp.z = SPEED_FLOAT_OF_BFP(gv->zd_ref);
    } else {
      gi_speed_sp.z = 0.f;
    }
    accel_sp = compute_accel_from_speed_sp(); // compute accel sp
    if (v_mode == GUIDANCE_INDI_HYBRID_V_ACCEL) {
      accel_sp.z = (gi_speed_sp.z - stateGetSpeedNed_f()->z) * gih_params.speed_gainz + ACCEL_FLOAT_OF_BFP(gv->zdd_ref); // overwrite accel
    }
    return guidance_indi_run(&accel_sp, gh->sp.heading);
  }
  else { // H_ACCEL
    gi_speed_sp.x = 0.f;
    gi_speed_sp.y = 0.f;
    if (v_mode == GUIDANCE_INDI_HYBRID_V_POS) {
      pos_err.z = POS_FLOAT_OF_BFP(gv->z_ref) - stateGetPositionNed_f()->z;
      gi_speed_sp.z = bound_vz_sp(pos_err.z * gih_params.pos_gainz + SPEED_FLOAT_OF_BFP(gv->zd_ref));
    } else if (v_mode == GUIDANCE_INDI_HYBRID_V_SPEED) {
      gi_speed_sp.z = SPEED_FLOAT_OF_BFP(gv->zd_ref);
    } else {
      gi_speed_sp.z = 0.f;
    }
    accel_sp = compute_accel_from_speed_sp(); // compute accel sp in case z control is required
    // overwrite accel X and Y
    accel_sp.x = (gi_speed_sp.x - stateGetSpeedNed_f()->x) * gih_params.speed_gain + ACCEL_FLOAT_OF_BFP(gh->ref.accel.x);
    accel_sp.y = (gi_speed_sp.y - stateGetSpeedNed_f()->y) * gih_params.speed_gain + ACCEL_FLOAT_OF_BFP(gh->ref.accel.y);
    if (v_mode == GUIDANCE_INDI_HYBRID_V_ACCEL) {
      accel_sp.z = (gi_speed_sp.z - stateGetSpeedNed_f()->z) * gih_params.speed_gainz + ACCEL_FLOAT_OF_BFP(gv->zdd_ref); // overwrite accel
    }
    return guidance_indi_run(&accel_sp, gh->sp.heading);
>>>>>>> b855de51
  }
}

#ifdef GUIDANCE_INDI_SPECIFIC_FORCE_GAIN
/**
 * Filter the thrust, such that it corresponds to the filtered acceleration
 */
void guidance_indi_filter_thrust(void)
{
  // Actuator dynamics
  thrust_act = thrust_act + GUIDANCE_INDI_THRUST_DYNAMICS * (thrust_in - thrust_act);

  // same filter as for the acceleration
  update_butterworth_2_low_pass(&thrust_filt, thrust_act);
}
#endif

/**
 * Low pass the accelerometer measurements to remove noise from vibrations.
 * The roll and pitch also need to be filtered to synchronize them with the
 * acceleration
 * Called as a periodic function with PERIODIC_FREQ
 */
void guidance_indi_propagate_filters(void) {
  struct NedCoor_f *accel = stateGetAccelNed_f();
  update_butterworth_2_low_pass(&filt_accel_ned[0], accel->x);
  update_butterworth_2_low_pass(&filt_accel_ned[1], accel->y);
  update_butterworth_2_low_pass(&filt_accel_ned[2], accel->z);

  update_butterworth_2_low_pass(&roll_filt, eulers_zxy.phi);
  update_butterworth_2_low_pass(&pitch_filt, eulers_zxy.theta);

  // Propagate filter for sideslip correction
  float accely = ACCEL_FLOAT_OF_BFP(stateGetAccelBody_i()->y);
  update_butterworth_2_low_pass(&accely_filt, accely);
}

/**
 * Calculate the matrix of partial derivatives of the roll, pitch and thrust
 * w.r.t. the NED accelerations, taking into account the lift of a wing that is
 * horizontal at -90 degrees pitch
 *
 * @param Gmat array to write the matrix to [3x3]
 */
void guidance_indi_calcg_wing(struct FloatMat33 *Gmat) {

  /*Pre-calculate sines and cosines*/
  float sphi = sinf(eulers_zxy.phi);
  float cphi = cosf(eulers_zxy.phi);
  float stheta = sinf(eulers_zxy.theta);
  float ctheta = cosf(eulers_zxy.theta);
  float spsi = sinf(eulers_zxy.psi);
  float cpsi = cosf(eulers_zxy.psi);
  //minus gravity is a guesstimate of the thrust force, thrust measurement would be better

#ifndef GUIDANCE_INDI_PITCH_EFF_SCALING
#define GUIDANCE_INDI_PITCH_EFF_SCALING 1.0
#endif

  /*Amount of lift produced by the wing*/
  float pitch_lift = eulers_zxy.theta;
  Bound(pitch_lift,-M_PI_2,0);
  float lift = 0;//sinf(pitch_lift)*9.81;
  float T = cosf(pitch_lift)*-9.81;

  // get the derivative of the lift wrt to theta
  float liftd = 0;//guidance_indi_get_liftd(stateGetAirspeed_f(), eulers_zxy.theta);

  /*
  RMAT_ELMT(*Gmat, 0, 0) =  cphi*ctheta*spsi*T + cphi*spsi*lift;
  RMAT_ELMT(*Gmat, 1, 0) = -cphi*ctheta*cpsi*T - cphi*cpsi*lift;
  RMAT_ELMT(*Gmat, 2, 0) = -sphi*ctheta*T -sphi*lift;
  RMAT_ELMT(*Gmat, 0, 1) = (ctheta*cpsi - sphi*stheta*spsi)*T*GUIDANCE_INDI_PITCH_EFF_SCALING + sphi*spsi*liftd;
  RMAT_ELMT(*Gmat, 1, 1) = (ctheta*spsi + sphi*stheta*cpsi)*T*GUIDANCE_INDI_PITCH_EFF_SCALING - sphi*cpsi*liftd;
  RMAT_ELMT(*Gmat, 2, 1) = -cphi*stheta*T*GUIDANCE_INDI_PITCH_EFF_SCALING + cphi*liftd;
  RMAT_ELMT(*Gmat, 0, 2) = stheta*cpsi + sphi*ctheta*spsi;
  RMAT_ELMT(*Gmat, 1, 2) = stheta*spsi - sphi*ctheta*cpsi;
  RMAT_ELMT(*Gmat, 2, 2) = cphi*ctheta;
  */

  RMAT_ELMT(*Gmat, 0, 0) =  cphi*ctheta*spsi*T + cphi*spsi*lift;
  RMAT_ELMT(*Gmat, 1, 0) = -cphi*ctheta*cpsi*T - cphi*cpsi*lift;
  RMAT_ELMT(*Gmat, 2, 0) = -sphi*ctheta*T -sphi*lift;
  RMAT_ELMT(*Gmat, 0, 1) = (ctheta*cpsi - sphi*stheta*spsi)*T*GUIDANCE_INDI_PITCH_EFF_SCALING + sphi*spsi*liftd;
  RMAT_ELMT(*Gmat, 1, 1) = (ctheta*spsi + sphi*stheta*cpsi)*T*GUIDANCE_INDI_PITCH_EFF_SCALING - sphi*cpsi*liftd;
  RMAT_ELMT(*Gmat, 2, 1) = -cphi*stheta*T*GUIDANCE_INDI_PITCH_EFF_SCALING + cphi*liftd;
  RMAT_ELMT(*Gmat, 0, 2) = stheta*cpsi + sphi*ctheta*spsi;
  RMAT_ELMT(*Gmat, 1, 2) = stheta*spsi - sphi*ctheta*cpsi;
  RMAT_ELMT(*Gmat, 2, 2) = cphi*ctheta;
}

/**
 * @brief Get the derivative of lift w.r.t. pitch.
 *
 * @param airspeed The airspeed says most about the flight condition
 *
 * @return The derivative of lift w.r.t. pitch
 */
float guidance_indi_get_liftd(float airspeed, float theta) {
  float liftd = 0.0;

  if(airspeed < 12) {
  /* Assume the airspeed is too low to be measured accurately
    * Use scheduling based on pitch angle instead.
    * You can define two interpolation segments
    */
    float pitch_interp = DegOfRad(theta);
    const float min_pitch = -80.0;
    const float middle_pitch = -50.0;
    const float max_pitch = -20.0;

    Bound(pitch_interp, min_pitch, max_pitch);
    if (pitch_interp > middle_pitch) {
      float ratio = (pitch_interp - max_pitch)/(middle_pitch - max_pitch);
      liftd = -gih_params.liftd_p50*ratio;
    } else {
      float ratio = (pitch_interp - middle_pitch)/(min_pitch - middle_pitch);
      liftd = -(gih_params.liftd_p80-gih_params.liftd_p50)*ratio - gih_params.liftd_p50;
    }
  } else {
    liftd = -gih_params.liftd_asq*airspeed*airspeed;
  }

  //TODO: bound liftd
  return liftd;
}

/**
 * ABI callback that obtains the velocity setpoint from a module
  */
static void vel_sp_cb(uint8_t sender_id __attribute__((unused)), struct FloatVect3 *vel_sp)
{
  indi_vel_sp.x = vel_sp->x;
  indi_vel_sp.y = vel_sp->y;
  indi_vel_sp.z = vel_sp->z;
  time_of_vel_sp = get_sys_time_float();
}


#if GUIDANCE_INDI_HYBRID_USE_AS_DEFAULT
// guidance indi control function is implementing the default functions of guidance

void guidance_h_run_enter(void)
{
  guidance_indi_enter();
}

void guidance_v_run_enter(void)
{
  // nothing to do
}

static struct VerticalGuidance *_gv = &guidance_v;
static enum GuidanceIndiHybrid_VMode _v_mode = GUIDANCE_INDI_HYBRID_V_POS;

struct StabilizationSetpoint guidance_h_run_pos(bool in_flight, struct HorizontalGuidance *gh)
{
  return guidance_indi_run_mode(in_flight, gh, _gv, GUIDANCE_INDI_HYBRID_H_POS, _v_mode);
}

struct StabilizationSetpoint guidance_h_run_speed(bool in_flight, struct HorizontalGuidance *gh)
{
  return guidance_indi_run_mode(in_flight, gh, _gv, GUIDANCE_INDI_HYBRID_H_SPEED, _v_mode);
}

struct StabilizationSetpoint guidance_h_run_accel(bool in_flight, struct HorizontalGuidance *gh)
{
  return guidance_indi_run_mode(in_flight, gh, _gv, GUIDANCE_INDI_HYBRID_H_ACCEL, _v_mode);
}

int32_t guidance_v_run_pos(bool in_flight UNUSED, struct VerticalGuidance *gv)
{
  _gv = gv;
  _v_mode = GUIDANCE_INDI_HYBRID_V_POS;
  return (int32_t)thrust_in; // nothing to do
}

int32_t guidance_v_run_speed(bool in_flight UNUSED, struct VerticalGuidance *gv)
{
  _gv = gv;
  _v_mode = GUIDANCE_INDI_HYBRID_V_SPEED;
  return (int32_t)thrust_in; // nothing to do
}

int32_t guidance_v_run_accel(bool in_flight UNUSED, struct VerticalGuidance *gv)
{
  _gv = gv;
  _v_mode = GUIDANCE_INDI_HYBRID_V_ACCEL;
  return (int32_t)thrust_in; // nothing to do
}

#endif
<|MERGE_RESOLUTION|>--- conflicted
+++ resolved
@@ -508,39 +508,11 @@
 
 static float bound_vz_sp(float vz_sp)
 {
-<<<<<<< HEAD
-  struct FloatVect3 pos_err;
-  struct FloatVect3 accel_sp;
-
-  //Linear controller to find the acceleration setpoint from position and velocity
-  pos_err.x = POS_FLOAT_OF_BFP(gh->ref.pos.x) - stateGetPositionNed_f()->x;
-  pos_err.y = POS_FLOAT_OF_BFP(gh->ref.pos.y) - stateGetPositionNed_f()->y;
-  pos_err.z = POS_FLOAT_OF_BFP(gv->z_ref) - stateGetPositionNed_f()->z;
-
-  // First check for velocity setpoint from module // FIXME should be called like this
-  float dt = get_sys_time_float() - time_of_vel_sp;
-  // If the input command is not updated after a timeout, switch back to flight plan control
-  if (dt < 0.5) {
-    gi_speed_sp.x = indi_vel_sp.x;
-    gi_speed_sp.y = indi_vel_sp.y;
-    gi_speed_sp.z = indi_vel_sp.z;
-  } else {
-    gi_speed_sp.x = pos_err.x * gih_params.pos_gain + SPEED_FLOAT_OF_BFP(gh->ref.speed.x);
-    gi_speed_sp.y = pos_err.y * gih_params.pos_gain + SPEED_FLOAT_OF_BFP(gh->ref.speed.y);
-    gi_speed_sp.z = pos_err.z * gih_params.pos_gainz;
-  }
-
-=======
->>>>>>> b855de51
   // Bound vertical speed setpoint
   if (stateGetAirspeed_f() > 13.f) {
     Bound(vz_sp, -4.0f, 4.0f); // FIXME no harcoded values
   } else {
-<<<<<<< HEAD
-    Bound(gi_speed_sp.z, -nav.climb_vspeed, -nav.descend_vspeed); // FIXME don't use nav settings
-=======
     Bound(vz_sp, nav.descend_vspeed, nav.climb_vspeed); // FIXME don't use nav settings
->>>>>>> b855de51
   }
   return vz_sp;
 }
@@ -549,8 +521,6 @@
 {
   struct FloatVect3 pos_err = { 0 };
   struct FloatVect3 accel_sp = { 0 };
-
-  float pos_z_err = POS_FLOAT_OF_BFP(gv->z_ref - stateGetPositionNed_i()->z);
 
   // First check for velocity setpoint from module // FIXME should be called like this
   float dt = get_sys_time_float() - time_of_vel_sp;
@@ -586,16 +556,6 @@
   else if (h_mode == GUIDANCE_INDI_HYBRID_H_SPEED) {
     gi_speed_sp.x = SPEED_FLOAT_OF_BFP(gh->ref.speed.x);
     gi_speed_sp.y = SPEED_FLOAT_OF_BFP(gh->ref.speed.y);
-<<<<<<< HEAD
-    gi_speed_sp.z = pos_z_err * gih_params.pos_gainz;
-  }
-
-  // Bound vertical speed setpoint
-  if (stateGetAirspeed_f() > 13.f) {
-    Bound(gi_speed_sp.z, -4.0f, 4.0f); // FIXME no harcoded values
-  } else {
-    Bound(gi_speed_sp.z, -nav.climb_vspeed, -nav.descend_vspeed); // FIXME don't use nav settings
-=======
     if (v_mode == GUIDANCE_INDI_HYBRID_V_POS) {
       pos_err.z = POS_FLOAT_OF_BFP(gv->z_ref) - stateGetPositionNed_f()->z;
       gi_speed_sp.z = bound_vz_sp(pos_err.z * gih_params.pos_gainz + SPEED_FLOAT_OF_BFP(gv->zd_ref));
@@ -629,7 +589,6 @@
       accel_sp.z = (gi_speed_sp.z - stateGetSpeedNed_f()->z) * gih_params.speed_gainz + ACCEL_FLOAT_OF_BFP(gv->zdd_ref); // overwrite accel
     }
     return guidance_indi_run(&accel_sp, gh->sp.heading);
->>>>>>> b855de51
   }
 }
 
@@ -692,13 +651,12 @@
   /*Amount of lift produced by the wing*/
   float pitch_lift = eulers_zxy.theta;
   Bound(pitch_lift,-M_PI_2,0);
-  float lift = 0;//sinf(pitch_lift)*9.81;
+  float lift = sinf(pitch_lift)*9.81;
   float T = cosf(pitch_lift)*-9.81;
 
   // get the derivative of the lift wrt to theta
-  float liftd = 0;//guidance_indi_get_liftd(stateGetAirspeed_f(), eulers_zxy.theta);
-
-  /*
+  float liftd = guidance_indi_get_liftd(stateGetAirspeed_f(), eulers_zxy.theta);
+
   RMAT_ELMT(*Gmat, 0, 0) =  cphi*ctheta*spsi*T + cphi*spsi*lift;
   RMAT_ELMT(*Gmat, 1, 0) = -cphi*ctheta*cpsi*T - cphi*cpsi*lift;
   RMAT_ELMT(*Gmat, 2, 0) = -sphi*ctheta*T -sphi*lift;
@@ -708,17 +666,6 @@
   RMAT_ELMT(*Gmat, 0, 2) = stheta*cpsi + sphi*ctheta*spsi;
   RMAT_ELMT(*Gmat, 1, 2) = stheta*spsi - sphi*ctheta*cpsi;
   RMAT_ELMT(*Gmat, 2, 2) = cphi*ctheta;
-  */
-
-  RMAT_ELMT(*Gmat, 0, 0) =  cphi*ctheta*spsi*T + cphi*spsi*lift;
-  RMAT_ELMT(*Gmat, 1, 0) = -cphi*ctheta*cpsi*T - cphi*cpsi*lift;
-  RMAT_ELMT(*Gmat, 2, 0) = -sphi*ctheta*T -sphi*lift;
-  RMAT_ELMT(*Gmat, 0, 1) = (ctheta*cpsi - sphi*stheta*spsi)*T*GUIDANCE_INDI_PITCH_EFF_SCALING + sphi*spsi*liftd;
-  RMAT_ELMT(*Gmat, 1, 1) = (ctheta*spsi + sphi*stheta*cpsi)*T*GUIDANCE_INDI_PITCH_EFF_SCALING - sphi*cpsi*liftd;
-  RMAT_ELMT(*Gmat, 2, 1) = -cphi*stheta*T*GUIDANCE_INDI_PITCH_EFF_SCALING + cphi*liftd;
-  RMAT_ELMT(*Gmat, 0, 2) = stheta*cpsi + sphi*ctheta*spsi;
-  RMAT_ELMT(*Gmat, 1, 2) = stheta*spsi - sphi*ctheta*cpsi;
-  RMAT_ELMT(*Gmat, 2, 2) = cphi*ctheta;
 }
 
 /**
