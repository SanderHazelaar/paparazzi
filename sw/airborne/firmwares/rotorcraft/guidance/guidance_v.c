--- conflicted
+++ resolved
@@ -272,12 +272,6 @@
 
 void guidance_v_thrust_adapt(bool in_flight)
 {
-<<<<<<< HEAD
-  // FIXME... SATURATIONS NOT TAKEN INTO ACCOUNT
-  // AKA SUPERVISION and co
-=======
-
->>>>>>> fa7a5801
   guidance_v_thrust_coeff = get_vertical_thrust_coeff();
 
   if (in_flight) {
@@ -295,16 +289,14 @@
     /* reset estimate while not in_flight */
     gv_adapt_init();
   }
-<<<<<<< HEAD
 }
 
 void guidance_v_run(bool in_flight)
 {
   guidance_v_thrust_adapt(in_flight);
-=======
+
   /* reset flag indicating if desired zd was updated */
   desired_zd_updated = false;
->>>>>>> fa7a5801
 
   switch (guidance_v_mode) {
 
