/*
 * Copyright (C) 2008-2009 Antoine Drouin <poinix@gmail.com>
 *
 * This file is part of paparazzi.
 *
 * paparazzi is free software; you can redistribute it and/or modify
 * it under the terms of the GNU General Public License as published by
 * the Free Software Foundation; either version 2, or (at your option)
 * any later version.
 *
 * paparazzi is distributed in the hope that it will be useful,
 * but WITHOUT ANY WARRANTY; without even the implied warranty of
 * MERCHANTABILITY or FITNESS FOR A PARTICULAR PURPOSE.  See the
 * GNU General Public License for more details.
 *
 * You should have received a copy of the GNU General Public License
 * along with paparazzi; see the file COPYING.  If not, see
 * <http://www.gnu.org/licenses/>.
 */

/** @file firmwares/rotorcraft/guidance/guidance_h.h
 *  Horizontal guidance for rotorcrafts.
 *
 */

#ifndef GUIDANCE_H_H
#define GUIDANCE_H_H

#ifdef __cplusplus
extern "C" {
#endif

#include "math/pprz_algebra_int.h"
#include "math/pprz_algebra_float.h"

#include "firmwares/rotorcraft/guidance/guidance_h_ref.h"
#include "firmwares/rotorcraft/stabilization.h"
#include "generated/airframe.h"
#include "std.h"

/** Use horizontal guidance reference trajectory.
 * Default is TRUE, define to FALSE to always disable it.
 */
#ifndef GUIDANCE_H_USE_REF
#define GUIDANCE_H_USE_REF TRUE
#endif

/** Use horizontal guidance speed reference.
 * This also allows to give velocity commands via RC in GUIDANCE_H_MODE_HOVER.
 * Default is TRUE, define to FALSE to always disable it.
 */
#ifndef GUIDANCE_H_USE_SPEED_REF
#define GUIDANCE_H_USE_SPEED_REF TRUE
#endif

#define GUIDANCE_H_MODE_KILL        0
#define GUIDANCE_H_MODE_RATE        1
#define GUIDANCE_H_MODE_ATTITUDE    2
#define GUIDANCE_H_MODE_HOVER       3
#define GUIDANCE_H_MODE_NAV         4
#define GUIDANCE_H_MODE_RC_DIRECT   5
#define GUIDANCE_H_MODE_CARE_FREE   6
#define GUIDANCE_H_MODE_FORWARD     7
#define GUIDANCE_H_MODE_MODULE      8
#define GUIDANCE_H_MODE_FLIP        9
#define GUIDANCE_H_MODE_GUIDED      10

/** Max bank controlled by guidance
 */
#ifndef GUIDANCE_H_MAX_BANK
#define GUIDANCE_H_MAX_BANK RadOfDeg(20)
#endif


struct HorizontalGuidanceSetpoint {
  /** horizontal position setpoint in NED.
   *  fixed point representation: Q23.8
   *  accuracy 0.0039, range 8388km
   */
  struct Int32Vect2 pos;
  struct Int32Vect2 speed;  ///< only used in HOVER mode if GUIDANCE_H_USE_SPEED_REF or in GUIDED mode
  float heading;
  float heading_rate;
  uint8_t mask;             ///< bit 5: vx & vy, bit 6: vz, bit 7: vyaw
};

struct HorizontalGuidanceReference {
  struct Int32Vect2 pos;     ///< with #INT32_POS_FRAC
  struct Int32Vect2 speed;   ///< with #INT32_SPEED_FRAC
  struct Int32Vect2 accel;   ///< with #INT32_ACCEL_FRAC
};

struct HorizontalGuidance {
  uint8_t mode;
  /* configuration options */
  bool use_ref;
<<<<<<< HEAD
  bool approx_force_by_thrust;

  /* gains */
  struct HorizontalGuidanceGains gains;
=======
>>>>>>> 07a43ca4

  struct HorizontalGuidanceSetpoint sp;   ///< setpoints
  struct HorizontalGuidanceReference ref; ///< reference calculated from setpoints

  struct FloatEulers rc_sp;               ///< remote control setpoint
};

extern struct HorizontalGuidance guidance_h;

extern int32_t transition_percentage;

// Add variables for wind tunnel experiment Alessandro Mancinelli
extern bool activate_lateral_conventional;
extern bool activate_longitudinal_conventional;

extern void guidance_h_init(void);
extern void guidance_h_mode_changed(uint8_t new_mode);
extern void guidance_h_read_rc(bool in_flight);
extern void guidance_h_run(bool in_flight);
extern void guidance_h_run_enter(void);
extern struct StabilizationSetpoint guidance_h_run_pos(bool in_flight, struct HorizontalGuidance *gh);
extern struct StabilizationSetpoint guidance_h_run_speed(bool in_flight, struct HorizontalGuidance *gh);
extern struct StabilizationSetpoint guidance_h_run_accel(bool in_flight, struct HorizontalGuidance *gh);

extern void guidance_h_hover_enter(void);
extern void guidance_h_nav_enter(void);


/** Set horizontal guidance from NAV and run control loop
 */
extern void guidance_h_from_nav(bool in_flight);

/** Run GUIDED mode control
 */
extern void guidance_h_guided_run(bool in_flight);

/** Set horizontal position setpoint.
 * @param x North position (local NED frame) in meters.
 * @param y East position (local NED frame) in meters.
 */
extern void guidance_h_set_pos(float x, float y);

/** Set heading setpoint.
 * @param heading Setpoint in radians.
 */
extern void guidance_h_set_heading(float heading);

/** Set body relative horizontal velocity setpoint.
 * @param vx forward velocity (body frame) in meters/sec.
 * @param vy right velocity (body frame) in meters/sec.
 */
extern void guidance_h_set_body_vel(float vx, float vy);

/** Set horizontal velocity setpoint.
 * @param vx North velocity (local NED frame) in meters/sec.
 * @param vy East velocity (local NED frame) in meters/sec.
 */
extern void guidance_h_set_vel(float vx, float vy);

/** Set heading rate setpoint.
 * @param rate Heading rate in radians.
 */
extern void guidance_h_set_heading_rate(float rate);

/* Make sure that ref can only be temporarily disabled for testing,
 * but not enabled if GUIDANCE_H_USE_REF was defined to FALSE.
 */
#define guidance_h_SetUseRef(_val) {                    \
    guidance_h.use_ref = _val && GUIDANCE_H_USE_REF;    \
  }

static inline void guidance_h_SetMaxSpeed(float speed)
{
  gh_set_max_speed(speed);
}

static inline void guidance_h_SetOmega(float omega)
{
  gh_set_omega(omega);
}

static inline void guidance_h_SetZeta(float zeta)
{
  gh_set_zeta(zeta);
}

static inline void guidance_h_SetTau(float tau)
{
  gh_set_tau(tau);
}

#ifdef __cplusplus
}
#endif

#endif /* GUIDANCE_H_H */<|MERGE_RESOLUTION|>--- conflicted
+++ resolved
@@ -94,13 +94,6 @@
   uint8_t mode;
   /* configuration options */
   bool use_ref;
-<<<<<<< HEAD
-  bool approx_force_by_thrust;
-
-  /* gains */
-  struct HorizontalGuidanceGains gains;
-=======
->>>>>>> 07a43ca4
 
   struct HorizontalGuidanceSetpoint sp;   ///< setpoints
   struct HorizontalGuidanceReference ref; ///< reference calculated from setpoints
@@ -111,10 +104,6 @@
 extern struct HorizontalGuidance guidance_h;
 
 extern int32_t transition_percentage;
-
-// Add variables for wind tunnel experiment Alessandro Mancinelli
-extern bool activate_lateral_conventional;
-extern bool activate_longitudinal_conventional;
 
 extern void guidance_h_init(void);
 extern void guidance_h_mode_changed(uint8_t new_mode);
@@ -127,7 +116,6 @@
 
 extern void guidance_h_hover_enter(void);
 extern void guidance_h_nav_enter(void);
-
 
 /** Set horizontal guidance from NAV and run control loop
  */
