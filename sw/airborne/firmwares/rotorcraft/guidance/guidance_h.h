/*
 * $Id$
 *
 * Copyright (C) 2008-2009 Antoine Drouin <poinix@gmail.com>
 *
 * This file is part of paparazzi.
 *
 * paparazzi is free software; you can redistribute it and/or modify
 * it under the terms of the GNU General Public License as published by
 * the Free Software Foundation; either version 2, or (at your option)
 * any later version.
 *
 * paparazzi is distributed in the hope that it will be useful,
 * but WITHOUT ANY WARRANTY; without even the implied warranty of
 * MERCHANTABILITY or FITNESS FOR A PARTICULAR PURPOSE.  See the
 * GNU General Public License for more details.
 *
 * You should have received a copy of the GNU General Public License
 * along with paparazzi; see the file COPYING.  If not, write to
 * the Free Software Foundation, 59 Temple Place - Suite 330,
 * Boston, MA 02111-1307, USA.
 */

#ifndef GUIDANCE_H_H
#define GUIDANCE_H_H


#include "math/pprz_algebra_int.h"

#include "firmwares/rotorcraft/guidance/guidance_h_ref.h"

#define GUIDANCE_H_MODE_KILL      0
#define GUIDANCE_H_MODE_RATE      1
#define GUIDANCE_H_MODE_ATTITUDE  2
#define GUIDANCE_H_MODE_HOVER     3
#define GUIDANCE_H_MODE_NAV       4
<<<<<<< HEAD
#define GUIDANCE_H_MODE_RC_DIRECT 5


=======
#define GUIDANCE_H_MODE_TOYTRONICS_HOVER         5
#define GUIDANCE_H_MODE_TOYTRONICS_HOVER_FORWARD 6
#define GUIDANCE_H_MODE_TOYTRONICS_FORWARD       7
#define GUIDANCE_H_MODE_TOYTRONICS_AEROBATIC     8
#define GUIDANCE_H_MODE_TUDELFT_QUADSHOT_NAV     9
>>>>>>> 2fa9c311
extern uint8_t guidance_h_mode;

/* horizontal setpoint in NED */
/* Q_int32_xx_8        */
extern struct Int32Vect2 guidance_h_pos_sp;
extern int32_t           guidance_h_psi_sp;
extern struct Int32Vect2 guidance_h_pos_ref;
extern struct Int32Vect2 guidance_h_speed_ref;
extern struct Int32Vect2 guidance_h_accel_ref;

extern struct Int32Vect2 guidance_h_pos_err;
extern struct Int32Vect2 guidance_h_speed_err;
extern struct Int32Vect2 guidance_h_pos_err_sum;
extern struct Int32Vect2 guidance_h_nav_err;

extern struct Int32Eulers guidance_h_rc_sp;
extern struct Int32Vect2 guidance_h_command_earth;
extern struct Int32Eulers guidance_h_command_body;

extern int32_t guidance_h_pgain;
extern int32_t guidance_h_dgain;
extern int32_t guidance_h_igain;
extern int32_t guidance_h_ngain;
extern int32_t guidance_h_again;


extern void guidance_h_init(void);
extern void guidance_h_mode_changed(uint8_t new_mode);
extern void guidance_h_read_rc(bool_t  in_flight);
extern void guidance_h_run(bool_t  in_flight);


#define guidance_h_SetKi(_val) {			\
    guidance_h_igain = _val;			\
    INT_VECT2_ZERO(guidance_h_pos_err_sum);	\
  }

#endif /* GUIDANCE_H_H */<|MERGE_RESOLUTION|>--- conflicted
+++ resolved
@@ -29,22 +29,18 @@
 
 #include "firmwares/rotorcraft/guidance/guidance_h_ref.h"
 
-#define GUIDANCE_H_MODE_KILL      0
-#define GUIDANCE_H_MODE_RATE      1
-#define GUIDANCE_H_MODE_ATTITUDE  2
-#define GUIDANCE_H_MODE_HOVER     3
-#define GUIDANCE_H_MODE_NAV       4
-<<<<<<< HEAD
-#define GUIDANCE_H_MODE_RC_DIRECT 5
+#define GUIDANCE_H_MODE_KILL      		 0
+#define GUIDANCE_H_MODE_RATE      		 1
+#define GUIDANCE_H_MODE_ATTITUDE  		 2
+#define GUIDANCE_H_MODE_HOVER     		 3
+#define GUIDANCE_H_MODE_NAV       		 4
+#define GUIDANCE_H_MODE_RC_DIRECT 		 5
+#define GUIDANCE_H_MODE_TOYTRONICS_HOVER         6
+#define GUIDANCE_H_MODE_TOYTRONICS_HOVER_FORWARD 7
+#define GUIDANCE_H_MODE_TOYTRONICS_FORWARD       8
+#define GUIDANCE_H_MODE_TOYTRONICS_AEROBATIC     9
+#define GUIDANCE_H_MODE_TUDELFT_QUADSHOT_NAV     10
 
-
-=======
-#define GUIDANCE_H_MODE_TOYTRONICS_HOVER         5
-#define GUIDANCE_H_MODE_TOYTRONICS_HOVER_FORWARD 6
-#define GUIDANCE_H_MODE_TOYTRONICS_FORWARD       7
-#define GUIDANCE_H_MODE_TOYTRONICS_AEROBATIC     8
-#define GUIDANCE_H_MODE_TUDELFT_QUADSHOT_NAV     9
->>>>>>> 2fa9c311
 extern uint8_t guidance_h_mode;
 
 /* horizontal setpoint in NED */
