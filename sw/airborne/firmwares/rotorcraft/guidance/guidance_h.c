/*
 * Copyright (C) 2008-2009 Antoine Drouin <poinix@gmail.com>
 *
 * This file is part of paparazzi.
 *
 * paparazzi is free software; you can redistribute it and/or modify
 * it under the terms of the GNU General Public License as published by
 * the Free Software Foundation; either version 2, or (at your option)
 * any later version.
 *
 * paparazzi is distributed in the hope that it will be useful,
 * but WITHOUT ANY WARRANTY; without even the implied warranty of
 * MERCHANTABILITY or FITNESS FOR A PARTICULAR PURPOSE.  See the
 * GNU General Public License for more details.
 *
 * You should have received a copy of the GNU General Public License
 * along with paparazzi; see the file COPYING.  If not, write to
 * the Free Software Foundation, 59 Temple Place - Suite 330,
 * Boston, MA 02111-1307, USA.
 */

/** @file firmwares/rotorcraft/guidance/guidance_h.c
 *  Horizontal guidance for rotorcrafts.
 *
 */

#include "generated/airframe.h"

#include "firmwares/rotorcraft/guidance/guidance_hybrid.h"
#include "firmwares/rotorcraft/guidance/guidance_h.h"
#include "firmwares/rotorcraft/guidance/guidance_flip.h"
#include "firmwares/rotorcraft/guidance/guidance_module.h"
#include "firmwares/rotorcraft/stabilization.h"
#include "firmwares/rotorcraft/stabilization/stabilization_attitude_rc_setpoint.h"
#include "firmwares/rotorcraft/navigation.h"
#include "modules/radio_control/radio_control.h"

#include "firmwares/rotorcraft/stabilization/stabilization_none.h"
#include "firmwares/rotorcraft/stabilization/stabilization_rate.h"
#include "firmwares/rotorcraft/stabilization/stabilization_attitude.h"

/* for guidance_v.thrust_coeff */
#include "firmwares/rotorcraft/guidance/guidance_v.h"

#include "state.h"

PRINT_CONFIG_VAR(GUIDANCE_H_USE_REF)
PRINT_CONFIG_VAR(GUIDANCE_H_USE_SPEED_REF)

struct HorizontalGuidance guidance_h;
int32_t transition_percentage;

<<<<<<< HEAD
/*
 * internal variables
 */
struct Int32Vect2 guidance_h_pos_err;
struct Int32Vect2 guidance_h_speed_err;
struct Int32Vect2 guidance_h_trim_att_integrator;

// Add variables for wind tunnel experiment Alessandro Mancinelli
bool activate_lateral_conventional = 0;
bool activate_longitudinal_conventional = 0;

=======
>>>>>>> 07a43ca4
/** horizontal guidance command.
 * In north/east with #INT32_ANGLE_FRAC
 */
struct StabilizationSetpoint guidance_h_cmd;

static void guidance_h_update_reference(void);
static inline void transition_run(bool to_forward);
static void read_rc_setpoint_speed_i(struct Int32Vect2 *speed_sp, bool in_flight);

#if PERIODIC_TELEMETRY
#include "modules/datalink/telemetry.h"

static void send_gh(struct transport_tx *trans, struct link_device *dev)
{
  struct NedCoor_i *pos = stateGetPositionNed_i();
  pprz_msg_send_GUIDANCE_H_INT(trans, dev, AC_ID,
                               &guidance_h.sp.pos.x, &guidance_h.sp.pos.y,
                               &guidance_h.ref.pos.x, &guidance_h.ref.pos.y,
                               &(pos->x), &(pos->y));
}

static void send_href(struct transport_tx *trans, struct link_device *dev)
{
  pprz_msg_send_GUIDANCE_H_REF_INT(trans, dev, AC_ID,
                                   &guidance_h.sp.pos.x, &guidance_h.ref.pos.x,
                                   &guidance_h.sp.speed.x, &guidance_h.ref.speed.x,
                                   &guidance_h.ref.accel.x,
                                   &guidance_h.sp.pos.y, &guidance_h.ref.pos.y,
                                   &guidance_h.sp.speed.y, &guidance_h.ref.speed.y,
                                   &guidance_h.ref.accel.y);
}

static void send_tune_hover(struct transport_tx *trans, struct link_device *dev)
{
  pprz_msg_send_ROTORCRAFT_TUNE_HOVER(trans, dev, AC_ID,
                                      &radio_control.values[RADIO_ROLL],
                                      &radio_control.values[RADIO_PITCH],
                                      &radio_control.values[RADIO_YAW],
                                      &stabilization_cmd[COMMAND_ROLL],
                                      &stabilization_cmd[COMMAND_PITCH],
                                      &stabilization_cmd[COMMAND_YAW],
                                      &stabilization_cmd[COMMAND_THRUST],
                                      &(stateGetNedToBodyEulers_i()->phi),
                                      &(stateGetNedToBodyEulers_i()->theta),
                                      &(stateGetNedToBodyEulers_i()->psi));
}

#endif

void guidance_h_init(void)
{

  guidance_h.mode = GUIDANCE_H_MODE_KILL;
  guidance_h.use_ref = GUIDANCE_H_USE_REF;

  INT_VECT2_ZERO(guidance_h.sp.pos);
  FLOAT_EULERS_ZERO(guidance_h.rc_sp);
  guidance_h.sp.heading = 0.0;
  guidance_h.sp.heading_rate = 0.0;
  transition_percentage = 0;
  transition_theta_offset = 0;

  gh_ref_init();

#if GUIDANCE_H_MODE_MODULE_SETTING == GUIDANCE_H_MODE_MODULE
  guidance_h_module_init();
#endif

#if PERIODIC_TELEMETRY
  register_periodic_telemetry(DefaultPeriodic, PPRZ_MSG_ID_GUIDANCE_H_INT, send_gh);
  register_periodic_telemetry(DefaultPeriodic, PPRZ_MSG_ID_GUIDANCE_H_REF_INT, send_href);
  register_periodic_telemetry(DefaultPeriodic, PPRZ_MSG_ID_ROTORCRAFT_TUNE_HOVER, send_tune_hover);
#endif

}


static inline void reset_guidance_reference_from_current_position(void)
{
  VECT2_COPY(guidance_h.ref.pos, *stateGetPositionNed_i());
  VECT2_COPY(guidance_h.ref.speed, *stateGetSpeedNed_i());
  struct FloatVect2 ref_speed;
  ref_speed.x = SPEED_FLOAT_OF_BFP(guidance_h.ref.speed.x);
  ref_speed.y = SPEED_FLOAT_OF_BFP(guidance_h.ref.speed.y);

  INT_VECT2_ZERO(guidance_h.ref.accel);
  struct FloatVect2 ref_accel;
  FLOAT_VECT2_ZERO(ref_accel);
  gh_set_ref(guidance_h.ref.pos, ref_speed, ref_accel);
}

void guidance_h_mode_changed(uint8_t new_mode)
{
  if (new_mode == guidance_h.mode) {
    return;
  }

  switch (new_mode) {
    case GUIDANCE_H_MODE_RC_DIRECT:
      stabilization_none_enter();
      break;

#if USE_STABILIZATION_RATE
    case GUIDANCE_H_MODE_RATE:
      stabilization_rate_enter();
      break;
#endif

    case GUIDANCE_H_MODE_CARE_FREE:
      stabilization_attitude_reset_care_free_heading();
      /* Falls through. */
    case GUIDANCE_H_MODE_FORWARD:
    case GUIDANCE_H_MODE_ATTITUDE:
#if NO_ATTITUDE_RESET_ON_MODE_CHANGE
      /* reset attitude stabilization if previous mode was not using it */
      if (guidance_h.mode == GUIDANCE_H_MODE_KILL ||
          guidance_h.mode == GUIDANCE_H_MODE_RATE ||
          guidance_h.mode == GUIDANCE_H_MODE_RC_DIRECT)
#endif
        stabilization_attitude_enter();
      break;

    case GUIDANCE_H_MODE_GUIDED:
    case GUIDANCE_H_MODE_HOVER:
      guidance_h_hover_enter();
#if NO_ATTITUDE_RESET_ON_MODE_CHANGE
      /* reset attitude stabilization if previous mode was not using it */
      if (guidance_h.mode == GUIDANCE_H_MODE_KILL ||
          guidance_h.mode == GUIDANCE_H_MODE_RATE ||
          guidance_h.mode == GUIDANCE_H_MODE_RC_DIRECT)
#endif
        stabilization_attitude_enter();
      break;

#if GUIDANCE_H_MODE_MODULE_SETTING == GUIDANCE_H_MODE_MODULE
    case GUIDANCE_H_MODE_MODULE:
      guidance_h_module_enter();
      break;
#endif

    case GUIDANCE_H_MODE_NAV:
      guidance_h_nav_enter();
#if NO_ATTITUDE_RESET_ON_MODE_CHANGE
      /* reset attitude stabilization if previous mode was not using it */
      if (guidance_h.mode == GUIDANCE_H_MODE_KILL ||
          guidance_h.mode == GUIDANCE_H_MODE_RATE ||
          guidance_h.mode == GUIDANCE_H_MODE_RC_DIRECT)
#endif
        stabilization_attitude_enter();
      break;

    case GUIDANCE_H_MODE_FLIP:
      guidance_flip_enter();
      break;

    default:
      break;
  }

  guidance_h.mode = new_mode;

}


void guidance_h_read_rc(bool  in_flight)
{

  switch (guidance_h.mode) {

    case GUIDANCE_H_MODE_RC_DIRECT:
      stabilization_none_read_rc();
      break;

#if USE_STABILIZATION_RATE
    case GUIDANCE_H_MODE_RATE:
#if SWITCH_STICKS_FOR_RATE_CONTROL
      stabilization_rate_read_rc_switched_sticks();
#else
      stabilization_rate_read_rc();
#endif
      break;
#endif

    case GUIDANCE_H_MODE_CARE_FREE:
      stabilization_attitude_read_rc(in_flight, TRUE, FALSE);
      break;
    case GUIDANCE_H_MODE_FORWARD:
      stabilization_attitude_read_rc(in_flight, FALSE, TRUE);
      break;
    case GUIDANCE_H_MODE_ATTITUDE:
      stabilization_attitude_read_rc(in_flight, FALSE, FALSE);
      break;
    case GUIDANCE_H_MODE_HOVER:
      stabilization_attitude_read_rc_setpoint_eulers_f(&guidance_h.rc_sp, in_flight, FALSE, FALSE);
#if GUIDANCE_H_USE_SPEED_REF
      read_rc_setpoint_speed_i(&guidance_h.sp.speed, in_flight);
      /* enable x,y velocity setpoints */
      SetBit(guidance_h.sp.mask, 5);
#endif
      break;

#if GUIDANCE_H_MODE_MODULE_SETTING == GUIDANCE_H_MODE_MODULE
    case GUIDANCE_H_MODE_MODULE:
      guidance_h_module_read_rc();
      break;
#endif

    case GUIDANCE_H_MODE_NAV:
      if (radio_control.status == RC_OK) {
        stabilization_attitude_read_rc_setpoint_eulers_f(&guidance_h.rc_sp, in_flight, FALSE, FALSE);
      } else {
        FLOAT_EULERS_ZERO(guidance_h.rc_sp);
      }
      break;
    case GUIDANCE_H_MODE_FLIP:
      stabilization_attitude_read_rc(in_flight, FALSE, FALSE);
      break;
    default:
      break;
  }

}

void guidance_h_run(bool  in_flight)
{
  switch (guidance_h.mode) {

    case GUIDANCE_H_MODE_RC_DIRECT:
      stabilization_none_run(in_flight);
      break;

#if USE_STABILIZATION_RATE
    case GUIDANCE_H_MODE_RATE:
      stabilization_rate_run(in_flight);
      break;
#endif

    case GUIDANCE_H_MODE_FORWARD:
      if (transition_percentage < (100 << INT32_PERCENTAGE_FRAC)) {
        transition_run(true);
      }
      /* Falls through. */
    case GUIDANCE_H_MODE_CARE_FREE:
    case GUIDANCE_H_MODE_ATTITUDE:
      if ((!(guidance_h.mode == GUIDANCE_H_MODE_FORWARD)) && transition_percentage > 0) {
        transition_run(false);
      }
      stabilization_attitude_run(in_flight);
#if (STABILIZATION_FILTER_CMD_ROLL_PITCH || STABILIZATION_FILTER_CMD_YAW)
      if (in_flight) {
        stabilization_filter_commands();
      }
#endif

      break;

    case GUIDANCE_H_MODE_HOVER:
      /* set psi command from RC */
      guidance_h.sp.heading = guidance_h.rc_sp.psi;
      /* fall trough to GUIDED to update ref, run traj and set final attitude setpoint */

      /* Falls through. */
    case GUIDANCE_H_MODE_GUIDED:
      guidance_h_guided_run(in_flight);
      break;

    case GUIDANCE_H_MODE_NAV:
      guidance_h_from_nav(in_flight);
      break;

#if GUIDANCE_H_MODE_MODULE_SETTING == GUIDANCE_H_MODE_MODULE
    case GUIDANCE_H_MODE_MODULE:
      guidance_h_module_run(in_flight);
      break;
#endif

    case GUIDANCE_H_MODE_FLIP:
      guidance_flip_run();
      break;

    default:
      break;
  }
}


static void guidance_h_update_reference(void)
{
  /* compute reference even if usage temporarily disabled via guidance_h_use_ref */
#if GUIDANCE_H_USE_REF
  if (bit_is_set(guidance_h.sp.mask, 5)) {
    struct FloatVect2 sp_speed;
    sp_speed.x = SPEED_FLOAT_OF_BFP(guidance_h.sp.speed.x);
    sp_speed.y = SPEED_FLOAT_OF_BFP(guidance_h.sp.speed.y);
    gh_update_ref_from_speed_sp(sp_speed);
  } else {
    gh_update_ref_from_pos_sp(guidance_h.sp.pos);
  }
#endif

  /* either use the reference or simply copy the pos setpoint */
  if (guidance_h.use_ref) {
    /* convert our reference to generic representation */
    INT32_VECT2_RSHIFT(guidance_h.ref.pos,   gh_ref.pos, (GH_POS_REF_FRAC - INT32_POS_FRAC));
    guidance_h.ref.speed.x = SPEED_BFP_OF_REAL(gh_ref.speed.x);
    guidance_h.ref.speed.y = SPEED_BFP_OF_REAL(gh_ref.speed.y);
    guidance_h.ref.accel.x = ACCEL_BFP_OF_REAL(gh_ref.accel.x);
    guidance_h.ref.accel.y = ACCEL_BFP_OF_REAL(gh_ref.accel.y);
  } else {
    VECT2_COPY(guidance_h.ref.pos, guidance_h.sp.pos);
    INT_VECT2_ZERO(guidance_h.ref.speed);
    INT_VECT2_ZERO(guidance_h.ref.accel);
  }

#if GUIDANCE_H_USE_SPEED_REF
  if (guidance_h.mode == GUIDANCE_H_MODE_HOVER) {
    VECT2_COPY(guidance_h.sp.pos, guidance_h.ref.pos); // for display only
  }
#endif

  /* update heading setpoint from rate */
  if (bit_is_set(guidance_h.sp.mask, 7)) {
    guidance_h.sp.heading += guidance_h.sp.heading_rate / PERIODIC_FREQUENCY;
    FLOAT_ANGLE_NORMALIZE(guidance_h.sp.heading);
  }
}

<<<<<<< HEAD
#define MAX_POS_ERR   POS_BFP_OF_REAL(16.)
#define MAX_SPEED_ERR SPEED_BFP_OF_REAL(16.)

#ifndef GUIDANCE_H_THRUST_CMD_FILTER
#define GUIDANCE_H_THRUST_CMD_FILTER 10
#endif

/* with a pgain of 100 and a scale of 2,
 * you get an angle of 5.6 degrees for 1m pos error */
#define GH_GAIN_SCALE 2

#if !GUIDANCE_INDI
static void guidance_h_traj_run(bool in_flight)
{
  /* maximum bank angle: default 20 deg, max 40 deg*/
  static const int32_t traj_max_bank = Min(BFP_OF_REAL(GUIDANCE_H_MAX_BANK, INT32_ANGLE_FRAC),
                                       BFP_OF_REAL(RadOfDeg(40), INT32_ANGLE_FRAC));
  static const int32_t total_max_bank = BFP_OF_REAL(RadOfDeg(45), INT32_ANGLE_FRAC);

  /* compute position error    */
  VECT2_DIFF(guidance_h_pos_err, guidance_h.ref.pos, *stateGetPositionNed_i());
  /* saturate it               */
  VECT2_STRIM(guidance_h_pos_err, -MAX_POS_ERR, MAX_POS_ERR);

  /* compute speed error    */
  VECT2_DIFF(guidance_h_speed_err, guidance_h.ref.speed, *stateGetSpeedNed_i());
  /* saturate it               */
  VECT2_STRIM(guidance_h_speed_err, -MAX_SPEED_ERR, MAX_SPEED_ERR);

  /* run PID */

  // Add mod for wind tunnel experiment Alessandro Mancinelli
    int32_t pd_y =
            ((0 * guidance_h_pos_err.y) >> (INT32_POS_FRAC - GH_GAIN_SCALE)) +
            ((0 * (guidance_h_speed_err.y >> 2)) >> (INT32_SPEED_FRAC - GH_GAIN_SCALE - 2));
    int32_t pd_x =
            ((0 * guidance_h_pos_err.x) >> (INT32_POS_FRAC - GH_GAIN_SCALE)) +
            ((0 * (guidance_h_speed_err.x >> 2)) >> (INT32_SPEED_FRAC - GH_GAIN_SCALE - 2));

    guidance_h_cmd_earth.y = pd_y +
                             ((0 * guidance_h.ref.speed.y) >> (INT32_SPEED_FRAC - GH_GAIN_SCALE)) + /* speed feedforward gain */
                             ((0 * guidance_h.ref.accel.y) >> (INT32_ACCEL_FRAC -
                                                                                GH_GAIN_SCALE));   /* acceleration feedforward gain */
    guidance_h_cmd_earth.x = pd_x +
                             ((0 * guidance_h.ref.speed.x) >> (INT32_SPEED_FRAC - GH_GAIN_SCALE)) + /* speed feedforward gain */
                             ((0 * guidance_h.ref.accel.x) >> (INT32_ACCEL_FRAC -
                                                                                GH_GAIN_SCALE));   /* acceleration feedforward gain */

  // Overwrite the variables if we want the outer loop to be active
  if(activate_lateral_conventional) {
      pd_y =
              ((guidance_h.gains.p * guidance_h_pos_err.y) >> (INT32_POS_FRAC - GH_GAIN_SCALE)) +
              ((guidance_h.gains.d * (guidance_h_speed_err.y >> 2)) >> (INT32_SPEED_FRAC - GH_GAIN_SCALE - 2));

      guidance_h_cmd_earth.y = pd_y +
                               ((guidance_h.gains.v * guidance_h.ref.speed.y) >> (INT32_SPEED_FRAC - GH_GAIN_SCALE)) + /* speed feedforward gain */
                               ((guidance_h.gains.a * guidance_h.ref.accel.y) >> (INT32_ACCEL_FRAC -
                                                                                  GH_GAIN_SCALE));   /* acceleration feedforward gain */
  }
  if(activate_longitudinal_conventional){
      pd_x =
              ((guidance_h.gains.p * guidance_h_pos_err.x) >> (INT32_POS_FRAC - GH_GAIN_SCALE)) +
              ((guidance_h.gains.d * (guidance_h_speed_err.x >> 2)) >> (INT32_SPEED_FRAC - GH_GAIN_SCALE - 2));

      guidance_h_cmd_earth.x = pd_x +
                               ((guidance_h.gains.v * guidance_h.ref.speed.x) >> (INT32_SPEED_FRAC - GH_GAIN_SCALE)) + /* speed feedforward gain */
                               ((guidance_h.gains.a * guidance_h.ref.accel.x) >> (INT32_ACCEL_FRAC -
                                                                                  GH_GAIN_SCALE));   /* acceleration feedforward gain */
  }


  /* trim max bank angle from PD */
  VECT2_STRIM(guidance_h_cmd_earth, -traj_max_bank, traj_max_bank);

  /* Update pos & speed error integral, zero it if not in_flight.
   * Integrate twice as fast when not only POS but also SPEED are wrong,
   * but do not integrate POS errors when the SPEED is already catching up.
   */
  if (in_flight) {
    /* ANGLE_FRAC (12) * GAIN (8) * LOOP_FREQ (9) -> INTEGRATOR HIGH RES ANGLE_FRAX (28) */
    guidance_h_trim_att_integrator.x += (guidance_h.gains.i * pd_x);
    guidance_h_trim_att_integrator.y += (guidance_h.gains.i * pd_y);
    /* saturate it  */
    VECT2_STRIM(guidance_h_trim_att_integrator, -(traj_max_bank << (INT32_ANGLE_FRAC + GH_GAIN_SCALE * 2)),
                (traj_max_bank << (INT32_ANGLE_FRAC + GH_GAIN_SCALE * 2)));
    /* add it to the command */
    guidance_h_cmd_earth.x += (guidance_h_trim_att_integrator.x >> (INT32_ANGLE_FRAC + GH_GAIN_SCALE * 2));
    guidance_h_cmd_earth.y += (guidance_h_trim_att_integrator.y >> (INT32_ANGLE_FRAC + GH_GAIN_SCALE * 2));
  } else {
    INT_VECT2_ZERO(guidance_h_trim_att_integrator);
  }

  /* compute a better approximation of force commands by taking thrust into account */
  if (guidance_h.approx_force_by_thrust && in_flight) {
    static int32_t thrust_cmd_filt;
    int32_t vertical_thrust = (stabilization_cmd[COMMAND_THRUST] * guidance_v_thrust_coeff) >> INT32_TRIG_FRAC;
    thrust_cmd_filt = (thrust_cmd_filt * GUIDANCE_H_THRUST_CMD_FILTER + vertical_thrust) /
                      (GUIDANCE_H_THRUST_CMD_FILTER + 1);
    guidance_h_cmd_earth.x = ANGLE_BFP_OF_REAL(atan2f((guidance_h_cmd_earth.x * MAX_PPRZ / INT32_ANGLE_PI_2),
                             thrust_cmd_filt));
    guidance_h_cmd_earth.y = ANGLE_BFP_OF_REAL(atan2f((guidance_h_cmd_earth.y * MAX_PPRZ / INT32_ANGLE_PI_2),
                             thrust_cmd_filt));
  }

  VECT2_STRIM(guidance_h_cmd_earth, -total_max_bank, total_max_bank);
}
#endif

=======
>>>>>>> 07a43ca4
void guidance_h_hover_enter(void)
{
  /* reset speed setting */
  guidance_h.sp.speed.x = 0;
  guidance_h.sp.speed.y = 0;

  /* set horizontal setpoint to current position */
  guidance_h_set_pos(
      stateGetPositionNed_f()->x,
      stateGetPositionNed_f()->y);
  /* reset guidance reference */
  reset_guidance_reference_from_current_position();

  /* set guidance to current heading and position */
  guidance_h.rc_sp.psi = stateGetNedToBodyEulers_f()->psi;
  guidance_h_set_heading(stateGetNedToBodyEulers_f()->psi);

  /* call specific implementation */
  guidance_h_run_enter();
}

void guidance_h_nav_enter(void)
{
  /* horizontal position setpoint from navigation/flightplan */
  guidance_h_set_pos(nav.carrot.y, nav.carrot.x);
  reset_guidance_reference_from_current_position();
  /* set nav_heading to current heading */
  nav.heading = stateGetNedToBodyEulers_f()->psi;
  guidance_h_set_heading(nav.heading);
  /* call specific implementation */
  guidance_h_run_enter();
}

void guidance_h_from_nav(bool in_flight)
{
  if (!in_flight) {
    guidance_h_nav_enter();
  }

  if (nav.horizontal_mode == NAV_HORIZONTAL_MODE_MANUAL) {
    stabilization_cmd[COMMAND_ROLL]  = nav.cmd_roll;
    stabilization_cmd[COMMAND_PITCH] = nav.cmd_pitch;
    stabilization_cmd[COMMAND_YAW]   = nav.cmd_yaw;
  } else if (nav.horizontal_mode == NAV_HORIZONTAL_MODE_ATTITUDE) {
    if (nav.setpoint_mode == NAV_SETPOINT_MODE_QUAT) {
      // directly apply quat setpoint
      struct Int32Quat quat_i;
      QUAT_BFP_OF_REAL(quat_i, nav.quat);
      stabilization_attitude_set_quat_setpoint_i(&quat_i);
      stabilization_attitude_run(in_flight);
    }
    else {
      // it should be nav.setpoint_mode == NAV_SETPOINT_MODE_ATTITUDE
      // TODO error handling ?
      struct Int32Eulers sp_cmd_i;
      sp_cmd_i.phi = ANGLE_BFP_OF_REAL(nav.roll);
      sp_cmd_i.theta = ANGLE_BFP_OF_REAL(nav.pitch);
      sp_cmd_i.psi = ANGLE_BFP_OF_REAL(nav.heading);
      stabilization_attitude_set_rpy_setpoint_i(&sp_cmd_i);
      stabilization_attitude_run(in_flight);
    }
  } else if (nav.horizontal_mode == NAV_HORIZONTAL_MODE_GUIDED) {
    guidance_h_guided_run(in_flight);
  } else {
    // update carrot for display, even if sp is changed in speed mode
    guidance_h_set_pos(nav.carrot.y, nav.carrot.x);
    switch (nav.setpoint_mode) {
      case NAV_SETPOINT_MODE_POS:
        // set guidance in NED
        guidance_h_update_reference();
        guidance_h_set_heading(nav.heading);
        guidance_h_cmd = guidance_h_run_pos(in_flight, &guidance_h);
        break;

      case NAV_SETPOINT_MODE_SPEED:
        guidance_h_set_vel(nav.speed.y, nav.speed.x); // nav speed is in ENU frame, convert to NED
        guidance_h_update_reference();
        guidance_h_set_heading(nav.heading);
        guidance_h_cmd = guidance_h_run_speed(in_flight, &guidance_h);
        break;

      case NAV_SETPOINT_MODE_ACCEL:
        // TODO set_accel ref
        guidance_h_set_heading(nav.heading);
        guidance_h_cmd = guidance_h_run_accel(in_flight, &guidance_h);
        break;

      default:
        // nothing to do for other cases at the moment
        break;
    }
    /* set final attitude setpoint */
    stabilization_attitude_set_stab_sp(&guidance_h_cmd);
    stabilization_attitude_run(in_flight);

  }
}

static inline void transition_run(bool to_forward)
{
  if (to_forward) {
    //Add 0.00625%
    transition_percentage += 1 << (INT32_PERCENTAGE_FRAC - 4);
  } else {
    //Subtract 0.00625%
    transition_percentage -= 1 << (INT32_PERCENTAGE_FRAC - 4);
  }

#ifdef TRANSITION_MAX_OFFSET
  const int32_t max_offset = ANGLE_BFP_OF_REAL(TRANSITION_MAX_OFFSET);
  transition_theta_offset = INT_MULT_RSHIFT((transition_percentage << (INT32_ANGLE_FRAC - INT32_PERCENTAGE_FRAC)) / 100,
                            max_offset, INT32_ANGLE_FRAC);
#endif
}

/// read speed setpoint from RC
static void read_rc_setpoint_speed_i(struct Int32Vect2 *speed_sp, bool in_flight)
{
  if (in_flight) {
    // negative pitch is forward
    int64_t rc_x = -radio_control.values[RADIO_PITCH];
    int64_t rc_y = radio_control.values[RADIO_ROLL];
    DeadBand(rc_x, MAX_PPRZ / 20);
    DeadBand(rc_y, MAX_PPRZ / 20);

    // convert input from MAX_PPRZ range to SPEED_BFP
    int32_t max_speed = SPEED_BFP_OF_REAL(GUIDANCE_H_REF_MAX_SPEED);
    /// @todo calc proper scale while making sure a division by zero can't occur
    //int32_t rc_norm = sqrtf(rc_x * rc_x + rc_y * rc_y);
    //int32_t max_pprz = rc_norm * MAX_PPRZ / Max(abs(rc_x), abs(rc_y);
    rc_x = rc_x * max_speed / MAX_PPRZ;
    rc_y = rc_y * max_speed / MAX_PPRZ;

    /* Rotate from body to NED frame by negative psi angle */
    int32_t psi = -stateGetNedToBodyEulers_i()->psi;
    int32_t s_psi, c_psi;
    PPRZ_ITRIG_SIN(s_psi, psi);
    PPRZ_ITRIG_COS(c_psi, psi);
    speed_sp->x = (int32_t)(((int64_t)c_psi * rc_x + (int64_t)s_psi * rc_y) >> INT32_TRIG_FRAC);
    speed_sp->y = (int32_t)((-(int64_t)s_psi * rc_x + (int64_t)c_psi * rc_y) >> INT32_TRIG_FRAC);
  } else {
    speed_sp->x = 0;
    speed_sp->y = 0;
  }
}

void guidance_h_guided_run(bool in_flight)
{
  /* guidance_h.sp.pos and guidance_h.sp.heading need to be set from external source */
  if (!in_flight) {
    guidance_h_hover_enter();
  }

  guidance_h_update_reference();

  guidance_h_cmd = guidance_h_run_pos(in_flight, &guidance_h);
  /* set final attitude setpoint */
  stabilization_attitude_set_stab_sp(&guidance_h_cmd);
  stabilization_attitude_run(in_flight);
}

void guidance_h_set_pos(float x, float y)
{
  ClearBit(guidance_h.sp.mask, 5);
  guidance_h.sp.pos.x = POS_BFP_OF_REAL(x);
  guidance_h.sp.pos.y = POS_BFP_OF_REAL(y);
}

void guidance_h_set_heading(float heading)
{
  ClearBit(guidance_h.sp.mask, 7);
  guidance_h.sp.heading = heading;
  FLOAT_ANGLE_NORMALIZE(guidance_h.sp.heading);
}

void guidance_h_set_body_vel(float vx, float vy)
{
  float psi = stateGetNedToBodyEulers_f()->psi;
  float newvx =  cosf(-psi) * vx + sinf(-psi) * vy;
  float newvy = -sinf(-psi) * vx + cosf(-psi) * vy;
  guidance_h_set_vel(newvx, newvy);
}

void guidance_h_set_vel(float vx, float vy)
{
  SetBit(guidance_h.sp.mask, 5);
  guidance_h.sp.speed.x = SPEED_BFP_OF_REAL(vx);
  guidance_h.sp.speed.y = SPEED_BFP_OF_REAL(vy);
}

void guidance_h_set_heading_rate(float rate)
{
  SetBit(guidance_h.sp.mask, 7);
  guidance_h.sp.heading_rate = rate;
}
<|MERGE_RESOLUTION|>--- conflicted
+++ resolved
@@ -48,22 +48,9 @@
 PRINT_CONFIG_VAR(GUIDANCE_H_USE_SPEED_REF)
 
 struct HorizontalGuidance guidance_h;
+
 int32_t transition_percentage;
 
-<<<<<<< HEAD
-/*
- * internal variables
- */
-struct Int32Vect2 guidance_h_pos_err;
-struct Int32Vect2 guidance_h_speed_err;
-struct Int32Vect2 guidance_h_trim_att_integrator;
-
-// Add variables for wind tunnel experiment Alessandro Mancinelli
-bool activate_lateral_conventional = 0;
-bool activate_longitudinal_conventional = 0;
-
-=======
->>>>>>> 07a43ca4
 /** horizontal guidance command.
  * In north/east with #INT32_ANGLE_FRAC
  */
@@ -391,117 +378,6 @@
   }
 }
 
-<<<<<<< HEAD
-#define MAX_POS_ERR   POS_BFP_OF_REAL(16.)
-#define MAX_SPEED_ERR SPEED_BFP_OF_REAL(16.)
-
-#ifndef GUIDANCE_H_THRUST_CMD_FILTER
-#define GUIDANCE_H_THRUST_CMD_FILTER 10
-#endif
-
-/* with a pgain of 100 and a scale of 2,
- * you get an angle of 5.6 degrees for 1m pos error */
-#define GH_GAIN_SCALE 2
-
-#if !GUIDANCE_INDI
-static void guidance_h_traj_run(bool in_flight)
-{
-  /* maximum bank angle: default 20 deg, max 40 deg*/
-  static const int32_t traj_max_bank = Min(BFP_OF_REAL(GUIDANCE_H_MAX_BANK, INT32_ANGLE_FRAC),
-                                       BFP_OF_REAL(RadOfDeg(40), INT32_ANGLE_FRAC));
-  static const int32_t total_max_bank = BFP_OF_REAL(RadOfDeg(45), INT32_ANGLE_FRAC);
-
-  /* compute position error    */
-  VECT2_DIFF(guidance_h_pos_err, guidance_h.ref.pos, *stateGetPositionNed_i());
-  /* saturate it               */
-  VECT2_STRIM(guidance_h_pos_err, -MAX_POS_ERR, MAX_POS_ERR);
-
-  /* compute speed error    */
-  VECT2_DIFF(guidance_h_speed_err, guidance_h.ref.speed, *stateGetSpeedNed_i());
-  /* saturate it               */
-  VECT2_STRIM(guidance_h_speed_err, -MAX_SPEED_ERR, MAX_SPEED_ERR);
-
-  /* run PID */
-
-  // Add mod for wind tunnel experiment Alessandro Mancinelli
-    int32_t pd_y =
-            ((0 * guidance_h_pos_err.y) >> (INT32_POS_FRAC - GH_GAIN_SCALE)) +
-            ((0 * (guidance_h_speed_err.y >> 2)) >> (INT32_SPEED_FRAC - GH_GAIN_SCALE - 2));
-    int32_t pd_x =
-            ((0 * guidance_h_pos_err.x) >> (INT32_POS_FRAC - GH_GAIN_SCALE)) +
-            ((0 * (guidance_h_speed_err.x >> 2)) >> (INT32_SPEED_FRAC - GH_GAIN_SCALE - 2));
-
-    guidance_h_cmd_earth.y = pd_y +
-                             ((0 * guidance_h.ref.speed.y) >> (INT32_SPEED_FRAC - GH_GAIN_SCALE)) + /* speed feedforward gain */
-                             ((0 * guidance_h.ref.accel.y) >> (INT32_ACCEL_FRAC -
-                                                                                GH_GAIN_SCALE));   /* acceleration feedforward gain */
-    guidance_h_cmd_earth.x = pd_x +
-                             ((0 * guidance_h.ref.speed.x) >> (INT32_SPEED_FRAC - GH_GAIN_SCALE)) + /* speed feedforward gain */
-                             ((0 * guidance_h.ref.accel.x) >> (INT32_ACCEL_FRAC -
-                                                                                GH_GAIN_SCALE));   /* acceleration feedforward gain */
-
-  // Overwrite the variables if we want the outer loop to be active
-  if(activate_lateral_conventional) {
-      pd_y =
-              ((guidance_h.gains.p * guidance_h_pos_err.y) >> (INT32_POS_FRAC - GH_GAIN_SCALE)) +
-              ((guidance_h.gains.d * (guidance_h_speed_err.y >> 2)) >> (INT32_SPEED_FRAC - GH_GAIN_SCALE - 2));
-
-      guidance_h_cmd_earth.y = pd_y +
-                               ((guidance_h.gains.v * guidance_h.ref.speed.y) >> (INT32_SPEED_FRAC - GH_GAIN_SCALE)) + /* speed feedforward gain */
-                               ((guidance_h.gains.a * guidance_h.ref.accel.y) >> (INT32_ACCEL_FRAC -
-                                                                                  GH_GAIN_SCALE));   /* acceleration feedforward gain */
-  }
-  if(activate_longitudinal_conventional){
-      pd_x =
-              ((guidance_h.gains.p * guidance_h_pos_err.x) >> (INT32_POS_FRAC - GH_GAIN_SCALE)) +
-              ((guidance_h.gains.d * (guidance_h_speed_err.x >> 2)) >> (INT32_SPEED_FRAC - GH_GAIN_SCALE - 2));
-
-      guidance_h_cmd_earth.x = pd_x +
-                               ((guidance_h.gains.v * guidance_h.ref.speed.x) >> (INT32_SPEED_FRAC - GH_GAIN_SCALE)) + /* speed feedforward gain */
-                               ((guidance_h.gains.a * guidance_h.ref.accel.x) >> (INT32_ACCEL_FRAC -
-                                                                                  GH_GAIN_SCALE));   /* acceleration feedforward gain */
-  }
-
-
-  /* trim max bank angle from PD */
-  VECT2_STRIM(guidance_h_cmd_earth, -traj_max_bank, traj_max_bank);
-
-  /* Update pos & speed error integral, zero it if not in_flight.
-   * Integrate twice as fast when not only POS but also SPEED are wrong,
-   * but do not integrate POS errors when the SPEED is already catching up.
-   */
-  if (in_flight) {
-    /* ANGLE_FRAC (12) * GAIN (8) * LOOP_FREQ (9) -> INTEGRATOR HIGH RES ANGLE_FRAX (28) */
-    guidance_h_trim_att_integrator.x += (guidance_h.gains.i * pd_x);
-    guidance_h_trim_att_integrator.y += (guidance_h.gains.i * pd_y);
-    /* saturate it  */
-    VECT2_STRIM(guidance_h_trim_att_integrator, -(traj_max_bank << (INT32_ANGLE_FRAC + GH_GAIN_SCALE * 2)),
-                (traj_max_bank << (INT32_ANGLE_FRAC + GH_GAIN_SCALE * 2)));
-    /* add it to the command */
-    guidance_h_cmd_earth.x += (guidance_h_trim_att_integrator.x >> (INT32_ANGLE_FRAC + GH_GAIN_SCALE * 2));
-    guidance_h_cmd_earth.y += (guidance_h_trim_att_integrator.y >> (INT32_ANGLE_FRAC + GH_GAIN_SCALE * 2));
-  } else {
-    INT_VECT2_ZERO(guidance_h_trim_att_integrator);
-  }
-
-  /* compute a better approximation of force commands by taking thrust into account */
-  if (guidance_h.approx_force_by_thrust && in_flight) {
-    static int32_t thrust_cmd_filt;
-    int32_t vertical_thrust = (stabilization_cmd[COMMAND_THRUST] * guidance_v_thrust_coeff) >> INT32_TRIG_FRAC;
-    thrust_cmd_filt = (thrust_cmd_filt * GUIDANCE_H_THRUST_CMD_FILTER + vertical_thrust) /
-                      (GUIDANCE_H_THRUST_CMD_FILTER + 1);
-    guidance_h_cmd_earth.x = ANGLE_BFP_OF_REAL(atan2f((guidance_h_cmd_earth.x * MAX_PPRZ / INT32_ANGLE_PI_2),
-                             thrust_cmd_filt));
-    guidance_h_cmd_earth.y = ANGLE_BFP_OF_REAL(atan2f((guidance_h_cmd_earth.y * MAX_PPRZ / INT32_ANGLE_PI_2),
-                             thrust_cmd_filt));
-  }
-
-  VECT2_STRIM(guidance_h_cmd_earth, -total_max_bank, total_max_bank);
-}
-#endif
-
-=======
->>>>>>> 07a43ca4
 void guidance_h_hover_enter(void)
 {
   /* reset speed setting */
