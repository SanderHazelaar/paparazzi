/*
 * Copyright (C) 2008-2009 Antoine Drouin <poinix@gmail.com>
 *
 * This file is part of paparazzi.
 *
 * paparazzi is free software; you can redistribute it and/or modify
 * it under the terms of the GNU General Public License as published by
 * the Free Software Foundation; either version 2, or (at your option)
 * any later version.
 *
 * paparazzi is distributed in the hope that it will be useful,
 * but WITHOUT ANY WARRANTY; without even the implied warranty of
 * MERCHANTABILITY or FITNESS FOR A PARTICULAR PURPOSE.  See the
 * GNU General Public License for more details.
 *
 * You should have received a copy of the GNU General Public License
 * along with paparazzi; see the file COPYING.  If not, write to
 * the Free Software Foundation, 59 Temple Place - Suite 330,
 * Boston, MA 02111-1307, USA.
 */

/** @file firmwares/rotorcraft/guidance/guidance_h.c
 *  Horizontal guidance for rotorcrafts.
 *
 */

#include "generated/airframe.h"

#include "firmwares/rotorcraft/guidance/guidance_hybrid.h"
#include "firmwares/rotorcraft/guidance/guidance_h.h"
#include "firmwares/rotorcraft/guidance/guidance_flip.h"
#include "firmwares/rotorcraft/guidance/guidance_indi.h"
#include "firmwares/rotorcraft/guidance/guidance_module.h"
#include "firmwares/rotorcraft/stabilization.h"
#include "firmwares/rotorcraft/stabilization/stabilization_attitude_rc_setpoint.h"
#include "firmwares/rotorcraft/navigation.h"
#include "subsystems/radio_control.h"

#include "firmwares/rotorcraft/stabilization/stabilization_none.h"
#include "firmwares/rotorcraft/stabilization/stabilization_rate.h"
#include "firmwares/rotorcraft/stabilization/stabilization_attitude.h"

/* for guidance_v_thrust_coeff */
#include "firmwares/rotorcraft/guidance/guidance_v.h"

#include "state.h"

#ifndef GUIDANCE_H_AGAIN
#define GUIDANCE_H_AGAIN 0
#endif

#ifndef GUIDANCE_H_VGAIN
#define GUIDANCE_H_VGAIN 0
#endif

/* error if some gains are negative */
#if (GUIDANCE_H_PGAIN < 0) ||                   \
  (GUIDANCE_H_DGAIN < 0)   ||                   \
  (GUIDANCE_H_IGAIN < 0)   ||                   \
  (GUIDANCE_H_AGAIN < 0)   ||                   \
  (GUIDANCE_H_VGAIN < 0)
#error "ALL control gains have to be positive!!!"
#endif

#ifndef GUIDANCE_H_MAX_BANK
#define GUIDANCE_H_MAX_BANK RadOfDeg(20)
#endif

PRINT_CONFIG_VAR(GUIDANCE_H_USE_REF)
PRINT_CONFIG_VAR(GUIDANCE_H_USE_SPEED_REF)

#ifndef GUIDANCE_H_APPROX_FORCE_BY_THRUST
#define GUIDANCE_H_APPROX_FORCE_BY_THRUST FALSE
#endif

#ifndef GUIDANCE_INDI
#define GUIDANCE_INDI FALSE
#endif

struct HorizontalGuidance guidance_h;

int32_t transition_percentage;
int32_t transition_theta_offset;

/*
 * internal variables
 */
struct Int32Vect2 guidance_h_pos_err;
struct Int32Vect2 guidance_h_speed_err;
struct Int32Vect2 guidance_h_trim_att_integrator;

/** horizontal guidance command.
 * In north/east with #INT32_ANGLE_FRAC
 * @todo convert to real force command
 */
struct Int32Vect2  guidance_h_cmd_earth;

static void guidance_h_update_reference(void);
#if !GUIDANCE_INDI
static void guidance_h_traj_run(bool in_flight);
#endif
static void guidance_h_hover_enter(void);
static void guidance_h_nav_enter(void);
static inline void transition_run(void);
static void read_rc_setpoint_speed_i(struct Int32Vect2 *speed_sp, bool in_flight);

#if PERIODIC_TELEMETRY
#include "subsystems/datalink/telemetry.h"

static void send_gh(struct transport_tx *trans, struct link_device *dev)
{
  struct NedCoor_i *pos = stateGetPositionNed_i();
  pprz_msg_send_GUIDANCE_H_INT(trans, dev, AC_ID,
                               &guidance_h.sp.pos.x, &guidance_h.sp.pos.y,
                               &guidance_h.ref.pos.x, &guidance_h.ref.pos.y,
                               &(pos->x), &(pos->y));
}

static void send_hover_loop(struct transport_tx *trans, struct link_device *dev)
{
  struct NedCoor_i *pos = stateGetPositionNed_i();
  struct NedCoor_i *speed = stateGetSpeedNed_i();
  struct NedCoor_i *accel = stateGetAccelNed_i();
  pprz_msg_send_HOVER_LOOP(trans, dev, AC_ID,
                           &guidance_h.sp.pos.x,
                           &guidance_h.sp.pos.y,
                           &(pos->x), &(pos->y),
                           &(speed->x), &(speed->y),
                           &(accel->x), &(accel->y),
                           &guidance_h_pos_err.x,
                           &guidance_h_pos_err.y,
                           &guidance_h_speed_err.x,
                           &guidance_h_speed_err.y,
                           &guidance_h_trim_att_integrator.x,
                           &guidance_h_trim_att_integrator.y,
                           &guidance_h_cmd_earth.x,
                           &guidance_h_cmd_earth.y,
                           &guidance_h.sp.heading);
}

static void send_href(struct transport_tx *trans, struct link_device *dev)
{
  pprz_msg_send_GUIDANCE_H_REF_INT(trans, dev, AC_ID,
                                   &guidance_h.sp.pos.x, &guidance_h.ref.pos.x,
                                   &guidance_h.sp.speed.x, &guidance_h.ref.speed.x,
                                   &guidance_h.ref.accel.x,
                                   &guidance_h.sp.pos.y, &guidance_h.ref.pos.y,
                                   &guidance_h.sp.speed.y, &guidance_h.ref.speed.y,
                                   &guidance_h.ref.accel.y);
}

static void send_tune_hover(struct transport_tx *trans, struct link_device *dev)
{
  pprz_msg_send_ROTORCRAFT_TUNE_HOVER(trans, dev, AC_ID,
                                      &radio_control.values[RADIO_ROLL],
                                      &radio_control.values[RADIO_PITCH],
                                      &radio_control.values[RADIO_YAW],
                                      &stabilization_cmd[COMMAND_ROLL],
                                      &stabilization_cmd[COMMAND_PITCH],
                                      &stabilization_cmd[COMMAND_YAW],
                                      &stabilization_cmd[COMMAND_THRUST],
                                      &(stateGetNedToBodyEulers_i()->phi),
                                      &(stateGetNedToBodyEulers_i()->theta),
                                      &(stateGetNedToBodyEulers_i()->psi));
}

#endif

void guidance_h_init(void)
{

  guidance_h.mode = GUIDANCE_H_MODE_KILL;
  guidance_h.use_ref = GUIDANCE_H_USE_REF;
  guidance_h.approx_force_by_thrust = GUIDANCE_H_APPROX_FORCE_BY_THRUST;

  INT_VECT2_ZERO(guidance_h.sp.pos);
  INT_VECT2_ZERO(guidance_h_trim_att_integrator);
  INT_EULERS_ZERO(guidance_h.rc_sp);
  guidance_h.sp.heading = 0;
  guidance_h.sp.heading_rate = 0;
  guidance_h.gains.p = GUIDANCE_H_PGAIN;
  guidance_h.gains.i = GUIDANCE_H_IGAIN;
  guidance_h.gains.d = GUIDANCE_H_DGAIN;
  guidance_h.gains.a = GUIDANCE_H_AGAIN;                  // 0
  guidance_h.gains.v = GUIDANCE_H_VGAIN;                  // 0
  transition_percentage = 0;
  transition_theta_offset = 0;

  gh_ref_init();

#if GUIDANCE_H_MODE_MODULE_SETTING == GUIDANCE_H_MODE_MODULE
  guidance_h_module_init();
#endif

#if PERIODIC_TELEMETRY
  register_periodic_telemetry(DefaultPeriodic, PPRZ_MSG_ID_GUIDANCE_H_INT, send_gh);
  register_periodic_telemetry(DefaultPeriodic, PPRZ_MSG_ID_HOVER_LOOP, send_hover_loop);
  register_periodic_telemetry(DefaultPeriodic, PPRZ_MSG_ID_GUIDANCE_H_REF_INT, send_href);
  register_periodic_telemetry(DefaultPeriodic, PPRZ_MSG_ID_ROTORCRAFT_TUNE_HOVER, send_tune_hover);
#endif

#if GUIDANCE_INDI
  guidance_indi_enter();
#endif

#if HYBRID_NAVIGATION
  guidance_hybrid_init();
#endif
}


static inline void reset_guidance_reference_from_current_position(void)
{
  VECT2_COPY(guidance_h.ref.pos, *stateGetPositionNed_i());
  VECT2_COPY(guidance_h.ref.speed, *stateGetSpeedNed_i());
  INT_VECT2_ZERO(guidance_h.ref.accel);
  gh_set_ref(guidance_h.ref.pos, guidance_h.ref.speed, guidance_h.ref.accel);

  INT_VECT2_ZERO(guidance_h_trim_att_integrator);
}

void guidance_h_mode_changed(uint8_t new_mode)
{
  if (new_mode == guidance_h.mode) {
    return;
  }

  if (new_mode != GUIDANCE_H_MODE_FORWARD && new_mode != GUIDANCE_H_MODE_RATE) {
    transition_percentage = 0;
    transition_theta_offset = 0;    // 在其他模式中是否没用？
  }

#if HYBRID_NAVIGATION
  guidance_hybrid_norm_ref_airspeed = 0;
#endif

  switch (new_mode) {
    case GUIDANCE_H_MODE_RC_DIRECT:
      stabilization_none_enter();
      break;

#if USE_STABILIZATION_RATE
    case GUIDANCE_H_MODE_RATE:
      stabilization_rate_enter();
      break;
#endif

    case GUIDANCE_H_MODE_CARE_FREE:
      stabilization_attitude_reset_care_free_heading();
    case GUIDANCE_H_MODE_FORWARD:
    case GUIDANCE_H_MODE_ATTITUDE:
#if NO_ATTITUDE_RESET_ON_MODE_CHANGE
      /* reset attitude stabilization if previous mode was not using it */
      if (guidance_h.mode == GUIDANCE_H_MODE_KILL ||
          guidance_h.mode == GUIDANCE_H_MODE_RATE ||
          guidance_h.mode == GUIDANCE_H_MODE_RC_DIRECT)
#endif
        stabilization_attitude_enter();
      break;

    case GUIDANCE_H_MODE_GUIDED:            //////////////////
    case GUIDANCE_H_MODE_HOVER:             /////////////////  pay attention
#if GUIDANCE_INDI
      guidance_indi_enter();
#endif
      guidance_h_hover_enter();      // ！！！！！！！！！ set v = 0, clear mask, set pos_sp to be current position
#if NO_ATTITUDE_RESET_ON_MODE_CHANGE  //      recalculate reference set psi = current psi
          //  无论进入hover模式还是guided模式，都首先让飞机悬停，清除速度使能，pos sp 设为当前位置，重新计算ref使之悬停
      /* reset attitude stabilization if previous mode was not using it */
      if (guidance_h.mode == GUIDANCE_H_MODE_KILL ||
          guidance_h.mode == GUIDANCE_H_MODE_RATE ||
          guidance_h.mode == GUIDANCE_H_MODE_RC_DIRECT)
#endif
        stabilization_attitude_enter();    // set psi
      break;

#if GUIDANCE_H_MODE_MODULE_SETTING == GUIDANCE_H_MODE_MODULE
    case GUIDANCE_H_MODE_MODULE:
      guidance_h_module_enter();
      break;
#endif

    case GUIDANCE_H_MODE_NAV:
      guidance_h_nav_enter();
#if NO_ATTITUDE_RESET_ON_MODE_CHANGE
      /* reset attitude stabilization if previous mode was not using it */
      if (guidance_h.mode == GUIDANCE_H_MODE_KILL ||
          guidance_h.mode == GUIDANCE_H_MODE_RATE ||
          guidance_h.mode == GUIDANCE_H_MODE_RC_DIRECT)
#endif
        stabilization_attitude_enter();
      break;

    case GUIDANCE_H_MODE_FLIP:
      guidance_flip_enter();
      break;

    default:
      break;
  }

  guidance_h.mode = new_mode;

}


void guidance_h_read_rc(bool  in_flight)
{

  switch (guidance_h.mode) {

    case GUIDANCE_H_MODE_RC_DIRECT:
      stabilization_none_read_rc();
      break;

#if USE_STABILIZATION_RATE
    case GUIDANCE_H_MODE_RATE:
#if SWITCH_STICKS_FOR_RATE_CONTROL
      stabilization_rate_read_rc_switched_sticks();
#else
      stabilization_rate_read_rc();
#endif
      break;
#endif

    case GUIDANCE_H_MODE_CARE_FREE:
      stabilization_attitude_read_rc(in_flight, TRUE, FALSE);
      break;
    case GUIDANCE_H_MODE_FORWARD:
      stabilization_attitude_read_rc(in_flight, FALSE, TRUE);
      break;
    case GUIDANCE_H_MODE_ATTITUDE:
      stabilization_attitude_read_rc(in_flight, FALSE, FALSE);
      break;
    case GUIDANCE_H_MODE_HOVER:
      stabilization_attitude_read_rc_setpoint_eulers(&guidance_h.rc_sp, in_flight, FALSE, FALSE);
#if GUIDANCE_H_USE_SPEED_REF
      read_rc_setpoint_speed_i(&guidance_h.sp.speed, in_flight);
      /* enable x,y velocity setpoints */
      SetBit(guidance_h.sp.mask, 5);
#endif
      break;

#if GUIDANCE_H_MODE_MODULE_SETTING == GUIDANCE_H_MODE_MODULE
    case GUIDANCE_H_MODE_MODULE:
      guidance_h_module_read_rc();
      break;
#endif

    case GUIDANCE_H_MODE_NAV:
      if (radio_control.status == RC_OK) {
        stabilization_attitude_read_rc_setpoint_eulers(&guidance_h.rc_sp, in_flight, FALSE, FALSE);
      } else {
        INT_EULERS_ZERO(guidance_h.rc_sp);
      }
      break;
    case GUIDANCE_H_MODE_FLIP:
      stabilization_attitude_read_rc(in_flight, FALSE, FALSE);
      break;
    default:
      break;
  }

}

//-------------------------------------
//     Important
//    2016.8.1 Shuo remarked
//-------------------------------------

void guidance_h_run(bool  in_flight)
{
  switch (guidance_h.mode) {

    case GUIDANCE_H_MODE_RC_DIRECT:
      stabilization_none_run(in_flight);
      break;

#if USE_STABILIZATION_RATE
    case GUIDANCE_H_MODE_RATE:
      stabilization_rate_run(in_flight);
      break;
#endif

    case GUIDANCE_H_MODE_FORWARD:
      if (transition_percentage < (100 << INT32_PERCENTAGE_FRAC)) {
        transition_run();
      }
    case GUIDANCE_H_MODE_CARE_FREE:
    case GUIDANCE_H_MODE_ATTITUDE:
      stabilization_attitude_run(in_flight);
      break;

    case GUIDANCE_H_MODE_HOVER:
      /* set psi command from RC */
      guidance_h.sp.heading = guidance_h.rc_sp.psi;
      /* fall trough to GUIDED to update ref, run traj and set final attitude setpoint */

          // pay attention
    case GUIDANCE_H_MODE_GUIDED:
      /* guidance_h.sp.pos and guidance_h.sp.heading need to be set from external source */
      if (!in_flight) {
        guidance_h_hover_enter();
      }

      guidance_h_update_reference();   // important

#if GUIDANCE_INDI
      guidance_indi_run(in_flight, guidance_h.sp.heading);
#else
      /* compute x,y earth commands */
      guidance_h_traj_run(in_flight);
      /* set final attitude setpoint */
      stabilization_attitude_set_earth_cmd_i(&guidance_h_cmd_earth, guidance_h.sp.heading);
#endif
      stabilization_attitude_run(in_flight);
      break;

    case GUIDANCE_H_MODE_NAV:
      if (!in_flight) {
        guidance_h_nav_enter();
      }

      if (horizontal_mode == HORIZONTAL_MODE_MANUAL) {
        stabilization_cmd[COMMAND_ROLL]  = nav_roll;
        stabilization_cmd[COMMAND_PITCH] = nav_pitch;
        stabilization_cmd[COMMAND_YAW]   = nav_heading;
      } else if (horizontal_mode == HORIZONTAL_MODE_ATTITUDE) {
        struct Int32Eulers sp_cmd_i;
        sp_cmd_i.phi = nav_roll;
        sp_cmd_i.theta = nav_pitch;
        sp_cmd_i.psi = nav_heading;
        stabilization_attitude_set_rpy_setpoint_i(&sp_cmd_i);
        stabilization_attitude_run(in_flight);

#if HYBRID_NAVIGATION
        //make sure the heading is right before leaving horizontal_mode attitude
        guidance_hybrid_reset_heading(&sp_cmd_i);
#endif
      } else {

#if HYBRID_NAVIGATION
        INT32_VECT2_NED_OF_ENU(guidance_h.sp.pos, navigation_target);
        guidance_hybrid_run();
#else
        INT32_VECT2_NED_OF_ENU(guidance_h.sp.pos, navigation_carrot);

        guidance_h_update_reference();

        /* set psi command */
        guidance_h.sp.heading = nav_heading;
        INT32_ANGLE_NORMALIZE(guidance_h.sp.heading);

#if GUIDANCE_INDI
        guidance_indi_run(in_flight, guidance_h.sp.heading);
#else
        /* compute x,y earth commands */
        guidance_h_traj_run(in_flight);
        /* set final attitude setpoint */
        stabilization_attitude_set_earth_cmd_i(&guidance_h_cmd_earth,
                                               guidance_h.sp.heading);
#endif

#endif
        stabilization_attitude_run(in_flight);
      }
      break;

#if GUIDANCE_H_MODE_MODULE_SETTING == GUIDANCE_H_MODE_MODULE
    case GUIDANCE_H_MODE_MODULE:
      guidance_h_module_run(in_flight);
      break;
#endif

    case GUIDANCE_H_MODE_FLIP:
      guidance_flip_run();
      break;

    default:
      break;
  }
}

<<<<<<< HEAD
//

=======

static void guidance_h_update_reference(void)    // important    //calculate ref according to current state and sp
>>>>>>> pprz/master
{
  /* compute reference even if usage temporarily disabled via guidance_h_use_ref */
#if GUIDANCE_H_USE_REF
  if (bit_is_set(guidance_h.sp.mask, 5)) {                    // 速度预位
    gh_update_ref_from_speed_sp(guidance_h.sp.speed);
  } else {
    gh_update_ref_from_pos_sp(guidance_h.sp.pos);
  }
#endif

  /* either use the reference or simply copy the pos setpoint */
  if (guidance_h.use_ref) {
    /* convert our reference to generic representation */
    INT32_VECT2_RSHIFT(guidance_h.ref.pos,   gh_ref.pos, (GH_POS_REF_FRAC - INT32_POS_FRAC));
    INT32_VECT2_LSHIFT(guidance_h.ref.speed, gh_ref.speed, (INT32_SPEED_FRAC - GH_SPEED_REF_FRAC));
    INT32_VECT2_LSHIFT(guidance_h.ref.accel, gh_ref.accel, (INT32_ACCEL_FRAC - GH_ACCEL_REF_FRAC));
  } else {
    VECT2_COPY(guidance_h.ref.pos, guidance_h.sp.pos);
    INT_VECT2_ZERO(guidance_h.ref.speed);
    INT_VECT2_ZERO(guidance_h.ref.accel);
  }

#if GUIDANCE_H_USE_SPEED_REF
  if (guidance_h.mode == GUIDANCE_H_MODE_HOVER) {
    VECT2_COPY(guidance_h.sp.pos, guidance_h.ref.pos); // for display only
  }
#endif

  /* update heading setpoint from rate */
  if (bit_is_set(guidance_h.sp.mask, 7)) {
    guidance_h.sp.heading += (guidance_h.sp.heading_rate >> (INT32_ANGLE_FRAC - INT32_RATE_FRAC)) / PERIODIC_FREQUENCY;
    INT32_ANGLE_NORMALIZE(guidance_h.sp.heading);
  }
}

#define MAX_POS_ERR   POS_BFP_OF_REAL(16.)
#define MAX_SPEED_ERR SPEED_BFP_OF_REAL(16.)

#ifndef GUIDANCE_H_THRUST_CMD_FILTER
#define GUIDANCE_H_THRUST_CMD_FILTER 10
#endif

/* with a pgain of 100 and a scale of 2,
 * you get an angle of 5.6 degrees for 1m pos error */
#define GH_GAIN_SCALE 2

#if !GUIDANCE_INDI
static void guidance_h_traj_run(bool in_flight)
{
  /* maximum bank angle: default 20 deg, max 40 deg*/
  static const int32_t traj_max_bank = Min(BFP_OF_REAL(GUIDANCE_H_MAX_BANK, INT32_ANGLE_FRAC),
                                       BFP_OF_REAL(RadOfDeg(40), INT32_ANGLE_FRAC));
  static const int32_t total_max_bank = BFP_OF_REAL(RadOfDeg(45), INT32_ANGLE_FRAC);

  /* compute position error    */
  VECT2_DIFF(guidance_h_pos_err, guidance_h.ref.pos, *stateGetPositionNed_i());
  /* saturate it               */
  VECT2_STRIM(guidance_h_pos_err, -MAX_POS_ERR, MAX_POS_ERR);

  /* compute speed error    */
  VECT2_DIFF(guidance_h_speed_err, guidance_h.ref.speed, *stateGetSpeedNed_i());
  /* saturate it               */
  VECT2_STRIM(guidance_h_speed_err, -MAX_SPEED_ERR, MAX_SPEED_ERR);

  /* run PID */
  int32_t pd_x =
    ((guidance_h.gains.p * guidance_h_pos_err.x) >> (INT32_POS_FRAC - GH_GAIN_SCALE)) +
    ((guidance_h.gains.d * (guidance_h_speed_err.x >> 2)) >> (INT32_SPEED_FRAC - GH_GAIN_SCALE - 2));
  int32_t pd_y =
    ((guidance_h.gains.p * guidance_h_pos_err.y) >> (INT32_POS_FRAC - GH_GAIN_SCALE)) +
    ((guidance_h.gains.d * (guidance_h_speed_err.y >> 2)) >> (INT32_SPEED_FRAC - GH_GAIN_SCALE - 2));
  guidance_h_cmd_earth.x = pd_x +
                           ((guidance_h.gains.v * guidance_h.ref.speed.x) >> (INT32_SPEED_FRAC - GH_GAIN_SCALE)) + /* speed feedforward gain */
                           ((guidance_h.gains.a * guidance_h.ref.accel.x) >> (INT32_ACCEL_FRAC -
                               GH_GAIN_SCALE));   /* acceleration feedforward gain */
  guidance_h_cmd_earth.y = pd_y +
                           ((guidance_h.gains.v * guidance_h.ref.speed.y) >> (INT32_SPEED_FRAC - GH_GAIN_SCALE)) + /* speed feedforward gain */
                           ((guidance_h.gains.a * guidance_h.ref.accel.y) >> (INT32_ACCEL_FRAC -
                               GH_GAIN_SCALE));   /* acceleration feedforward gain */

  /* trim max bank angle from PD */
  VECT2_STRIM(guidance_h_cmd_earth, -traj_max_bank, traj_max_bank);

  /* Update pos & speed error integral, zero it if not in_flight.
   * Integrate twice as fast when not only POS but also SPEED are wrong,
   * but do not integrate POS errors when the SPEED is already catching up.
   */
  if (in_flight) {
    /* ANGLE_FRAC (12) * GAIN (8) * LOOP_FREQ (9) -> INTEGRATOR HIGH RES ANGLE_FRAX (28) */
    guidance_h_trim_att_integrator.x += (guidance_h.gains.i * pd_x);
    guidance_h_trim_att_integrator.y += (guidance_h.gains.i * pd_y);
    /* saturate it  */
    VECT2_STRIM(guidance_h_trim_att_integrator, -(traj_max_bank << (INT32_ANGLE_FRAC + GH_GAIN_SCALE * 2)),
                (traj_max_bank << (INT32_ANGLE_FRAC + GH_GAIN_SCALE * 2)));
    /* add it to the command */
    guidance_h_cmd_earth.x += (guidance_h_trim_att_integrator.x >> (INT32_ANGLE_FRAC + GH_GAIN_SCALE * 2));
    guidance_h_cmd_earth.y += (guidance_h_trim_att_integrator.y >> (INT32_ANGLE_FRAC + GH_GAIN_SCALE * 2));
  } else {
    INT_VECT2_ZERO(guidance_h_trim_att_integrator);
  }

  /* compute a better approximation of force commands by taking thrust into account */
  if (guidance_h.approx_force_by_thrust && in_flight) {
    static int32_t thrust_cmd_filt;
    int32_t vertical_thrust = (stabilization_cmd[COMMAND_THRUST] * guidance_v_thrust_coeff) >> INT32_TRIG_FRAC;
    thrust_cmd_filt = (thrust_cmd_filt * GUIDANCE_H_THRUST_CMD_FILTER + vertical_thrust) /
                      (GUIDANCE_H_THRUST_CMD_FILTER + 1);
    guidance_h_cmd_earth.x = ANGLE_BFP_OF_REAL(atan2f((guidance_h_cmd_earth.x * MAX_PPRZ / INT32_ANGLE_PI_2),
                             thrust_cmd_filt));
    guidance_h_cmd_earth.y = ANGLE_BFP_OF_REAL(atan2f((guidance_h_cmd_earth.y * MAX_PPRZ / INT32_ANGLE_PI_2),
                             thrust_cmd_filt));
  }

  VECT2_STRIM(guidance_h_cmd_earth, -total_max_bank, total_max_bank);
}
#endif

static void guidance_h_hover_enter(void)
{
  /* reset speed setting */
  guidance_h.sp.speed.x = 0;
  guidance_h.sp.speed.y = 0;

  /* disable horizontal velocity setpoints,
   * might still be activated in guidance_h_read_rc if GUIDANCE_H_USE_SPEED_REF
   */
  ClearBit(guidance_h.sp.mask, 5);
  ClearBit(guidance_h.sp.mask, 7);

  /* set horizontal setpoint to current position */
  VECT2_COPY(guidance_h.sp.pos, *stateGetPositionNed_i());

  /* reset guidance reference */
  reset_guidance_reference_from_current_position();

  /* set guidance to current heading and position */
  guidance_h.rc_sp.psi = stateGetNedToBodyEulers_i()->psi;
  guidance_h.sp.heading = guidance_h.rc_sp.psi;
}

static void guidance_h_nav_enter(void)
{
  ClearBit(guidance_h.sp.mask, 5);
  ClearBit(guidance_h.sp.mask, 7);

  /* horizontal position setpoint from navigation/flightplan */
  INT32_VECT2_NED_OF_ENU(guidance_h.sp.pos, navigation_carrot);

  reset_guidance_reference_from_current_position();

  nav_heading = stateGetNedToBodyEulers_i()->psi;
}

static inline void transition_run(void)
{
  //Add 0.00625%
  transition_percentage += 1 << (INT32_PERCENTAGE_FRAC - 4);

#ifdef TRANSITION_MAX_OFFSET
  const int32_t max_offset = ANGLE_BFP_OF_REAL(TRANSITION_MAX_OFFSET);
  transition_theta_offset = INT_MULT_RSHIFT((transition_percentage << (INT32_ANGLE_FRAC - INT32_PERCENTAGE_FRAC)) / 100,
                            max_offset, INT32_ANGLE_FRAC);
#endif
}

/// read speed setpoint from RC
static void read_rc_setpoint_speed_i(struct Int32Vect2 *speed_sp, bool in_flight)
{
  if (in_flight) {
    // negative pitch is forward
    int64_t rc_x = -radio_control.values[RADIO_PITCH];
    int64_t rc_y = radio_control.values[RADIO_ROLL];
    DeadBand(rc_x, MAX_PPRZ / 20);
    DeadBand(rc_y, MAX_PPRZ / 20);

    // convert input from MAX_PPRZ range to SPEED_BFP
    int32_t max_speed = SPEED_BFP_OF_REAL(GUIDANCE_H_REF_MAX_SPEED);
    /// @todo calc proper scale while making sure a division by zero can't occur
    //int32_t rc_norm = sqrtf(rc_x * rc_x + rc_y * rc_y);
    //int32_t max_pprz = rc_norm * MAX_PPRZ / Max(abs(rc_x), abs(rc_y);
    rc_x = rc_x * max_speed / MAX_PPRZ;
    rc_y = rc_y * max_speed / MAX_PPRZ;

    /* Rotate from body to NED frame by negative psi angle */
    int32_t psi = -stateGetNedToBodyEulers_i()->psi;
    int32_t s_psi, c_psi;
    PPRZ_ITRIG_SIN(s_psi, psi);
    PPRZ_ITRIG_COS(c_psi, psi);
    speed_sp->x = (int32_t)(((int64_t)c_psi * rc_x + (int64_t)s_psi * rc_y) >> INT32_TRIG_FRAC);
    speed_sp->y = (int32_t)((-(int64_t)s_psi * rc_x + (int64_t)c_psi * rc_y) >> INT32_TRIG_FRAC);
  } else {
    speed_sp->x = 0;
    speed_sp->y = 0;
  }
}

void guidance_h_set_igain(uint32_t igain)
{
  guidance_h.gains.i = igain;
  INT_VECT2_ZERO(guidance_h_trim_att_integrator);
}

bool guidance_h_set_guided_pos(float x, float y)
{
  if (guidance_h.mode == GUIDANCE_H_MODE_GUIDED) {
    ClearBit(guidance_h.sp.mask, 5);
    guidance_h.sp.pos.x = POS_BFP_OF_REAL(x);
    guidance_h.sp.pos.y = POS_BFP_OF_REAL(y);
    return true;
  }
  return false;
}

bool guidance_h_set_guided_heading(float heading)
{
  if (guidance_h.mode == GUIDANCE_H_MODE_GUIDED) {
    ClearBit(guidance_h.sp.mask, 7);
    guidance_h.sp.heading = ANGLE_BFP_OF_REAL(heading);
    INT32_ANGLE_NORMALIZE(guidance_h.sp.heading);
    return true;
  }
  return false;
}

bool guidance_h_set_guided_body_vel(float vx, float vy)
{
  float psi = stateGetNedToBodyEulers_f()->psi;
  float newvx =  cosf(-psi) * vx + sinf(-psi) * vy;
  float newvy = -sinf(-psi) * vx + cosf(-psi) * vy;
  return guidance_h_set_guided_vel(newvx, newvy);
}

bool guidance_h_set_guided_vel(float vx, float vy)
{
  if (guidance_h.mode == GUIDANCE_H_MODE_GUIDED) {
    SetBit(guidance_h.sp.mask, 5);
    guidance_h.sp.speed.x = SPEED_BFP_OF_REAL(vx);
    guidance_h.sp.speed.y = SPEED_BFP_OF_REAL(vy);
    return true;
  }
  return false;
}

bool guidance_h_set_guided_heading_rate(float rate)
{
  if (guidance_h.mode == GUIDANCE_H_MODE_GUIDED) {
    SetBit(guidance_h.sp.mask, 7);
    guidance_h.sp.heading_rate = RATE_BFP_OF_REAL(rate);
    return true;
  }
  return false;
}

const struct Int32Vect2 *guidance_h_get_pos_err(void)
{
  return &guidance_h_pos_err;
}<|MERGE_RESOLUTION|>--- conflicted
+++ resolved
@@ -481,13 +481,8 @@
   }
 }
 
-<<<<<<< HEAD
-//
-
-=======
 
 static void guidance_h_update_reference(void)    // important    //calculate ref according to current state and sp
->>>>>>> pprz/master
 {
   /* compute reference even if usage temporarily disabled via guidance_h_use_ref */
 #if GUIDANCE_H_USE_REF
