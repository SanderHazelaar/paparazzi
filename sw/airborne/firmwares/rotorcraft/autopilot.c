--- conflicted
+++ resolved
@@ -192,7 +192,14 @@
 
   autopilot_arming_init();
 
-<<<<<<< HEAD
+  nav_init();
+  guidance_h_init();
+  guidance_v_init();
+  stabilization_init();
+
+  /* set startup mode, propagats through to guidance h/v */
+  autopilot_set_mode(MODE_STARTUP);
+
   register_periodic_telemetry(DefaultPeriodic, "ALIVE", send_alive);
   register_periodic_telemetry(DefaultPeriodic, "ROTORCRAFT_STATUS", send_status);
   register_periodic_telemetry(DefaultPeriodic, "ROTORCRAFT_FP", send_fp);
@@ -206,15 +213,6 @@
   register_periodic_telemetry(DefaultPeriodic, "RC", send_rc);
   register_periodic_telemetry(DefaultPeriodic, "ROTORCRAFT_RADIO_CONTROL", send_rotorcraft_rc);
 #endif
-=======
-  nav_init();
-  guidance_h_init();
-  guidance_v_init();
-  stabilization_init();
-
-  /* set startup mode, propagats through to guidance h/v */
-  autopilot_set_mode(MODE_STARTUP);
->>>>>>> 8b9c2073
 }
 
 
