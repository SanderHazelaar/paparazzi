/*
 * Copyright (C) 2008-2010 The Paparazzi Team
 *
 * This file is part of Paparazzi.
 *
 * Paparazzi is free software; you can redistribute it and/or modify
 * it under the terms of the GNU General Public License as published by
 * the Free Software Foundation; either version 2, or (at your option)
 * any later version.
 *
 * Paparazzi is distributed in the hope that it will be useful,
 * but WITHOUT ANY WARRANTY; without even the implied warranty of
 * MERCHANTABILITY or FITNESS FOR A PARTICULAR PURPOSE.  See the
 * GNU General Public License for more details.
 *
 * You should have received a copy of the GNU General Public License
 * along with Paparazzi; see the file COPYING.  If not, write to
 * the Free Software Foundation, 59 Temple Place - Suite 330,
 * Boston, MA 02111-1307, USA.
 *
 */

#define MODULES_C

#include <inttypes.h>
#include "mcu.h"
#include "mcu_periph/sys_time.h"
#include "led.h"

#include "subsystems/datalink/downlink.h"
#include "firmwares/rotorcraft/telemetry.h"
#include "subsystems/datalink/datalink.h"
#include "subsystems/settings.h"
#include "subsystems/datalink/xbee.h"
#include "subsystems/datalink/wifi.h"

#include "subsystems/commands.h"
#include "subsystems/actuators.h"
#if USE_MOTOR_MIXING
#include "subsystems/actuators/motor_mixing.h"
#endif


//Sensors
#if USE_GPS
#include "subsystems/gps.h"
#endif
#if USE_IMU
#include "subsystems/imu.h"
#endif
#if USE_AHRS
#include "subsystems/ahrs.h"
#endif
#if USE_BAROMETER
#include "subsystems/sensors/baro.h"
#include "baro_board.h"
#endif
#include "subsystems/ins.h"

#include "subsystems/electrical.h"

#include "firmwares/rotorcraft/autopilot.h"
#include "firmwares/rotorcraft/stabilization.h"
#include "firmwares/rotorcraft/guidance.h"

#include "state.h"

#include "firmwares/rotorcraft/main.h"

#ifdef SITL
#include "nps_autopilot_rotorcraft.h"
#endif

#include "generated/modules.h"

<<<<<<< HEAD
#if USE_IMU
=======
#ifndef BARO_PERIODIC_FREQUENCY
#define BARO_PERIODIC_FREQUENCY 50
#endif

>>>>>>> 9f1c43ad
static inline void on_gyro_event( void );
static inline void on_accel_event( void );
static inline void on_mag_event( void );
#endif

static inline void on_baro_abs_event( void );
static inline void on_baro_dif_event( void );
static inline void on_gps_event( void );


tid_t main_periodic_tid; 	///< id for main_periodic() timer
tid_t failsafe_tid;      	///< id for failsafe_check() timer
tid_t radio_control_tid; 	///< id for radio_control_periodic_task() timer
tid_t electrical_tid;    	///< id for electrical_periodic() timer
tid_t baro_tid;          	///< id for baro_periodic() timer
tid_t telemetry_tid;     	///< id for telemetry_periodic() timer
tid_t navdata_periodic_tid;	///< id for navdata_periodic timer

#ifndef SITL
int main( void ) {
	main_init();
	while(1) {
		handle_periodic_tasks();
		main_event();
	}
	return 0;
}
#endif /* SITL */

STATIC_INLINE void main_init( void ) {

  mcu_init();

  electrical_init();

  stateInit();

  actuators_init();
#if USE_MOTOR_MIXING
  motor_mixing_init();
#endif

#if RADIO_CONTROL
  radio_control_init();
#endif

#if DATALINK == XBEE
  xbee_init();
#endif

#if DATALINK == WIFI
  wifi_init();
#endif

  baro_init();
#if USE_IMU
  imu_init();
#endif
  autopilot_init();
  nav_init();
  guidance_h_init();
  guidance_v_init();
  stabilization_init();

#if USE_AHRS
#if USE_AHRS_ALIGNER
  ahrs_aligner_init();
#endif
  ahrs_init();
#endif

  ins_init();

#if USE_GPS
  gps_init();
#endif

  modules_init();

  settings_init();

  mcu_int_enable();

  // register the timers for the periodic functions
  main_periodic_tid = sys_time_register_timer((1./PERIODIC_FREQUENCY), NULL);
  radio_control_tid = sys_time_register_timer((1./60.), NULL);
  failsafe_tid = sys_time_register_timer(0.05, NULL);
  electrical_tid = sys_time_register_timer(0.1, NULL);
  baro_tid = sys_time_register_timer(1./BARO_PERIODIC_FREQUENCY, NULL);
  telemetry_tid = sys_time_register_timer((1./60.), NULL);
  navdata_periodic_tid = sys_time_register_timer((1./PERIODIC_FREQUENCY), NULL);
}

STATIC_INLINE void handle_periodic_tasks( void ) {
  if (sys_time_check_and_ack_timer(main_periodic_tid))
    main_periodic();
#if RADIO_CONTROL
  if (sys_time_check_and_ack_timer(radio_control_tid))
    radio_control_periodic_task();
#endif
  if (sys_time_check_and_ack_timer(failsafe_tid))
    failsafe_check();
  if (sys_time_check_and_ack_timer(electrical_tid))
    electrical_periodic();
  if (sys_time_check_and_ack_timer(baro_tid))
    baro_periodic();
  //if (sys_time_check_and_ack_timer(telemetry_tid))
    telemetry_periodic();
#if PARROT_OMAP_ARCH
  if (sys_time_check_and_ack_timer(navdata_periodic_tid))
	navdata_periodic();
#endif
}

STATIC_INLINE void main_periodic( void ) {
#if USE_IMU
  imu_periodic();
#endif

  /* run control loops */
  autopilot_periodic();
  /* set actuators     */
  //actuators_set(autopilot_motors_on);
  SetActuatorsFromCommands(commands);

  modules_periodic_task();

  if (autopilot_in_flight) {
    RunOnceEvery(PERIODIC_FREQUENCY, { autopilot_flight_time++; datalink_time++; });
  }

  RunOnceEvery(10, LED_PERIODIC());
}

STATIC_INLINE void telemetry_periodic(void) {
  PeriodicSendMain(DefaultChannel,DefaultDevice);
}

STATIC_INLINE void failsafe_check( void ) {
  if (
#if RADIO_CONTROL // dino: added to remove the radio control
		  radio_control.status != RC_OK &&
#endif // dino: added to remove the radio control
      autopilot_mode != AP_MODE_KILL &&
      autopilot_mode != AP_MODE_NAV)
  {
    autopilot_set_mode(AP_MODE_FAILSAFE);
  }

#if USE_GPS
  if (autopilot_mode == AP_MODE_NAV &&
#if RADIO_CONTROL // dino: added to remove the radio control
#if NO_GPS_LOST_WITH_RC_VALID
      radio_control.status != RC_OK &&
#endif
#endif // dino: added to remove the radio control
      GpsIsLost())
  {
    autopilot_set_mode(AP_MODE_FAILSAFE);
  }
#endif
}

STATIC_INLINE void main_event( void ) {

  i2c_event();

  DatalinkEvent();

  if (autopilot_rc) {
    RadioControlEvent(autopilot_on_rc_frame);
  }

#if USE_IMU
  ImuEvent(on_gyro_event, on_accel_event, on_mag_event);
#endif

#if !USE_AHRS
  ins_periodic();
#endif

  BaroEvent(on_baro_abs_event, on_baro_dif_event);

#if USE_GPS
  GpsEvent(on_gps_event);
#endif

#ifdef FAILSAFE_GROUND_DETECT
  DetectGroundEvent();
#endif

  modules_event_task();

}

#if USE_IMU
static inline void on_accel_event( void ) {
  ImuScaleAccel(imu);

  if (ahrs.status != AHRS_UNINIT) {
    ahrs_update_accel();
  }
}

static inline void on_gyro_event( void ) {

  ImuScaleGyro(imu);

  if (ahrs.status == AHRS_UNINIT) {
#if USE_AHRS_ALIGNER
    ahrs_aligner_run();
    if (ahrs_aligner.status == AHRS_ALIGNER_LOCKED)
      ahrs_align();
#endif
  }
  else {
    ahrs_propagate();
#ifdef SITL
    if (nps_bypass_ahrs) sim_overwrite_ahrs();
#endif
    ins_propagate();
  }
#ifdef USE_VEHICLE_INTERFACE
  vi_notify_imu_available();
#endif
}

static inline void on_mag_event(void) {
  ImuScaleMag(imu);

#if USE_MAGNETOMETER
  if (ahrs.status == AHRS_RUNNING) {
    ahrs_update_mag();
  }
#endif

#ifdef USE_VEHICLE_INTERFACE
  vi_notify_mag_available();
#endif
}
#endif

static inline void on_baro_abs_event( void ) {
  ins_update_baro();
#ifdef USE_VEHICLE_INTERFACE
  vi_notify_baro_abs_available();
#endif
}

static inline void on_baro_dif_event( void ) {

}

static inline void on_gps_event(void) {
  ins_update_gps();
#ifdef USE_VEHICLE_INTERFACE
  if (gps.fix == GPS_FIX_3D)
    vi_notify_gps_available();
#endif
}<|MERGE_RESOLUTION|>--- conflicted
+++ resolved
@@ -73,14 +73,11 @@
 
 #include "generated/modules.h"
 
-<<<<<<< HEAD
-#if USE_IMU
-=======
 #ifndef BARO_PERIODIC_FREQUENCY
 #define BARO_PERIODIC_FREQUENCY 50
 #endif
 
->>>>>>> 9f1c43ad
+#if USE_IMU
 static inline void on_gyro_event( void );
 static inline void on_accel_event( void );
 static inline void on_mag_event( void );
