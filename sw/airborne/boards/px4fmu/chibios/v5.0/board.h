/*
    ChibiOS - Copyright (C) 2006..2015 Giovanni Di Sirio

    Licensed under the Apache License, Version 2.0 (the "License");
    you may not use this file except in compliance with the License.
    You may obtain a copy of the License at

        http://www.apache.org/licenses/LICENSE-2.0

    Unless required by applicable law or agreed to in writing, software
    distributed under the License is distributed on an "AS IS" BASIS,
    WITHOUT WARRANTIES OR CONDITIONS OF ANY KIND, either express or implied.
    See the License for the specific language governing permissions and
    limitations under the License.
*/

#pragma once

/*
 * Board identifier.
 */
#define BOARD_PX4FMU
#define BOARD_NAME                  "Pixhawk PX4 FMU v5.0"

/*
 * Board oscillators-related settings.
 */
#if !defined(STM32_LSECLK)
#define STM32_LSECLK                32768U
#endif

#define STM32_LSEDRV                (3U << 3U)

#if !defined(STM32_HSECLK)
#define STM32_HSECLK                16000000U
#endif

/*
 * Board voltages.
 * Required for performance limits calculation.
 */
#define STM32_VDD                   330U

/*
 * MCU type as defined in the ST header.
 */
#define STM32F767xx

/* allow to define ADC_CHANNEL_VSUPPLY in the airframe file*/
#ifndef ADC_CHANNEL_VSUPPLY
#define ADC_CHANNEL_VSUPPLY ADC_1
#endif

/* allow to define ADC_CHANNEL_CURRENT in the airframe file*/
#if !defined(ADC_CHANNEL_CURRENT) && !ADC_CURRENT_DISABLE
#define ADC_CHANNEL_CURRENT ADC_2
#endif

/* Default powerbrick values */
#define DefaultVoltageOfAdc(adc) ((3.3f/4096.0f) * 10.3208191126f * adc)
#define MilliAmpereOfAdc(adc) ((3.3f/4096.0f) * 24000.0f * adc)

/* Battery monitoring for file closing */
#define SDLOG_BAT_ADC ADCD1
#define SDLOG_BAT_CHAN AD1_1_CHANNEL
#define SDLOG_USB_LED 3

/*
 * IO pins assignments.
 */
#define	PA00_ADC1                      0U
#define	PA01_ADC2                      1U
#define	PA02_ADC3                      2U
#define	PA03_ADC4                      3U
#define	PA04_ADC5                      4U
#define	PA05_SERVO9                    5U
#define	PA06_SPI1_MISO                 6U
#define	PA07_IMU_HEATER                7U
#define	PA08_CAN3_RX                   8U
#define	PA09_USB_VBUS                  9U
#define	PA10_SERVO2                    10U
#define	PA11_USB_DM                    11U
#define	PA12_USB_DP                    12U
#define	PA13_SWDIO                     13U
#define	PA14_SWCLK                     14U
#define	PA15_CAN3_TX                   15U

#define	PB00_RSSI_IN                   0U
#define	PB01_LED1                      1U
#define	PB02                           2U
#define	PB03_SERVO10                   3U
#define	PB04_DRDY1_ICM20689            4U
#define	PB05_SPI6_MOSI                 5U
#define	PB06_USART1_TX                 6U
#define	PB07_USART1_RX                 7U
#define	PB08_I2C1_SCL                  8U
#define	PB09_I2C1_SDA                  9U
#define	PB10_SPI5_RESET                10U
#define	PB11_SERVO11                   11U
#define	PB12_CAN2_RX                   12U
#define	PB13_CAN2_TX                   13U
#define	PB14_DRDY2_BMI055_GYRO         14U
#define	PB15_DRDY2_BMI055_ACC          15U

#define	PC00_SCALED_V5                 0U
#define	PC01_SCALED_3V3_SENSORS        1U
#define	PC02_HW_VER_SENSE              2U
#define	PC03_HW_REV_SENSE              3U
#define	PC04_ADC6                      4U
#define	PC05_DRDY4_ICM20602            5U
#define	PC06_LED2                      6U
#define	PC07_LED3                      7U
#define	PC08_SDIO_D0                   8U
#define	PC09_SDIO_D1                   9U
#define	PC10_SDIO_D2                   10U
#define	PC11_SDIO_D3                   11U
#define	PC12_SDIO_CK                   12U
#define	PC13_DRDY5_BMI055_GYRO         13U
#define	PC14_OSC32_IN                  14U
#define	PC15_OSC32_OUT                 15U

#define	PD00_UART4_RX                  0U
#define	PD01_UART4_TX                  1U
#define	PD02_SDIO_CMD                  2U
#define	PD03_UART2_CTS                 3U
#define	PD04_UART2_RTS                 4U
#define	PD05_UART2_TX                  5U
#define	PD06_UART2_RX                  6U
#define	PD07_SPI1_MOSI                 7U
#define	PD08_UART3_TX                  8U
#define	PD09_UART3_RX                  9U
#define	PD10_DRDY6_BMI055_ACC          10U
#define	PD11_UART3_CTS                 11U
#define	PD12_UART3_RTS                 12U
#define	PD13_SERVO5                    13U
#define	PD14_SERVO6                    14U
#define	PD15_DRDY7_EXTERNAL1           15U

#define	PE00_UART8_RX                  0U
#define	PE01_UART8_TX                  1U
#define	PE02_SPI4_SCK                  2U
#define	PE03_V3V3_SENSORS_EN           3U
#define	PE04_V3V3_SPEKTRUM_EN          4U
#define	PE05_BUZZER                    5U
#define	PE06_SPI4_MOSI                 6U
#define	PE07_DRDY8                     7U
#define	PE08_UART7_TX                  8U
#define	PE09_SERVO4                    9U
#define	PE10_SAFETY_SWITCH_IN          10U
#define	PE11_SERVO3                    11U
#define	PE12_LED4                      12U
#define	PE13_SPI4_MISO                 13U
#define	PE14_SERVO1                    14U
#define	PE15_V5V_PERIPH_OC             15U

#define	PF00_I2C2_SDA                  0U
#define	PF01_I2C2_SCL                  1U
#define	PF02_SPI_SLAVE0                2U
#define	PF03_SPI_SLAVE1                3U
#define	PF04_SPI_SLAVE2                4U
#define	PF05_SPI_SLAVE3                5U
#define	PF06_UART7_RX                  6U
#define	PF07_SPI5_SCK                  7U
#define	PF08_SPI5_MISO                 8U
#define	PF09_SPI5_MOSI                 9U
#define	PF10_SPI_SLAVE4                10U
#define	PF11_SPI_SLAVE5                11U
#define	PF12_V5V_HIPOWER_EN            12U
#define	PF13_V5V_HIPOWER_OC            13U
#define	PF14_I2C4_SCL                  14U
#define	PF15_I2C4_SDA                  15U

#define	PG00_HW_VER_DRIVE              0U
#define	PG01_POWER_IN_A                1U
#define	PG02_POWER_IN_B                2U
#define	PG03_POWER_IN_C                3U
#define	PG04_V5V_PERIPH_EN             4U
#define	PG05_V5V_RC_EN                 5U
#define	PG06_V5V_WIFI_EN               6U
#define	PG07_V3V3_SD_CARD_EN           7U
#define	PG08_USART6_RTS                8U
#define	PG09_USART6_RX                 9U
#define	PG10_SPI_SLAVE6                10U
#define	PG11_SPI1_SCK                  11U
#define	PG12_SPI6_MISO                 12U
#define	PG13_SPI6_SCK                  13U
#define	PG14_USART6_TX                 14U
#define	PG15_USART6_CTS                15U

#define	PH00_OSC_IN                    0U
#define	PH01_OSC_OUT                   1U
#define	PH02_CAN1_SILENT_S0            2U
#define	PH03_CAN2_SILENT_S1            3U
#define	PH04_CAN3_SILENT_S2            4U
#define	PH05_SPI_SLAVE7                5U
#define	PH06_SERVO7                    6U
#define	PH07_I2C3_SCL                  7U
#define	PH08_I2C3_SDA                  8U
#define	PH09_SERVO8                    9U
#define	PH10_LED5                      10U
#define	PH11_LED6                      11U
#define	PH12_LED7                      12U
#define	PH13_CAN1_TX                   13U
#define	PH14_HW_REV_DRIVE              14U
#define	PH15_SPI5_SYNC                 15U

#define	PI00_SERVO12                   0U
#define	PI01_SPI2_SCK                  1U
#define	PI02_SPI2_MISO                 2U
#define	PI03_SPI2_MOSI                 3U
#define	PI04_SPI_SLAVE8                4U
#define	PI05_PWM_INPUT1                5U
#define	PI06_SPI_SLAVE9                6U
#define	PI07_SPI_SLAVE10               7U
#define	PI08_SPI_SLAVE11               8U
#define	PI09_CAN1_RX                   9U
#define	PI10_SPI_SLAVE12               10U
#define	PI11_SPI_SLAVE13               11U
#define	PI12                           12U
#define	PI13                           13U
#define	PI14                           14U
#define	PI15                           15U

#define	PJ00                           0U
#define	PJ01                           1U
#define	PJ02                           2U
#define	PJ03                           3U
#define	PJ04                           4U
#define	PJ05                           5U
#define	PJ06                           6U
#define	PJ07                           7U
#define	PJ08                           8U
#define	PJ09                           9U
#define	PJ10                           10U
#define	PJ11                           11U
#define	PJ12                           12U
#define	PJ13                           13U
#define	PJ14                           14U
#define	PJ15                           15U

#define	PK00                           0U
#define	PK01                           1U
#define	PK02                           2U
#define	PK03                           3U
#define	PK04                           4U
#define	PK05                           5U
#define	PK06                           6U
#define	PK07                           7U
#define	PK08                           8U
#define	PK09                           9U
#define	PK10                           10U
#define	PK11                           11U
#define	PK12                           12U
#define	PK13                           13U
#define	PK14                           14U
#define	PK15                           15U

/*
 * IO lines assignments.
 */
#define	LINE_ADC1                      PAL_LINE(GPIOA, 0U)
#define	LINE_ADC2                      PAL_LINE(GPIOA, 1U)
#define	LINE_ADC3                      PAL_LINE(GPIOA, 2U)
#define	LINE_ADC4                      PAL_LINE(GPIOA, 3U)
#define	LINE_ADC5                      PAL_LINE(GPIOA, 4U)
#define	LINE_SERVO9                    PAL_LINE(GPIOA, 5U)
#define	LINE_SPI1_MISO                 PAL_LINE(GPIOA, 6U)
#define	LINE_IMU_HEATER                PAL_LINE(GPIOA, 7U)
#define	LINE_CAN3_RX                   PAL_LINE(GPIOA, 8U)
#define	LINE_USB_VBUS                  PAL_LINE(GPIOA, 9U)
#define	LINE_SERVO2                    PAL_LINE(GPIOA, 10U)
#define	LINE_USB_DM                    PAL_LINE(GPIOA, 11U)
#define	LINE_USB_DP                    PAL_LINE(GPIOA, 12U)
#define	LINE_SWDIO                     PAL_LINE(GPIOA, 13U)
#define	LINE_SWCLK                     PAL_LINE(GPIOA, 14U)
#define	LINE_CAN3_TX                   PAL_LINE(GPIOA, 15U)

#define	LINE_RSSI_IN                   PAL_LINE(GPIOB, 0U)
#define	LINE_LED1                      PAL_LINE(GPIOB, 1U)
#define	LINE_SERVO10                   PAL_LINE(GPIOB, 3U)
#define	LINE_DRDY1_ICM20689            PAL_LINE(GPIOB, 4U)
#define	LINE_SPI6_MOSI                 PAL_LINE(GPIOB, 5U)
#define	LINE_USART1_TX                 PAL_LINE(GPIOB, 6U)
#define	LINE_USART1_RX                 PAL_LINE(GPIOB, 7U)
#define	LINE_I2C1_SCL                  PAL_LINE(GPIOB, 8U)
#define	LINE_I2C1_SDA                  PAL_LINE(GPIOB, 9U)
#define	LINE_SPI5_RESET                PAL_LINE(GPIOB, 10U)
#define	LINE_SERVO11                   PAL_LINE(GPIOB, 11U)
#define	LINE_CAN2_RX                   PAL_LINE(GPIOB, 12U)
#define	LINE_CAN2_TX                   PAL_LINE(GPIOB, 13U)
#define	LINE_DRDY2_BMI055_GYRO         PAL_LINE(GPIOB, 14U)
#define	LINE_DRDY2_BMI055_ACC          PAL_LINE(GPIOB, 15U)

#define	LINE_SCALED_V5                 PAL_LINE(GPIOC, 0U)
#define	LINE_SCALED_3V3_SENSORS        PAL_LINE(GPIOC, 1U)
#define	LINE_HW_VER_SENSE              PAL_LINE(GPIOC, 2U)
#define	LINE_HW_REV_SENSE              PAL_LINE(GPIOC, 3U)
#define	LINE_ADC6                      PAL_LINE(GPIOC, 4U)
#define	LINE_DRDY4_ICM20602            PAL_LINE(GPIOC, 5U)
#define	LINE_LED2                      PAL_LINE(GPIOC, 6U)
#define	LINE_LED3                      PAL_LINE(GPIOC, 7U)
#define	LINE_SDIO_D0                   PAL_LINE(GPIOC, 8U)
#define	LINE_SDIO_D1                   PAL_LINE(GPIOC, 9U)
#define	LINE_SDIO_D2                   PAL_LINE(GPIOC, 10U)
#define	LINE_SDIO_D3                   PAL_LINE(GPIOC, 11U)
#define	LINE_SDIO_CK                   PAL_LINE(GPIOC, 12U)
#define	LINE_DRDY5_BMI055_GYRO         PAL_LINE(GPIOC, 13U)
#define	LINE_OSC32_IN                  PAL_LINE(GPIOC, 14U)
#define	LINE_OSC32_OUT                 PAL_LINE(GPIOC, 15U)

#define	LINE_UART4_RX                  PAL_LINE(GPIOD, 0U)
#define	LINE_UART4_TX                  PAL_LINE(GPIOD, 1U)
#define	LINE_SDIO_CMD                  PAL_LINE(GPIOD, 2U)
#define	LINE_UART2_CTS                 PAL_LINE(GPIOD, 3U)
#define	LINE_UART2_RTS                 PAL_LINE(GPIOD, 4U)
#define	LINE_UART2_TX                  PAL_LINE(GPIOD, 5U)
#define	LINE_UART2_RX                  PAL_LINE(GPIOD, 6U)
#define	LINE_SPI1_MOSI                 PAL_LINE(GPIOD, 7U)
#define	LINE_UART3_TX                  PAL_LINE(GPIOD, 8U)
#define	LINE_UART3_RX                  PAL_LINE(GPIOD, 9U)
#define	LINE_DRDY6_BMI055_ACC          PAL_LINE(GPIOD, 10U)
#define	LINE_UART3_CTS                 PAL_LINE(GPIOD, 11U)
#define	LINE_UART3_RTS                 PAL_LINE(GPIOD, 12U)
#define	LINE_SERVO5                    PAL_LINE(GPIOD, 13U)
#define	LINE_SERVO6                    PAL_LINE(GPIOD, 14U)
#define	LINE_DRDY7_EXTERNAL1           PAL_LINE(GPIOD, 15U)

#define	LINE_UART8_RX                  PAL_LINE(GPIOE, 0U)
#define	LINE_UART8_TX                  PAL_LINE(GPIOE, 1U)
#define	LINE_SPI4_SCK                  PAL_LINE(GPIOE, 2U)
#define	LINE_V3V3_SENSORS_EN           PAL_LINE(GPIOE, 3U)
#define	LINE_V3V3_SPEKTRUM_EN          PAL_LINE(GPIOE, 4U)
#define	LINE_BUZZER                    PAL_LINE(GPIOE, 5U)
#define	LINE_SPI4_MOSI                 PAL_LINE(GPIOE, 6U)
#define	LINE_DRDY8                     PAL_LINE(GPIOE, 7U)
#define	LINE_UART7_TX                  PAL_LINE(GPIOE, 8U)
#define	LINE_SERVO4                    PAL_LINE(GPIOE, 9U)
#define	LINE_SAFETY_SWITCH_IN          PAL_LINE(GPIOE, 10U)
#define	LINE_SERVO3                    PAL_LINE(GPIOE, 11U)
#define	LINE_LED4                      PAL_LINE(GPIOE, 12U)
#define	LINE_SPI4_MISO                 PAL_LINE(GPIOE, 13U)
#define	LINE_SERVO1                    PAL_LINE(GPIOE, 14U)
#define	LINE_V5V_PERIPH_OC             PAL_LINE(GPIOE, 15U)

#define	LINE_I2C2_SDA                  PAL_LINE(GPIOF, 0U)
#define	LINE_I2C2_SCL                  PAL_LINE(GPIOF, 1U)
#define	LINE_SPI_SLAVE0                PAL_LINE(GPIOF, 2U)
#define	LINE_SPI_SLAVE1                PAL_LINE(GPIOF, 3U)
#define	LINE_SPI_SLAVE2                PAL_LINE(GPIOF, 4U)
#define	LINE_SPI_SLAVE3                PAL_LINE(GPIOF, 5U)
#define	LINE_UART7_RX                  PAL_LINE(GPIOF, 6U)
#define	LINE_SPI5_SCK                  PAL_LINE(GPIOF, 7U)
#define	LINE_SPI5_MISO                 PAL_LINE(GPIOF, 8U)
#define	LINE_SPI5_MOSI                 PAL_LINE(GPIOF, 9U)
#define	LINE_SPI_SLAVE4                PAL_LINE(GPIOF, 10U)
#define	LINE_SPI_SLAVE5                PAL_LINE(GPIOF, 11U)
#define	LINE_V5V_HIPOWER_EN            PAL_LINE(GPIOF, 12U)
#define	LINE_V5V_HIPOWER_OC            PAL_LINE(GPIOF, 13U)
#define	LINE_I2C4_SCL                  PAL_LINE(GPIOF, 14U)
#define	LINE_I2C4_SDA                  PAL_LINE(GPIOF, 15U)

#define	LINE_HW_VER_DRIVE              PAL_LINE(GPIOG, 0U)
#define	LINE_POWER_IN_A                PAL_LINE(GPIOG, 1U)
#define	LINE_POWER_IN_B                PAL_LINE(GPIOG, 2U)
#define	LINE_POWER_IN_C                PAL_LINE(GPIOG, 3U)
#define	LINE_V5V_PERIPH_EN             PAL_LINE(GPIOG, 4U)
#define	LINE_V5V_RC_EN                 PAL_LINE(GPIOG, 5U)
#define	LINE_V5V_WIFI_EN               PAL_LINE(GPIOG, 6U)
#define	LINE_V3V3_SD_CARD_EN           PAL_LINE(GPIOG, 7U)
#define	LINE_USART6_RTS                PAL_LINE(GPIOG, 8U)
#define	LINE_USART6_RX                 PAL_LINE(GPIOG, 9U)
#define	LINE_SPI_SLAVE6                PAL_LINE(GPIOG, 10U)
#define	LINE_SPI1_SCK                  PAL_LINE(GPIOG, 11U)
#define	LINE_SPI6_MISO                 PAL_LINE(GPIOG, 12U)
#define	LINE_SPI6_SCK                  PAL_LINE(GPIOG, 13U)
#define	LINE_USART6_TX                 PAL_LINE(GPIOG, 14U)
#define	LINE_USART6_CTS                PAL_LINE(GPIOG, 15U)

#define	LINE_OSC_IN                    PAL_LINE(GPIOH, 0U)
#define	LINE_OSC_OUT                   PAL_LINE(GPIOH, 1U)
#define	LINE_CAN1_SILENT_S0            PAL_LINE(GPIOH, 2U)
#define	LINE_CAN2_SILENT_S1            PAL_LINE(GPIOH, 3U)
#define	LINE_CAN3_SILENT_S2            PAL_LINE(GPIOH, 4U)
#define	LINE_SPI_SLAVE7                PAL_LINE(GPIOH, 5U)
#define	LINE_SERVO7                    PAL_LINE(GPIOH, 6U)
#define	LINE_I2C3_SCL                  PAL_LINE(GPIOH, 7U)
#define	LINE_I2C3_SDA                  PAL_LINE(GPIOH, 8U)
#define	LINE_SERVO8                    PAL_LINE(GPIOH, 9U)
#define	LINE_LED5                      PAL_LINE(GPIOH, 10U)
#define	LINE_LED6                      PAL_LINE(GPIOH, 11U)
#define	LINE_LED7                      PAL_LINE(GPIOH, 12U)
#define	LINE_CAN1_TX                   PAL_LINE(GPIOH, 13U)
#define	LINE_HW_REV_DRIVE              PAL_LINE(GPIOH, 14U)
#define	LINE_SPI5_SYNC                 PAL_LINE(GPIOH, 15U)

#define	LINE_SERVO12                   PAL_LINE(GPIOI, 0U)
#define	LINE_SPI2_SCK                  PAL_LINE(GPIOI, 1U)
#define	LINE_SPI2_MISO                 PAL_LINE(GPIOI, 2U)
#define	LINE_SPI2_MOSI                 PAL_LINE(GPIOI, 3U)
#define	LINE_SPI_SLAVE8                PAL_LINE(GPIOI, 4U)
#define	LINE_PWM_INPUT1                PAL_LINE(GPIOI, 5U)
#define	LINE_SPI_SLAVE9                PAL_LINE(GPIOI, 6U)
#define	LINE_SPI_SLAVE10               PAL_LINE(GPIOI, 7U)
#define	LINE_SPI_SLAVE11               PAL_LINE(GPIOI, 8U)
#define	LINE_CAN1_RX                   PAL_LINE(GPIOI, 9U)
#define	LINE_SPI_SLAVE12               PAL_LINE(GPIOI, 10U)
#define	LINE_SPI_SLAVE13               PAL_LINE(GPIOI, 11U)


/*
 * I/O ports initial setup, this configuration is established soon after reset
 * in the initialization code.
 * Please refer to the STM32 Reference Manual for details.
 */
#define PIN_MODE_INPUT(n)           (0U << ((n) * 2U))
#define PIN_MODE_OUTPUT(n)          (1U << ((n) * 2U))
#define PIN_MODE_ALTERNATE(n)       (2U << ((n) * 2U))
#define PIN_MODE_ANALOG(n)          (3U << ((n) * 2U))
#define PIN_ODR_LEVEL_LOW(n)        (0U << (n))
#define PIN_ODR_LEVEL_HIGH(n)       (1U << (n))
#define PIN_OTYPE_PUSHPULL(n)       (0U << (n))
#define PIN_OTYPE_OPENDRAIN(n)      (1U << (n))
#define PIN_OSPEED_SPEED_VERYLOW(n) (0U << ((n) * 2U))
#define PIN_OSPEED_SPEED_LOW(n)     (1U << ((n) * 2U))
#define PIN_OSPEED_SPEED_MEDIUM(n)  (2U << ((n) * 2U))
#define PIN_OSPEED_SPEED_HIGH(n)    (3U << ((n) * 2U))
#define PIN_PUPDR_FLOATING(n)       (0U << ((n) * 2U))
#define PIN_PUPDR_PULLUP(n)         (1U << ((n) * 2U))
#define PIN_PUPDR_PULLDOWN(n)       (2U << ((n) * 2U))
#define PIN_AFIO_AF(n, v)           ((v) << (((n) % 8U) * 4U))

#define VAL_GPIOA_MODER                 (PIN_MODE_ANALOG(PA00_ADC1) | \
					 PIN_MODE_ANALOG(PA01_ADC2) | \
					 PIN_MODE_ANALOG(PA02_ADC3) | \
					 PIN_MODE_ANALOG(PA03_ADC4) | \
					 PIN_MODE_ANALOG(PA04_ADC5) | \
					 PIN_MODE_ALTERNATE(PA05_SERVO9) | \
					 PIN_MODE_ALTERNATE(PA06_SPI1_MISO) | \
					 PIN_MODE_OUTPUT(PA07_IMU_HEATER) | \
					 PIN_MODE_ALTERNATE(PA08_CAN3_RX) | \
					 PIN_MODE_INPUT(PA09_USB_VBUS) | \
					 PIN_MODE_ALTERNATE(PA10_SERVO2) | \
					 PIN_MODE_ALTERNATE(PA11_USB_DM) | \
					 PIN_MODE_ALTERNATE(PA12_USB_DP) | \
					 PIN_MODE_ALTERNATE(PA13_SWDIO) | \
					 PIN_MODE_ALTERNATE(PA14_SWCLK) | \
					 PIN_MODE_ALTERNATE(PA15_CAN3_TX))

#define VAL_GPIOA_OTYPER                (PIN_OTYPE_PUSHPULL(PA00_ADC1) | \
					 PIN_OTYPE_PUSHPULL(PA01_ADC2) | \
					 PIN_OTYPE_PUSHPULL(PA02_ADC3) | \
					 PIN_OTYPE_PUSHPULL(PA03_ADC4) | \
					 PIN_OTYPE_PUSHPULL(PA04_ADC5) | \
					 PIN_OTYPE_PUSHPULL(PA05_SERVO9) | \
					 PIN_OTYPE_PUSHPULL(PA06_SPI1_MISO) | \
					 PIN_OTYPE_PUSHPULL(PA07_IMU_HEATER) | \
					 PIN_OTYPE_PUSHPULL(PA08_CAN3_RX) | \
					 PIN_OTYPE_OPENDRAIN(PA09_USB_VBUS) | \
					 PIN_OTYPE_PUSHPULL(PA10_SERVO2) | \
					 PIN_OTYPE_PUSHPULL(PA11_USB_DM) | \
					 PIN_OTYPE_PUSHPULL(PA12_USB_DP) | \
					 PIN_OTYPE_PUSHPULL(PA13_SWDIO) | \
					 PIN_OTYPE_PUSHPULL(PA14_SWCLK) | \
					 PIN_OTYPE_PUSHPULL(PA15_CAN3_TX))

#define VAL_GPIOA_OSPEEDR               (PIN_OSPEED_SPEED_VERYLOW(PA00_ADC1) | \
					 PIN_OSPEED_SPEED_VERYLOW(PA01_ADC2) | \
					 PIN_OSPEED_SPEED_VERYLOW(PA02_ADC3) | \
					 PIN_OSPEED_SPEED_VERYLOW(PA03_ADC4) | \
					 PIN_OSPEED_SPEED_VERYLOW(PA04_ADC5) | \
					 PIN_OSPEED_SPEED_HIGH(PA05_SERVO9) | \
					 PIN_OSPEED_SPEED_HIGH(PA06_SPI1_MISO) | \
					 PIN_OSPEED_SPEED_HIGH(PA07_IMU_HEATER) | \
					 PIN_OSPEED_SPEED_HIGH(PA08_CAN3_RX) | \
					 PIN_OSPEED_SPEED_VERYLOW(PA09_USB_VBUS) | \
					 PIN_OSPEED_SPEED_HIGH(PA10_SERVO2) | \
					 PIN_OSPEED_SPEED_HIGH(PA11_USB_DM) | \
					 PIN_OSPEED_SPEED_HIGH(PA12_USB_DP) | \
					 PIN_OSPEED_SPEED_HIGH(PA13_SWDIO) | \
					 PIN_OSPEED_SPEED_HIGH(PA14_SWCLK) | \
					 PIN_OSPEED_SPEED_HIGH(PA15_CAN3_TX))

#define VAL_GPIOA_PUPDR                 (PIN_PUPDR_FLOATING(PA00_ADC1) | \
					 PIN_PUPDR_FLOATING(PA01_ADC2) | \
					 PIN_PUPDR_FLOATING(PA02_ADC3) | \
					 PIN_PUPDR_FLOATING(PA03_ADC4) | \
					 PIN_PUPDR_FLOATING(PA04_ADC5) | \
					 PIN_PUPDR_FLOATING(PA05_SERVO9) | \
					 PIN_PUPDR_FLOATING(PA06_SPI1_MISO) | \
					 PIN_PUPDR_FLOATING(PA07_IMU_HEATER) | \
					 PIN_PUPDR_FLOATING(PA08_CAN3_RX) | \
					 PIN_PUPDR_PULLDOWN(PA09_USB_VBUS) | \
					 PIN_PUPDR_FLOATING(PA10_SERVO2) | \
					 PIN_PUPDR_FLOATING(PA11_USB_DM) | \
					 PIN_PUPDR_FLOATING(PA12_USB_DP) | \
					 PIN_PUPDR_FLOATING(PA13_SWDIO) | \
					 PIN_PUPDR_FLOATING(PA14_SWCLK) | \
					 PIN_PUPDR_FLOATING(PA15_CAN3_TX))

#define VAL_GPIOA_ODR                   (PIN_ODR_LEVEL_LOW(PA00_ADC1) | \
					 PIN_ODR_LEVEL_LOW(PA01_ADC2) | \
					 PIN_ODR_LEVEL_LOW(PA02_ADC3) | \
					 PIN_ODR_LEVEL_LOW(PA03_ADC4) | \
					 PIN_ODR_LEVEL_LOW(PA04_ADC5) | \
					 PIN_ODR_LEVEL_LOW(PA05_SERVO9) | \
					 PIN_ODR_LEVEL_HIGH(PA06_SPI1_MISO) | \
					 PIN_ODR_LEVEL_LOW(PA07_IMU_HEATER) | \
					 PIN_ODR_LEVEL_HIGH(PA08_CAN3_RX) | \
					 PIN_ODR_LEVEL_LOW(PA09_USB_VBUS) | \
					 PIN_ODR_LEVEL_LOW(PA10_SERVO2) | \
					 PIN_ODR_LEVEL_HIGH(PA11_USB_DM) | \
					 PIN_ODR_LEVEL_HIGH(PA12_USB_DP) | \
					 PIN_ODR_LEVEL_HIGH(PA13_SWDIO) | \
					 PIN_ODR_LEVEL_HIGH(PA14_SWCLK) | \
					 PIN_ODR_LEVEL_HIGH(PA15_CAN3_TX))

#define VAL_GPIOA_AFRL			(PIN_AFIO_AF(PA00_ADC1, 0) | \
					 PIN_AFIO_AF(PA01_ADC2, 0) | \
					 PIN_AFIO_AF(PA02_ADC3, 0) | \
					 PIN_AFIO_AF(PA03_ADC4, 0) | \
					 PIN_AFIO_AF(PA04_ADC5, 0) | \
					 PIN_AFIO_AF(PA05_SERVO9, 1) | \
					 PIN_AFIO_AF(PA06_SPI1_MISO, 5) | \
					 PIN_AFIO_AF(PA07_IMU_HEATER, 0))

#define VAL_GPIOA_AFRH			(PIN_AFIO_AF(PA08_CAN3_RX, 11) | \
					 PIN_AFIO_AF(PA09_USB_VBUS, 0) | \
					 PIN_AFIO_AF(PA10_SERVO2, 1) | \
					 PIN_AFIO_AF(PA11_USB_DM, 10) | \
					 PIN_AFIO_AF(PA12_USB_DP, 10) | \
					 PIN_AFIO_AF(PA13_SWDIO, 0) | \
					 PIN_AFIO_AF(PA14_SWCLK, 0) | \
					 PIN_AFIO_AF(PA15_CAN3_TX, 11))

#define VAL_GPIOB_MODER                 (PIN_MODE_ANALOG(PB00_RSSI_IN) | \
					 PIN_MODE_OUTPUT(PB01_LED1) | \
					 PIN_MODE_INPUT(PB02) | \
					 PIN_MODE_ALTERNATE(PB03_SERVO10) | \
					 PIN_MODE_INPUT(PB04_DRDY1_ICM20689) | \
					 PIN_MODE_ALTERNATE(PB05_SPI6_MOSI) | \
					 PIN_MODE_ALTERNATE(PB06_USART1_TX) | \
					 PIN_MODE_ALTERNATE(PB07_USART1_RX) | \
					 PIN_MODE_ALTERNATE(PB08_I2C1_SCL) | \
					 PIN_MODE_ALTERNATE(PB09_I2C1_SDA) | \
					 PIN_MODE_INPUT(PB10_SPI5_RESET) | \
					 PIN_MODE_ALTERNATE(PB11_SERVO11) | \
					 PIN_MODE_ALTERNATE(PB12_CAN2_RX) | \
					 PIN_MODE_ALTERNATE(PB13_CAN2_TX) | \
					 PIN_MODE_INPUT(PB14_DRDY2_BMI055_GYRO) | \
					 PIN_MODE_INPUT(PB15_DRDY2_BMI055_ACC))

#define VAL_GPIOB_OTYPER                (PIN_OTYPE_PUSHPULL(PB00_RSSI_IN) | \
					 PIN_OTYPE_PUSHPULL(PB01_LED1) | \
					 PIN_OTYPE_PUSHPULL(PB02) | \
					 PIN_OTYPE_PUSHPULL(PB03_SERVO10) | \
					 PIN_OTYPE_OPENDRAIN(PB04_DRDY1_ICM20689) | \
					 PIN_OTYPE_PUSHPULL(PB05_SPI6_MOSI) | \
					 PIN_OTYPE_PUSHPULL(PB06_USART1_TX) | \
					 PIN_OTYPE_PUSHPULL(PB07_USART1_RX) | \
					 PIN_OTYPE_OPENDRAIN(PB08_I2C1_SCL) | \
					 PIN_OTYPE_OPENDRAIN(PB09_I2C1_SDA) | \
					 PIN_OTYPE_OPENDRAIN(PB10_SPI5_RESET) | \
					 PIN_OTYPE_PUSHPULL(PB11_SERVO11) | \
					 PIN_OTYPE_PUSHPULL(PB12_CAN2_RX) | \
					 PIN_OTYPE_PUSHPULL(PB13_CAN2_TX) | \
					 PIN_OTYPE_OPENDRAIN(PB14_DRDY2_BMI055_GYRO) | \
					 PIN_OTYPE_OPENDRAIN(PB15_DRDY2_BMI055_ACC))

#define VAL_GPIOB_OSPEEDR               (PIN_OSPEED_SPEED_VERYLOW(PB00_RSSI_IN) | \
					 PIN_OSPEED_SPEED_VERYLOW(PB01_LED1) | \
					 PIN_OSPEED_SPEED_VERYLOW(PB02) | \
					 PIN_OSPEED_SPEED_HIGH(PB03_SERVO10) | \
					 PIN_OSPEED_SPEED_VERYLOW(PB04_DRDY1_ICM20689) | \
					 PIN_OSPEED_SPEED_HIGH(PB05_SPI6_MOSI) | \
					 PIN_OSPEED_SPEED_HIGH(PB06_USART1_TX) | \
					 PIN_OSPEED_SPEED_HIGH(PB07_USART1_RX) | \
					 PIN_OSPEED_SPEED_HIGH(PB08_I2C1_SCL) | \
					 PIN_OSPEED_SPEED_HIGH(PB09_I2C1_SDA) | \
					 PIN_OSPEED_SPEED_VERYLOW(PB10_SPI5_RESET) | \
					 PIN_OSPEED_SPEED_HIGH(PB11_SERVO11) | \
					 PIN_OSPEED_SPEED_HIGH(PB12_CAN2_RX) | \
					 PIN_OSPEED_SPEED_HIGH(PB13_CAN2_TX) | \
					 PIN_OSPEED_SPEED_VERYLOW(PB14_DRDY2_BMI055_GYRO) | \
					 PIN_OSPEED_SPEED_VERYLOW(PB15_DRDY2_BMI055_ACC))

#define VAL_GPIOB_PUPDR                 (PIN_PUPDR_FLOATING(PB00_RSSI_IN) | \
					 PIN_PUPDR_FLOATING(PB01_LED1) | \
					 PIN_PUPDR_PULLDOWN(PB02) | \
					 PIN_PUPDR_FLOATING(PB03_SERVO10) | \
					 PIN_PUPDR_PULLDOWN(PB04_DRDY1_ICM20689) | \
					 PIN_PUPDR_FLOATING(PB05_SPI6_MOSI) | \
					 PIN_PUPDR_FLOATING(PB06_USART1_TX) | \
					 PIN_PUPDR_FLOATING(PB07_USART1_RX) | \
					 PIN_PUPDR_PULLUP(PB08_I2C1_SCL) | \
					 PIN_PUPDR_PULLUP(PB09_I2C1_SDA) | \
					 PIN_PUPDR_PULLDOWN(PB10_SPI5_RESET) | \
					 PIN_PUPDR_FLOATING(PB11_SERVO11) | \
					 PIN_PUPDR_FLOATING(PB12_CAN2_RX) | \
					 PIN_PUPDR_FLOATING(PB13_CAN2_TX) | \
					 PIN_PUPDR_PULLDOWN(PB14_DRDY2_BMI055_GYRO) | \
					 PIN_PUPDR_PULLDOWN(PB15_DRDY2_BMI055_ACC))

#define VAL_GPIOB_ODR                   (PIN_ODR_LEVEL_LOW(PB00_RSSI_IN) | \
					 PIN_ODR_LEVEL_LOW(PB01_LED1) | \
					 PIN_ODR_LEVEL_LOW(PB02) | \
					 PIN_ODR_LEVEL_LOW(PB03_SERVO10) | \
					 PIN_ODR_LEVEL_HIGH(PB04_DRDY1_ICM20689) | \
					 PIN_ODR_LEVEL_HIGH(PB05_SPI6_MOSI) | \
					 PIN_ODR_LEVEL_HIGH(PB06_USART1_TX) | \
					 PIN_ODR_LEVEL_HIGH(PB07_USART1_RX) | \
					 PIN_ODR_LEVEL_HIGH(PB08_I2C1_SCL) | \
					 PIN_ODR_LEVEL_HIGH(PB09_I2C1_SDA) | \
					 PIN_ODR_LEVEL_HIGH(PB10_SPI5_RESET) | \
					 PIN_ODR_LEVEL_LOW(PB11_SERVO11) | \
					 PIN_ODR_LEVEL_HIGH(PB12_CAN2_RX) | \
					 PIN_ODR_LEVEL_HIGH(PB13_CAN2_TX) | \
					 PIN_ODR_LEVEL_HIGH(PB14_DRDY2_BMI055_GYRO) | \
					 PIN_ODR_LEVEL_HIGH(PB15_DRDY2_BMI055_ACC))

#define VAL_GPIOB_AFRL			(PIN_AFIO_AF(PB00_RSSI_IN, 0) | \
					 PIN_AFIO_AF(PB01_LED1, 0) | \
					 PIN_AFIO_AF(PB02, 0) | \
					 PIN_AFIO_AF(PB03_SERVO10, 1) | \
					 PIN_AFIO_AF(PB04_DRDY1_ICM20689, 0) | \
					 PIN_AFIO_AF(PB05_SPI6_MOSI, 8) | \
					 PIN_AFIO_AF(PB06_USART1_TX, 7) | \
					 PIN_AFIO_AF(PB07_USART1_RX, 7))

#define VAL_GPIOB_AFRH			(PIN_AFIO_AF(PB08_I2C1_SCL, 4) | \
					 PIN_AFIO_AF(PB09_I2C1_SDA, 4) | \
					 PIN_AFIO_AF(PB10_SPI5_RESET, 0) | \
					 PIN_AFIO_AF(PB11_SERVO11, 1) | \
					 PIN_AFIO_AF(PB12_CAN2_RX, 9) | \
					 PIN_AFIO_AF(PB13_CAN2_TX, 9) | \
					 PIN_AFIO_AF(PB14_DRDY2_BMI055_GYRO, 0) | \
					 PIN_AFIO_AF(PB15_DRDY2_BMI055_ACC, 0))

#define VAL_GPIOC_MODER                 (PIN_MODE_ANALOG(PC00_SCALED_V5) | \
					 PIN_MODE_ANALOG(PC01_SCALED_3V3_SENSORS) | \
					 PIN_MODE_ANALOG(PC02_HW_VER_SENSE) | \
					 PIN_MODE_ANALOG(PC03_HW_REV_SENSE) | \
					 PIN_MODE_ANALOG(PC04_ADC6) | \
					 PIN_MODE_INPUT(PC05_DRDY4_ICM20602) | \
					 PIN_MODE_OUTPUT(PC06_LED2) | \
					 PIN_MODE_OUTPUT(PC07_LED3) | \
					 PIN_MODE_ALTERNATE(PC08_SDIO_D0) | \
					 PIN_MODE_ALTERNATE(PC09_SDIO_D1) | \
					 PIN_MODE_ALTERNATE(PC10_SDIO_D2) | \
					 PIN_MODE_ALTERNATE(PC11_SDIO_D3) | \
					 PIN_MODE_ALTERNATE(PC12_SDIO_CK) | \
					 PIN_MODE_INPUT(PC13_DRDY5_BMI055_GYRO) | \
					 PIN_MODE_ALTERNATE(PC14_OSC32_IN) | \
					 PIN_MODE_ALTERNATE(PC15_OSC32_OUT))

#define VAL_GPIOC_OTYPER                (PIN_OTYPE_PUSHPULL(PC00_SCALED_V5) | \
					 PIN_OTYPE_PUSHPULL(PC01_SCALED_3V3_SENSORS) | \
					 PIN_OTYPE_PUSHPULL(PC02_HW_VER_SENSE) | \
					 PIN_OTYPE_PUSHPULL(PC03_HW_REV_SENSE) | \
					 PIN_OTYPE_PUSHPULL(PC04_ADC6) | \
					 PIN_OTYPE_OPENDRAIN(PC05_DRDY4_ICM20602) | \
					 PIN_OTYPE_PUSHPULL(PC06_LED2) | \
					 PIN_OTYPE_PUSHPULL(PC07_LED3) | \
					 PIN_OTYPE_PUSHPULL(PC08_SDIO_D0) | \
					 PIN_OTYPE_PUSHPULL(PC09_SDIO_D1) | \
					 PIN_OTYPE_PUSHPULL(PC10_SDIO_D2) | \
					 PIN_OTYPE_PUSHPULL(PC11_SDIO_D3) | \
					 PIN_OTYPE_PUSHPULL(PC12_SDIO_CK) | \
					 PIN_OTYPE_OPENDRAIN(PC13_DRDY5_BMI055_GYRO) | \
					 PIN_OTYPE_PUSHPULL(PC14_OSC32_IN) | \
					 PIN_OTYPE_PUSHPULL(PC15_OSC32_OUT))

#define VAL_GPIOC_OSPEEDR               (PIN_OSPEED_SPEED_VERYLOW(PC00_SCALED_V5) | \
					 PIN_OSPEED_SPEED_VERYLOW(PC01_SCALED_3V3_SENSORS) | \
					 PIN_OSPEED_SPEED_VERYLOW(PC02_HW_VER_SENSE) | \
					 PIN_OSPEED_SPEED_VERYLOW(PC03_HW_REV_SENSE) | \
					 PIN_OSPEED_SPEED_VERYLOW(PC04_ADC6) | \
					 PIN_OSPEED_SPEED_VERYLOW(PC05_DRDY4_ICM20602) | \
					 PIN_OSPEED_SPEED_VERYLOW(PC06_LED2) | \
					 PIN_OSPEED_SPEED_VERYLOW(PC07_LED3) | \
					 PIN_OSPEED_SPEED_HIGH(PC08_SDIO_D0) | \
					 PIN_OSPEED_SPEED_HIGH(PC09_SDIO_D1) | \
					 PIN_OSPEED_SPEED_HIGH(PC10_SDIO_D2) | \
					 PIN_OSPEED_SPEED_HIGH(PC11_SDIO_D3) | \
					 PIN_OSPEED_SPEED_HIGH(PC12_SDIO_CK) | \
					 PIN_OSPEED_SPEED_VERYLOW(PC13_DRDY5_BMI055_GYRO) | \
					 PIN_OSPEED_SPEED_HIGH(PC14_OSC32_IN) | \
					 PIN_OSPEED_SPEED_HIGH(PC15_OSC32_OUT))

#define VAL_GPIOC_PUPDR                 (PIN_PUPDR_FLOATING(PC00_SCALED_V5) | \
					 PIN_PUPDR_FLOATING(PC01_SCALED_3V3_SENSORS) | \
					 PIN_PUPDR_FLOATING(PC02_HW_VER_SENSE) | \
					 PIN_PUPDR_FLOATING(PC03_HW_REV_SENSE) | \
					 PIN_PUPDR_FLOATING(PC04_ADC6) | \
					 PIN_PUPDR_PULLDOWN(PC05_DRDY4_ICM20602) | \
					 PIN_PUPDR_FLOATING(PC06_LED2) | \
					 PIN_PUPDR_FLOATING(PC07_LED3) | \
					 PIN_PUPDR_PULLUP(PC08_SDIO_D0) | \
					 PIN_PUPDR_PULLUP(PC09_SDIO_D1) | \
					 PIN_PUPDR_PULLUP(PC10_SDIO_D2) | \
					 PIN_PUPDR_PULLUP(PC11_SDIO_D3) | \
					 PIN_PUPDR_PULLUP(PC12_SDIO_CK) | \
					 PIN_PUPDR_PULLDOWN(PC13_DRDY5_BMI055_GYRO) | \
					 PIN_PUPDR_FLOATING(PC14_OSC32_IN) | \
					 PIN_PUPDR_FLOATING(PC15_OSC32_OUT))

#define VAL_GPIOC_ODR                   (PIN_ODR_LEVEL_LOW(PC00_SCALED_V5) | \
					 PIN_ODR_LEVEL_LOW(PC01_SCALED_3V3_SENSORS) | \
					 PIN_ODR_LEVEL_LOW(PC02_HW_VER_SENSE) | \
					 PIN_ODR_LEVEL_LOW(PC03_HW_REV_SENSE) | \
					 PIN_ODR_LEVEL_LOW(PC04_ADC6) | \
					 PIN_ODR_LEVEL_HIGH(PC05_DRDY4_ICM20602) | \
					 PIN_ODR_LEVEL_LOW(PC06_LED2) | \
					 PIN_ODR_LEVEL_LOW(PC07_LED3) | \
					 PIN_ODR_LEVEL_HIGH(PC08_SDIO_D0) | \
					 PIN_ODR_LEVEL_HIGH(PC09_SDIO_D1) | \
					 PIN_ODR_LEVEL_HIGH(PC10_SDIO_D2) | \
					 PIN_ODR_LEVEL_HIGH(PC11_SDIO_D3) | \
					 PIN_ODR_LEVEL_HIGH(PC12_SDIO_CK) | \
					 PIN_ODR_LEVEL_HIGH(PC13_DRDY5_BMI055_GYRO) | \
					 PIN_ODR_LEVEL_HIGH(PC14_OSC32_IN) | \
					 PIN_ODR_LEVEL_HIGH(PC15_OSC32_OUT))

#define VAL_GPIOC_AFRL			(PIN_AFIO_AF(PC00_SCALED_V5, 0) | \
					 PIN_AFIO_AF(PC01_SCALED_3V3_SENSORS, 0) | \
					 PIN_AFIO_AF(PC02_HW_VER_SENSE, 0) | \
					 PIN_AFIO_AF(PC03_HW_REV_SENSE, 0) | \
					 PIN_AFIO_AF(PC04_ADC6, 0) | \
					 PIN_AFIO_AF(PC05_DRDY4_ICM20602, 0) | \
					 PIN_AFIO_AF(PC06_LED2, 0) | \
					 PIN_AFIO_AF(PC07_LED3, 0))

#define VAL_GPIOC_AFRH			(PIN_AFIO_AF(PC08_SDIO_D0, 12) | \
					 PIN_AFIO_AF(PC09_SDIO_D1, 12) | \
					 PIN_AFIO_AF(PC10_SDIO_D2, 12) | \
					 PIN_AFIO_AF(PC11_SDIO_D3, 12) | \
					 PIN_AFIO_AF(PC12_SDIO_CK, 12) | \
					 PIN_AFIO_AF(PC13_DRDY5_BMI055_GYRO, 0) | \
					 PIN_AFIO_AF(PC14_OSC32_IN, 0) | \
					 PIN_AFIO_AF(PC15_OSC32_OUT, 0))

#define VAL_GPIOD_MODER                 (PIN_MODE_ALTERNATE(PD00_UART4_RX) | \
					 PIN_MODE_ALTERNATE(PD01_UART4_TX) | \
					 PIN_MODE_ALTERNATE(PD02_SDIO_CMD) | \
					 PIN_MODE_INPUT(PD03_UART2_CTS) | \
					 PIN_MODE_INPUT(PD04_UART2_RTS) | \
					 PIN_MODE_ALTERNATE(PD05_UART2_TX) | \
					 PIN_MODE_ALTERNATE(PD06_UART2_RX) | \
					 PIN_MODE_ALTERNATE(PD07_SPI1_MOSI) | \
					 PIN_MODE_ALTERNATE(PD08_UART3_TX) | \
					 PIN_MODE_ALTERNATE(PD09_UART3_RX) | \
					 PIN_MODE_INPUT(PD10_DRDY6_BMI055_ACC) | \
					 PIN_MODE_INPUT(PD11_UART3_CTS) | \
					 PIN_MODE_INPUT(PD12_UART3_RTS) | \
					 PIN_MODE_ALTERNATE(PD13_SERVO5) | \
					 PIN_MODE_ALTERNATE(PD14_SERVO6) | \
					 PIN_MODE_INPUT(PD15_DRDY7_EXTERNAL1))

#define VAL_GPIOD_OTYPER                (PIN_OTYPE_PUSHPULL(PD00_UART4_RX) | \
					 PIN_OTYPE_PUSHPULL(PD01_UART4_TX) | \
					 PIN_OTYPE_PUSHPULL(PD02_SDIO_CMD) | \
					 PIN_OTYPE_OPENDRAIN(PD03_UART2_CTS) | \
					 PIN_OTYPE_OPENDRAIN(PD04_UART2_RTS) | \
					 PIN_OTYPE_PUSHPULL(PD05_UART2_TX) | \
					 PIN_OTYPE_PUSHPULL(PD06_UART2_RX) | \
					 PIN_OTYPE_PUSHPULL(PD07_SPI1_MOSI) | \
					 PIN_OTYPE_PUSHPULL(PD08_UART3_TX) | \
					 PIN_OTYPE_PUSHPULL(PD09_UART3_RX) | \
					 PIN_OTYPE_OPENDRAIN(PD10_DRDY6_BMI055_ACC) | \
					 PIN_OTYPE_OPENDRAIN(PD11_UART3_CTS) | \
					 PIN_OTYPE_OPENDRAIN(PD12_UART3_RTS) | \
					 PIN_OTYPE_PUSHPULL(PD13_SERVO5) | \
					 PIN_OTYPE_PUSHPULL(PD14_SERVO6) | \
					 PIN_OTYPE_OPENDRAIN(PD15_DRDY7_EXTERNAL1))

#define VAL_GPIOD_OSPEEDR               (PIN_OSPEED_SPEED_HIGH(PD00_UART4_RX) | \
					 PIN_OSPEED_SPEED_HIGH(PD01_UART4_TX) | \
					 PIN_OSPEED_SPEED_HIGH(PD02_SDIO_CMD) | \
					 PIN_OSPEED_SPEED_VERYLOW(PD03_UART2_CTS) | \
					 PIN_OSPEED_SPEED_VERYLOW(PD04_UART2_RTS) | \
					 PIN_OSPEED_SPEED_HIGH(PD05_UART2_TX) | \
					 PIN_OSPEED_SPEED_HIGH(PD06_UART2_RX) | \
					 PIN_OSPEED_SPEED_HIGH(PD07_SPI1_MOSI) | \
					 PIN_OSPEED_SPEED_HIGH(PD08_UART3_TX) | \
					 PIN_OSPEED_SPEED_HIGH(PD09_UART3_RX) | \
					 PIN_OSPEED_SPEED_VERYLOW(PD10_DRDY6_BMI055_ACC) | \
					 PIN_OSPEED_SPEED_VERYLOW(PD11_UART3_CTS) | \
					 PIN_OSPEED_SPEED_VERYLOW(PD12_UART3_RTS) | \
					 PIN_OSPEED_SPEED_HIGH(PD13_SERVO5) | \
					 PIN_OSPEED_SPEED_HIGH(PD14_SERVO6) | \
					 PIN_OSPEED_SPEED_VERYLOW(PD15_DRDY7_EXTERNAL1))

#define VAL_GPIOD_PUPDR                 (PIN_PUPDR_FLOATING(PD00_UART4_RX) | \
					 PIN_PUPDR_FLOATING(PD01_UART4_TX) | \
					 PIN_PUPDR_PULLUP(PD02_SDIO_CMD) | \
					 PIN_PUPDR_PULLDOWN(PD03_UART2_CTS) | \
					 PIN_PUPDR_PULLDOWN(PD04_UART2_RTS) | \
					 PIN_PUPDR_FLOATING(PD05_UART2_TX) | \
					 PIN_PUPDR_FLOATING(PD06_UART2_RX) | \
					 PIN_PUPDR_FLOATING(PD07_SPI1_MOSI) | \
					 PIN_PUPDR_FLOATING(PD08_UART3_TX) | \
					 PIN_PUPDR_FLOATING(PD09_UART3_RX) | \
					 PIN_PUPDR_PULLDOWN(PD10_DRDY6_BMI055_ACC) | \
					 PIN_PUPDR_PULLDOWN(PD11_UART3_CTS) | \
					 PIN_PUPDR_PULLDOWN(PD12_UART3_RTS) | \
					 PIN_PUPDR_FLOATING(PD13_SERVO5) | \
					 PIN_PUPDR_FLOATING(PD14_SERVO6) | \
					 PIN_PUPDR_PULLDOWN(PD15_DRDY7_EXTERNAL1))

#define VAL_GPIOD_ODR                   (PIN_ODR_LEVEL_HIGH(PD00_UART4_RX) | \
					 PIN_ODR_LEVEL_HIGH(PD01_UART4_TX) | \
					 PIN_ODR_LEVEL_HIGH(PD02_SDIO_CMD) | \
					 PIN_ODR_LEVEL_HIGH(PD03_UART2_CTS) | \
					 PIN_ODR_LEVEL_HIGH(PD04_UART2_RTS) | \
					 PIN_ODR_LEVEL_HIGH(PD05_UART2_TX) | \
					 PIN_ODR_LEVEL_HIGH(PD06_UART2_RX) | \
					 PIN_ODR_LEVEL_HIGH(PD07_SPI1_MOSI) | \
					 PIN_ODR_LEVEL_HIGH(PD08_UART3_TX) | \
					 PIN_ODR_LEVEL_HIGH(PD09_UART3_RX) | \
					 PIN_ODR_LEVEL_HIGH(PD10_DRDY6_BMI055_ACC) | \
					 PIN_ODR_LEVEL_HIGH(PD11_UART3_CTS) | \
					 PIN_ODR_LEVEL_HIGH(PD12_UART3_RTS) | \
					 PIN_ODR_LEVEL_LOW(PD13_SERVO5) | \
					 PIN_ODR_LEVEL_LOW(PD14_SERVO6) | \
					 PIN_ODR_LEVEL_HIGH(PD15_DRDY7_EXTERNAL1))

#define VAL_GPIOD_AFRL			(PIN_AFIO_AF(PD00_UART4_RX, 8) | \
					 PIN_AFIO_AF(PD01_UART4_TX, 8) | \
					 PIN_AFIO_AF(PD02_SDIO_CMD, 12) | \
					 PIN_AFIO_AF(PD03_UART2_CTS, 0) | \
					 PIN_AFIO_AF(PD04_UART2_RTS, 0) | \
					 PIN_AFIO_AF(PD05_UART2_TX, 7) | \
					 PIN_AFIO_AF(PD06_UART2_RX, 7) | \
					 PIN_AFIO_AF(PD07_SPI1_MOSI, 5))

#define VAL_GPIOD_AFRH			(PIN_AFIO_AF(PD08_UART3_TX, 7) | \
					 PIN_AFIO_AF(PD09_UART3_RX, 7) | \
					 PIN_AFIO_AF(PD10_DRDY6_BMI055_ACC, 0) | \
					 PIN_AFIO_AF(PD11_UART3_CTS, 0) | \
					 PIN_AFIO_AF(PD12_UART3_RTS, 0) | \
					 PIN_AFIO_AF(PD13_SERVO5, 2) | \
					 PIN_AFIO_AF(PD14_SERVO6, 2) | \
					 PIN_AFIO_AF(PD15_DRDY7_EXTERNAL1, 0))

#define VAL_GPIOE_MODER                 (PIN_MODE_ALTERNATE(PE00_UART8_RX) | \
					 PIN_MODE_ALTERNATE(PE01_UART8_TX) | \
					 PIN_MODE_ALTERNATE(PE02_SPI4_SCK) | \
					 PIN_MODE_OUTPUT(PE03_V3V3_SENSORS_EN) | \
					 PIN_MODE_OUTPUT(PE04_V3V3_SPEKTRUM_EN) | \
					 PIN_MODE_INPUT(PE05_BUZZER) | \
					 PIN_MODE_ALTERNATE(PE06_SPI4_MOSI) | \
					 PIN_MODE_INPUT(PE07_DRDY8) | \
					 PIN_MODE_ALTERNATE(PE08_UART7_TX) | \
					 PIN_MODE_ALTERNATE(PE09_SERVO4) | \
					 PIN_MODE_INPUT(PE10_SAFETY_SWITCH_IN) | \
					 PIN_MODE_ALTERNATE(PE11_SERVO3) | \
					 PIN_MODE_OUTPUT(PE12_LED4) | \
					 PIN_MODE_ALTERNATE(PE13_SPI4_MISO) | \
					 PIN_MODE_ALTERNATE(PE14_SERVO1) | \
					 PIN_MODE_INPUT(PE15_V5V_PERIPH_OC))

#define VAL_GPIOE_OTYPER                (PIN_OTYPE_PUSHPULL(PE00_UART8_RX) | \
					 PIN_OTYPE_PUSHPULL(PE01_UART8_TX) | \
					 PIN_OTYPE_PUSHPULL(PE02_SPI4_SCK) | \
					 PIN_OTYPE_PUSHPULL(PE03_V3V3_SENSORS_EN) | \
					 PIN_OTYPE_PUSHPULL(PE04_V3V3_SPEKTRUM_EN) | \
					 PIN_OTYPE_OPENDRAIN(PE05_BUZZER) | \
					 PIN_OTYPE_PUSHPULL(PE06_SPI4_MOSI) | \
					 PIN_OTYPE_OPENDRAIN(PE07_DRDY8) | \
					 PIN_OTYPE_PUSHPULL(PE08_UART7_TX) | \
					 PIN_OTYPE_PUSHPULL(PE09_SERVO4) | \
					 PIN_OTYPE_OPENDRAIN(PE10_SAFETY_SWITCH_IN) | \
					 PIN_OTYPE_PUSHPULL(PE11_SERVO3) | \
					 PIN_OTYPE_PUSHPULL(PE12_LED4) | \
					 PIN_OTYPE_PUSHPULL(PE13_SPI4_MISO) | \
					 PIN_OTYPE_PUSHPULL(PE14_SERVO1) | \
					 PIN_OTYPE_OPENDRAIN(PE15_V5V_PERIPH_OC))

#define VAL_GPIOE_OSPEEDR               (PIN_OSPEED_SPEED_HIGH(PE00_UART8_RX) | \
					 PIN_OSPEED_SPEED_HIGH(PE01_UART8_TX) | \
					 PIN_OSPEED_SPEED_HIGH(PE02_SPI4_SCK) | \
					 PIN_OSPEED_SPEED_VERYLOW(PE03_V3V3_SENSORS_EN) | \
					 PIN_OSPEED_SPEED_VERYLOW(PE04_V3V3_SPEKTRUM_EN) | \
					 PIN_OSPEED_SPEED_VERYLOW(PE05_BUZZER) | \
					 PIN_OSPEED_SPEED_HIGH(PE06_SPI4_MOSI) | \
					 PIN_OSPEED_SPEED_VERYLOW(PE07_DRDY8) | \
					 PIN_OSPEED_SPEED_HIGH(PE08_UART7_TX) | \
					 PIN_OSPEED_SPEED_HIGH(PE09_SERVO4) | \
					 PIN_OSPEED_SPEED_VERYLOW(PE10_SAFETY_SWITCH_IN) | \
					 PIN_OSPEED_SPEED_HIGH(PE11_SERVO3) | \
					 PIN_OSPEED_SPEED_VERYLOW(PE12_LED4) | \
					 PIN_OSPEED_SPEED_HIGH(PE13_SPI4_MISO) | \
					 PIN_OSPEED_SPEED_HIGH(PE14_SERVO1) | \
					 PIN_OSPEED_SPEED_VERYLOW(PE15_V5V_PERIPH_OC))

#define VAL_GPIOE_PUPDR                 (PIN_PUPDR_FLOATING(PE00_UART8_RX) | \
					 PIN_PUPDR_FLOATING(PE01_UART8_TX) | \
					 PIN_PUPDR_FLOATING(PE02_SPI4_SCK) | \
					 PIN_PUPDR_FLOATING(PE03_V3V3_SENSORS_EN) | \
					 PIN_PUPDR_FLOATING(PE04_V3V3_SPEKTRUM_EN) | \
					 PIN_PUPDR_PULLDOWN(PE05_BUZZER) | \
					 PIN_PUPDR_FLOATING(PE06_SPI4_MOSI) | \
					 PIN_PUPDR_PULLDOWN(PE07_DRDY8) | \
					 PIN_PUPDR_FLOATING(PE08_UART7_TX) | \
					 PIN_PUPDR_FLOATING(PE09_SERVO4) | \
					 PIN_PUPDR_PULLDOWN(PE10_SAFETY_SWITCH_IN) | \
					 PIN_PUPDR_FLOATING(PE11_SERVO3) | \
					 PIN_PUPDR_FLOATING(PE12_LED4) | \
					 PIN_PUPDR_FLOATING(PE13_SPI4_MISO) | \
					 PIN_PUPDR_FLOATING(PE14_SERVO1) | \
					 PIN_PUPDR_PULLDOWN(PE15_V5V_PERIPH_OC))

#define VAL_GPIOE_ODR                   (PIN_ODR_LEVEL_HIGH(PE00_UART8_RX) | \
					 PIN_ODR_LEVEL_HIGH(PE01_UART8_TX) | \
					 PIN_ODR_LEVEL_HIGH(PE02_SPI4_SCK) | \
					 PIN_ODR_LEVEL_HIGH(PE03_V3V3_SENSORS_EN) | \
					 PIN_ODR_LEVEL_HIGH(PE04_V3V3_SPEKTRUM_EN) | \
					 PIN_ODR_LEVEL_HIGH(PE05_BUZZER) | \
					 PIN_ODR_LEVEL_HIGH(PE06_SPI4_MOSI) | \
					 PIN_ODR_LEVEL_HIGH(PE07_DRDY8) | \
					 PIN_ODR_LEVEL_HIGH(PE08_UART7_TX) | \
					 PIN_ODR_LEVEL_LOW(PE09_SERVO4) | \
					 PIN_ODR_LEVEL_LOW(PE10_SAFETY_SWITCH_IN) | \
					 PIN_ODR_LEVEL_LOW(PE11_SERVO3) | \
					 PIN_ODR_LEVEL_LOW(PE12_LED4) | \
					 PIN_ODR_LEVEL_HIGH(PE13_SPI4_MISO) | \
					 PIN_ODR_LEVEL_LOW(PE14_SERVO1) | \
					 PIN_ODR_LEVEL_HIGH(PE15_V5V_PERIPH_OC))

#define VAL_GPIOE_AFRL			(PIN_AFIO_AF(PE00_UART8_RX, 8) | \
					 PIN_AFIO_AF(PE01_UART8_TX, 8) | \
					 PIN_AFIO_AF(PE02_SPI4_SCK, 5) | \
					 PIN_AFIO_AF(PE03_V3V3_SENSORS_EN, 0) | \
					 PIN_AFIO_AF(PE04_V3V3_SPEKTRUM_EN, 0) | \
					 PIN_AFIO_AF(PE05_BUZZER, 0) | \
					 PIN_AFIO_AF(PE06_SPI4_MOSI, 5) | \
					 PIN_AFIO_AF(PE07_DRDY8, 0))

#define VAL_GPIOE_AFRH			(PIN_AFIO_AF(PE08_UART7_TX, 8) | \
					 PIN_AFIO_AF(PE09_SERVO4, 1) | \
					 PIN_AFIO_AF(PE10_SAFETY_SWITCH_IN, 0) | \
					 PIN_AFIO_AF(PE11_SERVO3, 1) | \
					 PIN_AFIO_AF(PE12_LED4, 0) | \
					 PIN_AFIO_AF(PE13_SPI4_MISO, 5) | \
					 PIN_AFIO_AF(PE14_SERVO1, 1) | \
					 PIN_AFIO_AF(PE15_V5V_PERIPH_OC, 0))

#define VAL_GPIOF_MODER                 (PIN_MODE_ALTERNATE(PF00_I2C2_SDA) | \
					 PIN_MODE_ALTERNATE(PF01_I2C2_SCL) | \
					 PIN_MODE_OUTPUT(PF02_SPI_SLAVE0) | \
					 PIN_MODE_OUTPUT(PF03_SPI_SLAVE1) | \
					 PIN_MODE_OUTPUT(PF04_SPI_SLAVE2) | \
					 PIN_MODE_OUTPUT(PF05_SPI_SLAVE3) | \
					 PIN_MODE_ALTERNATE(PF06_UART7_RX) | \
					 PIN_MODE_ALTERNATE(PF07_SPI5_SCK) | \
					 PIN_MODE_ALTERNATE(PF08_SPI5_MISO) | \
					 PIN_MODE_ALTERNATE(PF09_SPI5_MOSI) | \
					 PIN_MODE_OUTPUT(PF10_SPI_SLAVE4) | \
					 PIN_MODE_OUTPUT(PF11_SPI_SLAVE5) | \
					 PIN_MODE_OUTPUT(PF12_V5V_HIPOWER_EN) | \
					 PIN_MODE_INPUT(PF13_V5V_HIPOWER_OC) | \
					 PIN_MODE_ALTERNATE(PF14_I2C4_SCL) | \
					 PIN_MODE_ALTERNATE(PF15_I2C4_SDA))

#define VAL_GPIOF_OTYPER                (PIN_OTYPE_OPENDRAIN(PF00_I2C2_SDA) | \
					 PIN_OTYPE_OPENDRAIN(PF01_I2C2_SCL) | \
					 PIN_OTYPE_PUSHPULL(PF02_SPI_SLAVE0) | \
					 PIN_OTYPE_PUSHPULL(PF03_SPI_SLAVE1) | \
					 PIN_OTYPE_PUSHPULL(PF04_SPI_SLAVE2) | \
					 PIN_OTYPE_PUSHPULL(PF05_SPI_SLAVE3) | \
					 PIN_OTYPE_PUSHPULL(PF06_UART7_RX) | \
					 PIN_OTYPE_PUSHPULL(PF07_SPI5_SCK) | \
					 PIN_OTYPE_PUSHPULL(PF08_SPI5_MISO) | \
					 PIN_OTYPE_PUSHPULL(PF09_SPI5_MOSI) | \
					 PIN_OTYPE_PUSHPULL(PF10_SPI_SLAVE4) | \
					 PIN_OTYPE_PUSHPULL(PF11_SPI_SLAVE5) | \
					 PIN_OTYPE_PUSHPULL(PF12_V5V_HIPOWER_EN) | \
					 PIN_OTYPE_OPENDRAIN(PF13_V5V_HIPOWER_OC) | \
					 PIN_OTYPE_OPENDRAIN(PF14_I2C4_SCL) | \
					 PIN_OTYPE_OPENDRAIN(PF15_I2C4_SDA))

#define VAL_GPIOF_OSPEEDR               (PIN_OSPEED_SPEED_HIGH(PF00_I2C2_SDA) | \
					 PIN_OSPEED_SPEED_HIGH(PF01_I2C2_SCL) | \
					 PIN_OSPEED_SPEED_HIGH(PF02_SPI_SLAVE0) | \
					 PIN_OSPEED_SPEED_HIGH(PF03_SPI_SLAVE1) | \
					 PIN_OSPEED_SPEED_HIGH(PF04_SPI_SLAVE2) | \
					 PIN_OSPEED_SPEED_HIGH(PF05_SPI_SLAVE3) | \
					 PIN_OSPEED_SPEED_HIGH(PF06_UART7_RX) | \
					 PIN_OSPEED_SPEED_HIGH(PF07_SPI5_SCK) | \
					 PIN_OSPEED_SPEED_HIGH(PF08_SPI5_MISO) | \
					 PIN_OSPEED_SPEED_HIGH(PF09_SPI5_MOSI) | \
					 PIN_OSPEED_SPEED_HIGH(PF10_SPI_SLAVE4) | \
					 PIN_OSPEED_SPEED_HIGH(PF11_SPI_SLAVE5) | \
					 PIN_OSPEED_SPEED_VERYLOW(PF12_V5V_HIPOWER_EN) | \
					 PIN_OSPEED_SPEED_VERYLOW(PF13_V5V_HIPOWER_OC) | \
					 PIN_OSPEED_SPEED_HIGH(PF14_I2C4_SCL) | \
					 PIN_OSPEED_SPEED_HIGH(PF15_I2C4_SDA))

#define VAL_GPIOF_PUPDR                 (PIN_PUPDR_PULLUP(PF00_I2C2_SDA) | \
					 PIN_PUPDR_PULLUP(PF01_I2C2_SCL) | \
					 PIN_PUPDR_FLOATING(PF02_SPI_SLAVE0) | \
					 PIN_PUPDR_FLOATING(PF03_SPI_SLAVE1) | \
					 PIN_PUPDR_FLOATING(PF04_SPI_SLAVE2) | \
					 PIN_PUPDR_FLOATING(PF05_SPI_SLAVE3) | \
					 PIN_PUPDR_FLOATING(PF06_UART7_RX) | \
					 PIN_PUPDR_FLOATING(PF07_SPI5_SCK) | \
					 PIN_PUPDR_FLOATING(PF08_SPI5_MISO) | \
					 PIN_PUPDR_FLOATING(PF09_SPI5_MOSI) | \
					 PIN_PUPDR_FLOATING(PF10_SPI_SLAVE4) | \
					 PIN_PUPDR_FLOATING(PF11_SPI_SLAVE5) | \
					 PIN_PUPDR_FLOATING(PF12_V5V_HIPOWER_EN) | \
					 PIN_PUPDR_PULLDOWN(PF13_V5V_HIPOWER_OC) | \
					 PIN_PUPDR_PULLUP(PF14_I2C4_SCL) | \
					 PIN_PUPDR_PULLUP(PF15_I2C4_SDA))

#define VAL_GPIOF_ODR                   (PIN_ODR_LEVEL_HIGH(PF00_I2C2_SDA) | \
					 PIN_ODR_LEVEL_HIGH(PF01_I2C2_SCL) | \
					 PIN_ODR_LEVEL_HIGH(PF02_SPI_SLAVE0) | \
					 PIN_ODR_LEVEL_HIGH(PF03_SPI_SLAVE1) | \
					 PIN_ODR_LEVEL_HIGH(PF04_SPI_SLAVE2) | \
					 PIN_ODR_LEVEL_HIGH(PF05_SPI_SLAVE3) | \
					 PIN_ODR_LEVEL_HIGH(PF06_UART7_RX) | \
					 PIN_ODR_LEVEL_HIGH(PF07_SPI5_SCK) | \
					 PIN_ODR_LEVEL_HIGH(PF08_SPI5_MISO) | \
					 PIN_ODR_LEVEL_HIGH(PF09_SPI5_MOSI) | \
					 PIN_ODR_LEVEL_HIGH(PF10_SPI_SLAVE4) | \
					 PIN_ODR_LEVEL_HIGH(PF11_SPI_SLAVE5) | \
					 PIN_ODR_LEVEL_LOW(PF12_V5V_HIPOWER_EN) | \
					 PIN_ODR_LEVEL_HIGH(PF13_V5V_HIPOWER_OC) | \
					 PIN_ODR_LEVEL_HIGH(PF14_I2C4_SCL) | \
					 PIN_ODR_LEVEL_HIGH(PF15_I2C4_SDA))

#define VAL_GPIOF_AFRL			(PIN_AFIO_AF(PF00_I2C2_SDA, 4) | \
					 PIN_AFIO_AF(PF01_I2C2_SCL, 4) | \
					 PIN_AFIO_AF(PF02_SPI_SLAVE0, 0) | \
					 PIN_AFIO_AF(PF03_SPI_SLAVE1, 0) | \
					 PIN_AFIO_AF(PF04_SPI_SLAVE2, 0) | \
					 PIN_AFIO_AF(PF05_SPI_SLAVE3, 0) | \
					 PIN_AFIO_AF(PF06_UART7_RX, 8) | \
					 PIN_AFIO_AF(PF07_SPI5_SCK, 5))

#define VAL_GPIOF_AFRH			(PIN_AFIO_AF(PF08_SPI5_MISO, 5) | \
					 PIN_AFIO_AF(PF09_SPI5_MOSI, 5) | \
					 PIN_AFIO_AF(PF10_SPI_SLAVE4, 0) | \
					 PIN_AFIO_AF(PF11_SPI_SLAVE5, 0) | \
					 PIN_AFIO_AF(PF12_V5V_HIPOWER_EN, 0) | \
					 PIN_AFIO_AF(PF13_V5V_HIPOWER_OC, 0) | \
					 PIN_AFIO_AF(PF14_I2C4_SCL, 4) | \
					 PIN_AFIO_AF(PF15_I2C4_SDA, 4))

#define VAL_GPIOG_MODER                 (PIN_MODE_OUTPUT(PG00_HW_VER_DRIVE) | \
					 PIN_MODE_INPUT(PG01_POWER_IN_A) | \
					 PIN_MODE_INPUT(PG02_POWER_IN_B) | \
					 PIN_MODE_INPUT(PG03_POWER_IN_C) | \
					 PIN_MODE_OUTPUT(PG04_V5V_PERIPH_EN) | \
					 PIN_MODE_OUTPUT(PG05_V5V_RC_EN) | \
					 PIN_MODE_OUTPUT(PG06_V5V_WIFI_EN) | \
					 PIN_MODE_OUTPUT(PG07_V3V3_SD_CARD_EN) | \
					 PIN_MODE_INPUT(PG08_USART6_RTS) | \
					 PIN_MODE_ALTERNATE(PG09_USART6_RX) | \
					 PIN_MODE_OUTPUT(PG10_SPI_SLAVE6) | \
					 PIN_MODE_ALTERNATE(PG11_SPI1_SCK) | \
					 PIN_MODE_ALTERNATE(PG12_SPI6_MISO) | \
					 PIN_MODE_ALTERNATE(PG13_SPI6_SCK) | \
					 PIN_MODE_ALTERNATE(PG14_USART6_TX) | \
					 PIN_MODE_INPUT(PG15_USART6_CTS))

#define VAL_GPIOG_OTYPER                (PIN_OTYPE_PUSHPULL(PG00_HW_VER_DRIVE) | \
					 PIN_OTYPE_OPENDRAIN(PG01_POWER_IN_A) | \
					 PIN_OTYPE_OPENDRAIN(PG02_POWER_IN_B) | \
					 PIN_OTYPE_OPENDRAIN(PG03_POWER_IN_C) | \
					 PIN_OTYPE_PUSHPULL(PG04_V5V_PERIPH_EN) | \
					 PIN_OTYPE_PUSHPULL(PG05_V5V_RC_EN) | \
					 PIN_OTYPE_PUSHPULL(PG06_V5V_WIFI_EN) | \
					 PIN_OTYPE_PUSHPULL(PG07_V3V3_SD_CARD_EN) | \
					 PIN_OTYPE_OPENDRAIN(PG08_USART6_RTS) | \
					 PIN_OTYPE_PUSHPULL(PG09_USART6_RX) | \
					 PIN_OTYPE_PUSHPULL(PG10_SPI_SLAVE6) | \
					 PIN_OTYPE_PUSHPULL(PG11_SPI1_SCK) | \
					 PIN_OTYPE_PUSHPULL(PG12_SPI6_MISO) | \
					 PIN_OTYPE_PUSHPULL(PG13_SPI6_SCK) | \
					 PIN_OTYPE_PUSHPULL(PG14_USART6_TX) | \
					 PIN_OTYPE_OPENDRAIN(PG15_USART6_CTS))

#define VAL_GPIOG_OSPEEDR               (PIN_OSPEED_SPEED_VERYLOW(PG00_HW_VER_DRIVE) | \
					 PIN_OSPEED_SPEED_VERYLOW(PG01_POWER_IN_A) | \
					 PIN_OSPEED_SPEED_VERYLOW(PG02_POWER_IN_B) | \
					 PIN_OSPEED_SPEED_VERYLOW(PG03_POWER_IN_C) | \
					 PIN_OSPEED_SPEED_VERYLOW(PG04_V5V_PERIPH_EN) | \
					 PIN_OSPEED_SPEED_VERYLOW(PG05_V5V_RC_EN) | \
					 PIN_OSPEED_SPEED_VERYLOW(PG06_V5V_WIFI_EN) | \
					 PIN_OSPEED_SPEED_VERYLOW(PG07_V3V3_SD_CARD_EN) | \
					 PIN_OSPEED_SPEED_VERYLOW(PG08_USART6_RTS) | \
					 PIN_OSPEED_SPEED_HIGH(PG09_USART6_RX) | \
					 PIN_OSPEED_SPEED_HIGH(PG10_SPI_SLAVE6) | \
					 PIN_OSPEED_SPEED_HIGH(PG11_SPI1_SCK) | \
					 PIN_OSPEED_SPEED_HIGH(PG12_SPI6_MISO) | \
					 PIN_OSPEED_SPEED_HIGH(PG13_SPI6_SCK) | \
					 PIN_OSPEED_SPEED_HIGH(PG14_USART6_TX) | \
					 PIN_OSPEED_SPEED_VERYLOW(PG15_USART6_CTS))

#define VAL_GPIOG_PUPDR                 (PIN_PUPDR_FLOATING(PG00_HW_VER_DRIVE) | \
					 PIN_PUPDR_PULLDOWN(PG01_POWER_IN_A) | \
					 PIN_PUPDR_PULLDOWN(PG02_POWER_IN_B) | \
					 PIN_PUPDR_PULLDOWN(PG03_POWER_IN_C) | \
					 PIN_PUPDR_FLOATING(PG04_V5V_PERIPH_EN) | \
					 PIN_PUPDR_FLOATING(PG05_V5V_RC_EN) | \
					 PIN_PUPDR_FLOATING(PG06_V5V_WIFI_EN) | \
					 PIN_PUPDR_FLOATING(PG07_V3V3_SD_CARD_EN) | \
					 PIN_PUPDR_PULLDOWN(PG08_USART6_RTS) | \
					 PIN_PUPDR_FLOATING(PG09_USART6_RX) | \
					 PIN_PUPDR_FLOATING(PG10_SPI_SLAVE6) | \
					 PIN_PUPDR_FLOATING(PG11_SPI1_SCK) | \
					 PIN_PUPDR_FLOATING(PG12_SPI6_MISO) | \
					 PIN_PUPDR_FLOATING(PG13_SPI6_SCK) | \
					 PIN_PUPDR_FLOATING(PG14_USART6_TX) | \
					 PIN_PUPDR_PULLDOWN(PG15_USART6_CTS))

#define VAL_GPIOG_ODR                   (PIN_ODR_LEVEL_LOW(PG00_HW_VER_DRIVE) | \
					 PIN_ODR_LEVEL_HIGH(PG01_POWER_IN_A) | \
					 PIN_ODR_LEVEL_HIGH(PG02_POWER_IN_B) | \
					 PIN_ODR_LEVEL_HIGH(PG03_POWER_IN_C) | \
					 PIN_ODR_LEVEL_LOW(PG04_V5V_PERIPH_EN) | \
					 PIN_ODR_LEVEL_HIGH(PG05_V5V_RC_EN) | \
					 PIN_ODR_LEVEL_HIGH(PG06_V5V_WIFI_EN) | \
					 PIN_ODR_LEVEL_HIGH(PG07_V3V3_SD_CARD_EN) | \
					 PIN_ODR_LEVEL_HIGH(PG08_USART6_RTS) | \
					 PIN_ODR_LEVEL_HIGH(PG09_USART6_RX) | \
					 PIN_ODR_LEVEL_HIGH(PG10_SPI_SLAVE6) | \
					 PIN_ODR_LEVEL_HIGH(PG11_SPI1_SCK) | \
					 PIN_ODR_LEVEL_HIGH(PG12_SPI6_MISO) | \
					 PIN_ODR_LEVEL_HIGH(PG13_SPI6_SCK) | \
					 PIN_ODR_LEVEL_HIGH(PG14_USART6_TX) | \
					 PIN_ODR_LEVEL_HIGH(PG15_USART6_CTS))

#define VAL_GPIOG_AFRL			(PIN_AFIO_AF(PG00_HW_VER_DRIVE, 0) | \
					 PIN_AFIO_AF(PG01_POWER_IN_A, 0) | \
					 PIN_AFIO_AF(PG02_POWER_IN_B, 0) | \
					 PIN_AFIO_AF(PG03_POWER_IN_C, 0) | \
					 PIN_AFIO_AF(PG04_V5V_PERIPH_EN, 0) | \
					 PIN_AFIO_AF(PG05_V5V_RC_EN, 0) | \
					 PIN_AFIO_AF(PG06_V5V_WIFI_EN, 0) | \
					 PIN_AFIO_AF(PG07_V3V3_SD_CARD_EN, 0))

#define VAL_GPIOG_AFRH			(PIN_AFIO_AF(PG08_USART6_RTS, 0) | \
					 PIN_AFIO_AF(PG09_USART6_RX, 8) | \
					 PIN_AFIO_AF(PG10_SPI_SLAVE6, 0) | \
					 PIN_AFIO_AF(PG11_SPI1_SCK, 5) | \
					 PIN_AFIO_AF(PG12_SPI6_MISO, 5) | \
					 PIN_AFIO_AF(PG13_SPI6_SCK, 5) | \
					 PIN_AFIO_AF(PG14_USART6_TX, 8) | \
					 PIN_AFIO_AF(PG15_USART6_CTS, 0))

#define VAL_GPIOH_MODER                 (PIN_MODE_ALTERNATE(PH00_OSC_IN) | \
					 PIN_MODE_ALTERNATE(PH01_OSC_OUT) | \
					 PIN_MODE_OUTPUT(PH02_CAN1_SILENT_S0) | \
					 PIN_MODE_OUTPUT(PH03_CAN2_SILENT_S1) | \
					 PIN_MODE_OUTPUT(PH04_CAN3_SILENT_S2) | \
					 PIN_MODE_OUTPUT(PH05_SPI_SLAVE7) | \
					 PIN_MODE_ALTERNATE(PH06_SERVO7) | \
					 PIN_MODE_ALTERNATE(PH07_I2C3_SCL) | \
					 PIN_MODE_ALTERNATE(PH08_I2C3_SDA) | \
					 PIN_MODE_ALTERNATE(PH09_SERVO8) | \
					 PIN_MODE_OUTPUT(PH10_LED5) | \
					 PIN_MODE_OUTPUT(PH11_LED6) | \
					 PIN_MODE_OUTPUT(PH12_LED7) | \
					 PIN_MODE_ALTERNATE(PH13_CAN1_TX) | \
					 PIN_MODE_OUTPUT(PH14_HW_REV_DRIVE) | \
					 PIN_MODE_INPUT(PH15_SPI5_SYNC))

#define VAL_GPIOH_OTYPER                (PIN_OTYPE_PUSHPULL(PH00_OSC_IN) | \
					 PIN_OTYPE_PUSHPULL(PH01_OSC_OUT) | \
					 PIN_OTYPE_PUSHPULL(PH02_CAN1_SILENT_S0) | \
					 PIN_OTYPE_PUSHPULL(PH03_CAN2_SILENT_S1) | \
					 PIN_OTYPE_PUSHPULL(PH04_CAN3_SILENT_S2) | \
					 PIN_OTYPE_PUSHPULL(PH05_SPI_SLAVE7) | \
					 PIN_OTYPE_PUSHPULL(PH06_SERVO7) | \
					 PIN_OTYPE_OPENDRAIN(PH07_I2C3_SCL) | \
					 PIN_OTYPE_OPENDRAIN(PH08_I2C3_SDA) | \
					 PIN_OTYPE_PUSHPULL(PH09_SERVO8) | \
					 PIN_OTYPE_PUSHPULL(PH10_LED5) | \
					 PIN_OTYPE_PUSHPULL(PH11_LED6) | \
					 PIN_OTYPE_PUSHPULL(PH12_LED7) | \
					 PIN_OTYPE_PUSHPULL(PH13_CAN1_TX) | \
					 PIN_OTYPE_PUSHPULL(PH14_HW_REV_DRIVE) | \
					 PIN_OTYPE_OPENDRAIN(PH15_SPI5_SYNC))

#define VAL_GPIOH_OSPEEDR               (PIN_OSPEED_SPEED_HIGH(PH00_OSC_IN) | \
					 PIN_OSPEED_SPEED_HIGH(PH01_OSC_OUT) | \
					 PIN_OSPEED_SPEED_VERYLOW(PH02_CAN1_SILENT_S0) | \
					 PIN_OSPEED_SPEED_VERYLOW(PH03_CAN2_SILENT_S1) | \
					 PIN_OSPEED_SPEED_VERYLOW(PH04_CAN3_SILENT_S2) | \
					 PIN_OSPEED_SPEED_HIGH(PH05_SPI_SLAVE7) | \
					 PIN_OSPEED_SPEED_HIGH(PH06_SERVO7) | \
					 PIN_OSPEED_SPEED_HIGH(PH07_I2C3_SCL) | \
					 PIN_OSPEED_SPEED_HIGH(PH08_I2C3_SDA) | \
					 PIN_OSPEED_SPEED_HIGH(PH09_SERVO8) | \
					 PIN_OSPEED_SPEED_VERYLOW(PH10_LED5) | \
					 PIN_OSPEED_SPEED_VERYLOW(PH11_LED6) | \
					 PIN_OSPEED_SPEED_VERYLOW(PH12_LED7) | \
					 PIN_OSPEED_SPEED_HIGH(PH13_CAN1_TX) | \
					 PIN_OSPEED_SPEED_VERYLOW(PH14_HW_REV_DRIVE) | \
					 PIN_OSPEED_SPEED_VERYLOW(PH15_SPI5_SYNC))

#define VAL_GPIOH_PUPDR                 (PIN_PUPDR_FLOATING(PH00_OSC_IN) | \
					 PIN_PUPDR_FLOATING(PH01_OSC_OUT) | \
					 PIN_PUPDR_FLOATING(PH02_CAN1_SILENT_S0) | \
					 PIN_PUPDR_FLOATING(PH03_CAN2_SILENT_S1) | \
					 PIN_PUPDR_FLOATING(PH04_CAN3_SILENT_S2) | \
					 PIN_PUPDR_FLOATING(PH05_SPI_SLAVE7) | \
					 PIN_PUPDR_FLOATING(PH06_SERVO7) | \
					 PIN_PUPDR_PULLUP(PH07_I2C3_SCL) | \
					 PIN_PUPDR_PULLUP(PH08_I2C3_SDA) | \
					 PIN_PUPDR_FLOATING(PH09_SERVO8) | \
					 PIN_PUPDR_FLOATING(PH10_LED5) | \
					 PIN_PUPDR_FLOATING(PH11_LED6) | \
					 PIN_PUPDR_FLOATING(PH12_LED7) | \
					 PIN_PUPDR_FLOATING(PH13_CAN1_TX) | \
					 PIN_PUPDR_FLOATING(PH14_HW_REV_DRIVE) | \
					 PIN_PUPDR_PULLDOWN(PH15_SPI5_SYNC))

#define VAL_GPIOH_ODR                   (PIN_ODR_LEVEL_HIGH(PH00_OSC_IN) | \
					 PIN_ODR_LEVEL_HIGH(PH01_OSC_OUT) | \
					 PIN_ODR_LEVEL_LOW(PH02_CAN1_SILENT_S0) | \
					 PIN_ODR_LEVEL_LOW(PH03_CAN2_SILENT_S1) | \
					 PIN_ODR_LEVEL_LOW(PH04_CAN3_SILENT_S2) | \
					 PIN_ODR_LEVEL_HIGH(PH05_SPI_SLAVE7) | \
					 PIN_ODR_LEVEL_LOW(PH06_SERVO7) | \
					 PIN_ODR_LEVEL_HIGH(PH07_I2C3_SCL) | \
					 PIN_ODR_LEVEL_HIGH(PH08_I2C3_SDA) | \
					 PIN_ODR_LEVEL_LOW(PH09_SERVO8) | \
					 PIN_ODR_LEVEL_LOW(PH10_LED5) | \
					 PIN_ODR_LEVEL_LOW(PH11_LED6) | \
					 PIN_ODR_LEVEL_LOW(PH12_LED7) | \
					 PIN_ODR_LEVEL_HIGH(PH13_CAN1_TX) | \
					 PIN_ODR_LEVEL_LOW(PH14_HW_REV_DRIVE) | \
					 PIN_ODR_LEVEL_HIGH(PH15_SPI5_SYNC))

#define VAL_GPIOH_AFRL			(PIN_AFIO_AF(PH00_OSC_IN, 0) | \
					 PIN_AFIO_AF(PH01_OSC_OUT, 0) | \
					 PIN_AFIO_AF(PH02_CAN1_SILENT_S0, 0) | \
					 PIN_AFIO_AF(PH03_CAN2_SILENT_S1, 0) | \
					 PIN_AFIO_AF(PH04_CAN3_SILENT_S2, 0) | \
					 PIN_AFIO_AF(PH05_SPI_SLAVE7, 0) | \
					 PIN_AFIO_AF(PH06_SERVO7, 9) | \
					 PIN_AFIO_AF(PH07_I2C3_SCL, 4))

#define VAL_GPIOH_AFRH			(PIN_AFIO_AF(PH08_I2C3_SDA, 4) | \
					 PIN_AFIO_AF(PH09_SERVO8, 9) | \
					 PIN_AFIO_AF(PH10_LED5, 0) | \
					 PIN_AFIO_AF(PH11_LED6, 0) | \
					 PIN_AFIO_AF(PH12_LED7, 0) | \
					 PIN_AFIO_AF(PH13_CAN1_TX, 9) | \
					 PIN_AFIO_AF(PH14_HW_REV_DRIVE, 0) | \
					 PIN_AFIO_AF(PH15_SPI5_SYNC, 0))

#define VAL_GPIOI_MODER                 (PIN_MODE_ALTERNATE(PI00_SERVO12) | \
					 PIN_MODE_ALTERNATE(PI01_SPI2_SCK) | \
					 PIN_MODE_ALTERNATE(PI02_SPI2_MISO) | \
					 PIN_MODE_ALTERNATE(PI03_SPI2_MOSI) | \
					 PIN_MODE_OUTPUT(PI04_SPI_SLAVE8) | \
					 PIN_MODE_ALTERNATE(PI05_PWM_INPUT1) | \
					 PIN_MODE_OUTPUT(PI06_SPI_SLAVE9) | \
					 PIN_MODE_OUTPUT(PI07_SPI_SLAVE10) | \
					 PIN_MODE_OUTPUT(PI08_SPI_SLAVE11) | \
					 PIN_MODE_ALTERNATE(PI09_CAN1_RX) | \
					 PIN_MODE_OUTPUT(PI10_SPI_SLAVE12) | \
					 PIN_MODE_OUTPUT(PI11_SPI_SLAVE13) | \
					 PIN_MODE_INPUT(PI12) | \
					 PIN_MODE_INPUT(PI13) | \
					 PIN_MODE_INPUT(PI14) | \
					 PIN_MODE_INPUT(PI15))

#define VAL_GPIOI_OTYPER                (PIN_OTYPE_PUSHPULL(PI00_SERVO12) | \
					 PIN_OTYPE_PUSHPULL(PI01_SPI2_SCK) | \
					 PIN_OTYPE_PUSHPULL(PI02_SPI2_MISO) | \
					 PIN_OTYPE_PUSHPULL(PI03_SPI2_MOSI) | \
					 PIN_OTYPE_PUSHPULL(PI04_SPI_SLAVE8) | \
					 PIN_OTYPE_PUSHPULL(PI05_PWM_INPUT1) | \
					 PIN_OTYPE_PUSHPULL(PI06_SPI_SLAVE9) | \
					 PIN_OTYPE_PUSHPULL(PI07_SPI_SLAVE10) | \
					 PIN_OTYPE_PUSHPULL(PI08_SPI_SLAVE11) | \
					 PIN_OTYPE_PUSHPULL(PI09_CAN1_RX) | \
					 PIN_OTYPE_PUSHPULL(PI10_SPI_SLAVE12) | \
					 PIN_OTYPE_PUSHPULL(PI11_SPI_SLAVE13) | \
					 PIN_OTYPE_PUSHPULL(PI12) | \
					 PIN_OTYPE_PUSHPULL(PI13) | \
					 PIN_OTYPE_PUSHPULL(PI14) | \
					 PIN_OTYPE_PUSHPULL(PI15))

#define VAL_GPIOI_OSPEEDR               (PIN_OSPEED_SPEED_HIGH(PI00_SERVO12) | \
					 PIN_OSPEED_SPEED_HIGH(PI01_SPI2_SCK) | \
					 PIN_OSPEED_SPEED_HIGH(PI02_SPI2_MISO) | \
					 PIN_OSPEED_SPEED_HIGH(PI03_SPI2_MOSI) | \
					 PIN_OSPEED_SPEED_HIGH(PI04_SPI_SLAVE8) | \
					 PIN_OSPEED_SPEED_HIGH(PI05_PWM_INPUT1) | \
					 PIN_OSPEED_SPEED_HIGH(PI06_SPI_SLAVE9) | \
					 PIN_OSPEED_SPEED_HIGH(PI07_SPI_SLAVE10) | \
					 PIN_OSPEED_SPEED_HIGH(PI08_SPI_SLAVE11) | \
					 PIN_OSPEED_SPEED_HIGH(PI09_CAN1_RX) | \
					 PIN_OSPEED_SPEED_HIGH(PI10_SPI_SLAVE12) | \
					 PIN_OSPEED_SPEED_HIGH(PI11_SPI_SLAVE13) | \
					 PIN_OSPEED_SPEED_VERYLOW(PI12) | \
					 PIN_OSPEED_SPEED_VERYLOW(PI13) | \
					 PIN_OSPEED_SPEED_VERYLOW(PI14) | \
					 PIN_OSPEED_SPEED_VERYLOW(PI15))

#define VAL_GPIOI_PUPDR                 (PIN_PUPDR_FLOATING(PI00_SERVO12) | \
					 PIN_PUPDR_FLOATING(PI01_SPI2_SCK) | \
					 PIN_PUPDR_FLOATING(PI02_SPI2_MISO) | \
					 PIN_PUPDR_FLOATING(PI03_SPI2_MOSI) | \
					 PIN_PUPDR_FLOATING(PI04_SPI_SLAVE8) | \
					 PIN_PUPDR_FLOATING(PI05_PWM_INPUT1) | \
					 PIN_PUPDR_FLOATING(PI06_SPI_SLAVE9) | \
					 PIN_PUPDR_FLOATING(PI07_SPI_SLAVE10) | \
					 PIN_PUPDR_FLOATING(PI08_SPI_SLAVE11) | \
					 PIN_PUPDR_FLOATING(PI09_CAN1_RX) | \
					 PIN_PUPDR_FLOATING(PI10_SPI_SLAVE12) | \
					 PIN_PUPDR_FLOATING(PI11_SPI_SLAVE13) | \
					 PIN_PUPDR_PULLDOWN(PI12) | \
					 PIN_PUPDR_PULLDOWN(PI13) | \
					 PIN_PUPDR_PULLDOWN(PI14) | \
					 PIN_PUPDR_PULLDOWN(PI15))

#define VAL_GPIOI_ODR                   (PIN_ODR_LEVEL_LOW(PI00_SERVO12) | \
					 PIN_ODR_LEVEL_HIGH(PI01_SPI2_SCK) | \
					 PIN_ODR_LEVEL_HIGH(PI02_SPI2_MISO) | \
					 PIN_ODR_LEVEL_HIGH(PI03_SPI2_MOSI) | \
					 PIN_ODR_LEVEL_HIGH(PI04_SPI_SLAVE8) | \
					 PIN_ODR_LEVEL_HIGH(PI05_PWM_INPUT1) | \
					 PIN_ODR_LEVEL_HIGH(PI06_SPI_SLAVE9) | \
					 PIN_ODR_LEVEL_HIGH(PI07_SPI_SLAVE10) | \
					 PIN_ODR_LEVEL_HIGH(PI08_SPI_SLAVE11) | \
					 PIN_ODR_LEVEL_HIGH(PI09_CAN1_RX) | \
					 PIN_ODR_LEVEL_HIGH(PI10_SPI_SLAVE12) | \
					 PIN_ODR_LEVEL_HIGH(PI11_SPI_SLAVE13) | \
					 PIN_ODR_LEVEL_LOW(PI12) | \
					 PIN_ODR_LEVEL_LOW(PI13) | \
					 PIN_ODR_LEVEL_LOW(PI14) | \
					 PIN_ODR_LEVEL_LOW(PI15))

#define VAL_GPIOI_AFRL			(PIN_AFIO_AF(PI00_SERVO12, 2) | \
					 PIN_AFIO_AF(PI01_SPI2_SCK, 5) | \
					 PIN_AFIO_AF(PI02_SPI2_MISO, 5) | \
					 PIN_AFIO_AF(PI03_SPI2_MOSI, 5) | \
					 PIN_AFIO_AF(PI04_SPI_SLAVE8, 0) | \
					 PIN_AFIO_AF(PI05_PWM_INPUT1, 3) | \
					 PIN_AFIO_AF(PI06_SPI_SLAVE9, 0) | \
					 PIN_AFIO_AF(PI07_SPI_SLAVE10, 0))

#define VAL_GPIOI_AFRH			(PIN_AFIO_AF(PI08_SPI_SLAVE11, 0) | \
					 PIN_AFIO_AF(PI09_CAN1_RX, 9) | \
					 PIN_AFIO_AF(PI10_SPI_SLAVE12, 0) | \
					 PIN_AFIO_AF(PI11_SPI_SLAVE13, 0) | \
					 PIN_AFIO_AF(PI12, 0) | \
					 PIN_AFIO_AF(PI13, 0) | \
					 PIN_AFIO_AF(PI14, 0) | \
					 PIN_AFIO_AF(PI15, 0))

#define VAL_GPIOJ_MODER                 (PIN_MODE_INPUT(PJ00) | \
					 PIN_MODE_INPUT(PJ01) | \
					 PIN_MODE_INPUT(PJ02) | \
					 PIN_MODE_INPUT(PJ03) | \
					 PIN_MODE_INPUT(PJ04) | \
					 PIN_MODE_INPUT(PJ05) | \
					 PIN_MODE_INPUT(PJ06) | \
					 PIN_MODE_INPUT(PJ07) | \
					 PIN_MODE_INPUT(PJ08) | \
					 PIN_MODE_INPUT(PJ09) | \
					 PIN_MODE_INPUT(PJ10) | \
					 PIN_MODE_INPUT(PJ11) | \
					 PIN_MODE_INPUT(PJ12) | \
					 PIN_MODE_INPUT(PJ13) | \
					 PIN_MODE_INPUT(PJ14) | \
					 PIN_MODE_INPUT(PJ15))

#define VAL_GPIOJ_OTYPER                (PIN_OTYPE_PUSHPULL(PJ00) | \
					 PIN_OTYPE_PUSHPULL(PJ01) | \
					 PIN_OTYPE_PUSHPULL(PJ02) | \
					 PIN_OTYPE_PUSHPULL(PJ03) | \
					 PIN_OTYPE_PUSHPULL(PJ04) | \
					 PIN_OTYPE_PUSHPULL(PJ05) | \
					 PIN_OTYPE_PUSHPULL(PJ06) | \
					 PIN_OTYPE_PUSHPULL(PJ07) | \
					 PIN_OTYPE_PUSHPULL(PJ08) | \
					 PIN_OTYPE_PUSHPULL(PJ09) | \
					 PIN_OTYPE_PUSHPULL(PJ10) | \
					 PIN_OTYPE_PUSHPULL(PJ11) | \
					 PIN_OTYPE_PUSHPULL(PJ12) | \
					 PIN_OTYPE_PUSHPULL(PJ13) | \
					 PIN_OTYPE_PUSHPULL(PJ14) | \
					 PIN_OTYPE_PUSHPULL(PJ15))

#define VAL_GPIOJ_OSPEEDR               (PIN_OSPEED_SPEED_VERYLOW(PJ00) | \
					 PIN_OSPEED_SPEED_VERYLOW(PJ01) | \
					 PIN_OSPEED_SPEED_VERYLOW(PJ02) | \
					 PIN_OSPEED_SPEED_VERYLOW(PJ03) | \
					 PIN_OSPEED_SPEED_VERYLOW(PJ04) | \
					 PIN_OSPEED_SPEED_VERYLOW(PJ05) | \
					 PIN_OSPEED_SPEED_VERYLOW(PJ06) | \
					 PIN_OSPEED_SPEED_VERYLOW(PJ07) | \
					 PIN_OSPEED_SPEED_VERYLOW(PJ08) | \
					 PIN_OSPEED_SPEED_VERYLOW(PJ09) | \
					 PIN_OSPEED_SPEED_VERYLOW(PJ10) | \
					 PIN_OSPEED_SPEED_VERYLOW(PJ11) | \
					 PIN_OSPEED_SPEED_VERYLOW(PJ12) | \
					 PIN_OSPEED_SPEED_VERYLOW(PJ13) | \
					 PIN_OSPEED_SPEED_VERYLOW(PJ14) | \
					 PIN_OSPEED_SPEED_VERYLOW(PJ15))

#define VAL_GPIOJ_PUPDR                 (PIN_PUPDR_PULLDOWN(PJ00) | \
					 PIN_PUPDR_PULLDOWN(PJ01) | \
					 PIN_PUPDR_PULLDOWN(PJ02) | \
					 PIN_PUPDR_PULLDOWN(PJ03) | \
					 PIN_PUPDR_PULLDOWN(PJ04) | \
					 PIN_PUPDR_PULLDOWN(PJ05) | \
					 PIN_PUPDR_PULLDOWN(PJ06) | \
					 PIN_PUPDR_PULLDOWN(PJ07) | \
					 PIN_PUPDR_PULLDOWN(PJ08) | \
					 PIN_PUPDR_PULLDOWN(PJ09) | \
					 PIN_PUPDR_PULLDOWN(PJ10) | \
					 PIN_PUPDR_PULLDOWN(PJ11) | \
					 PIN_PUPDR_PULLDOWN(PJ12) | \
					 PIN_PUPDR_PULLDOWN(PJ13) | \
					 PIN_PUPDR_PULLDOWN(PJ14) | \
					 PIN_PUPDR_PULLDOWN(PJ15))

#define VAL_GPIOJ_ODR                   (PIN_ODR_LEVEL_LOW(PJ00) | \
					 PIN_ODR_LEVEL_LOW(PJ01) | \
					 PIN_ODR_LEVEL_LOW(PJ02) | \
					 PIN_ODR_LEVEL_LOW(PJ03) | \
					 PIN_ODR_LEVEL_LOW(PJ04) | \
					 PIN_ODR_LEVEL_LOW(PJ05) | \
					 PIN_ODR_LEVEL_LOW(PJ06) | \
					 PIN_ODR_LEVEL_LOW(PJ07) | \
					 PIN_ODR_LEVEL_LOW(PJ08) | \
					 PIN_ODR_LEVEL_LOW(PJ09) | \
					 PIN_ODR_LEVEL_LOW(PJ10) | \
					 PIN_ODR_LEVEL_LOW(PJ11) | \
					 PIN_ODR_LEVEL_LOW(PJ12) | \
					 PIN_ODR_LEVEL_LOW(PJ13) | \
					 PIN_ODR_LEVEL_LOW(PJ14) | \
					 PIN_ODR_LEVEL_LOW(PJ15))

#define VAL_GPIOJ_AFRL			(PIN_AFIO_AF(PJ00, 0) | \
					 PIN_AFIO_AF(PJ01, 0) | \
					 PIN_AFIO_AF(PJ02, 0) | \
					 PIN_AFIO_AF(PJ03, 0) | \
					 PIN_AFIO_AF(PJ04, 0) | \
					 PIN_AFIO_AF(PJ05, 0) | \
					 PIN_AFIO_AF(PJ06, 0) | \
					 PIN_AFIO_AF(PJ07, 0))

#define VAL_GPIOJ_AFRH			(PIN_AFIO_AF(PJ08, 0) | \
					 PIN_AFIO_AF(PJ09, 0) | \
					 PIN_AFIO_AF(PJ10, 0) | \
					 PIN_AFIO_AF(PJ11, 0) | \
					 PIN_AFIO_AF(PJ12, 0) | \
					 PIN_AFIO_AF(PJ13, 0) | \
					 PIN_AFIO_AF(PJ14, 0) | \
					 PIN_AFIO_AF(PJ15, 0))

#define VAL_GPIOK_MODER                 (PIN_MODE_INPUT(PK00) | \
					 PIN_MODE_INPUT(PK01) | \
					 PIN_MODE_INPUT(PK02) | \
					 PIN_MODE_INPUT(PK03) | \
					 PIN_MODE_INPUT(PK04) | \
					 PIN_MODE_INPUT(PK05) | \
					 PIN_MODE_INPUT(PK06) | \
					 PIN_MODE_INPUT(PK07) | \
					 PIN_MODE_INPUT(PK08) | \
					 PIN_MODE_INPUT(PK09) | \
					 PIN_MODE_INPUT(PK10) | \
					 PIN_MODE_INPUT(PK11) | \
					 PIN_MODE_INPUT(PK12) | \
					 PIN_MODE_INPUT(PK13) | \
					 PIN_MODE_INPUT(PK14) | \
					 PIN_MODE_INPUT(PK15))

#define VAL_GPIOK_OTYPER                (PIN_OTYPE_PUSHPULL(PK00) | \
					 PIN_OTYPE_PUSHPULL(PK01) | \
					 PIN_OTYPE_PUSHPULL(PK02) | \
					 PIN_OTYPE_PUSHPULL(PK03) | \
					 PIN_OTYPE_PUSHPULL(PK04) | \
					 PIN_OTYPE_PUSHPULL(PK05) | \
					 PIN_OTYPE_PUSHPULL(PK06) | \
					 PIN_OTYPE_PUSHPULL(PK07) | \
					 PIN_OTYPE_PUSHPULL(PK08) | \
					 PIN_OTYPE_PUSHPULL(PK09) | \
					 PIN_OTYPE_PUSHPULL(PK10) | \
					 PIN_OTYPE_PUSHPULL(PK11) | \
					 PIN_OTYPE_PUSHPULL(PK12) | \
					 PIN_OTYPE_PUSHPULL(PK13) | \
					 PIN_OTYPE_PUSHPULL(PK14) | \
					 PIN_OTYPE_PUSHPULL(PK15))

#define VAL_GPIOK_OSPEEDR               (PIN_OSPEED_SPEED_VERYLOW(PK00) | \
					 PIN_OSPEED_SPEED_VERYLOW(PK01) | \
					 PIN_OSPEED_SPEED_VERYLOW(PK02) | \
					 PIN_OSPEED_SPEED_VERYLOW(PK03) | \
					 PIN_OSPEED_SPEED_VERYLOW(PK04) | \
					 PIN_OSPEED_SPEED_VERYLOW(PK05) | \
					 PIN_OSPEED_SPEED_VERYLOW(PK06) | \
					 PIN_OSPEED_SPEED_VERYLOW(PK07) | \
					 PIN_OSPEED_SPEED_VERYLOW(PK08) | \
					 PIN_OSPEED_SPEED_VERYLOW(PK09) | \
					 PIN_OSPEED_SPEED_VERYLOW(PK10) | \
					 PIN_OSPEED_SPEED_VERYLOW(PK11) | \
					 PIN_OSPEED_SPEED_VERYLOW(PK12) | \
					 PIN_OSPEED_SPEED_VERYLOW(PK13) | \
					 PIN_OSPEED_SPEED_VERYLOW(PK14) | \
					 PIN_OSPEED_SPEED_VERYLOW(PK15))

#define VAL_GPIOK_PUPDR                 (PIN_PUPDR_PULLDOWN(PK00) | \
					 PIN_PUPDR_PULLDOWN(PK01) | \
					 PIN_PUPDR_PULLDOWN(PK02) | \
					 PIN_PUPDR_PULLDOWN(PK03) | \
					 PIN_PUPDR_PULLDOWN(PK04) | \
					 PIN_PUPDR_PULLDOWN(PK05) | \
					 PIN_PUPDR_PULLDOWN(PK06) | \
					 PIN_PUPDR_PULLDOWN(PK07) | \
					 PIN_PUPDR_PULLDOWN(PK08) | \
					 PIN_PUPDR_PULLDOWN(PK09) | \
					 PIN_PUPDR_PULLDOWN(PK10) | \
					 PIN_PUPDR_PULLDOWN(PK11) | \
					 PIN_PUPDR_PULLDOWN(PK12) | \
					 PIN_PUPDR_PULLDOWN(PK13) | \
					 PIN_PUPDR_PULLDOWN(PK14) | \
					 PIN_PUPDR_PULLDOWN(PK15))

#define VAL_GPIOK_ODR                   (PIN_ODR_LEVEL_LOW(PK00) | \
					 PIN_ODR_LEVEL_LOW(PK01) | \
					 PIN_ODR_LEVEL_LOW(PK02) | \
					 PIN_ODR_LEVEL_LOW(PK03) | \
					 PIN_ODR_LEVEL_LOW(PK04) | \
					 PIN_ODR_LEVEL_LOW(PK05) | \
					 PIN_ODR_LEVEL_LOW(PK06) | \
					 PIN_ODR_LEVEL_LOW(PK07) | \
					 PIN_ODR_LEVEL_LOW(PK08) | \
					 PIN_ODR_LEVEL_LOW(PK09) | \
					 PIN_ODR_LEVEL_LOW(PK10) | \
					 PIN_ODR_LEVEL_LOW(PK11) | \
					 PIN_ODR_LEVEL_LOW(PK12) | \
					 PIN_ODR_LEVEL_LOW(PK13) | \
					 PIN_ODR_LEVEL_LOW(PK14) | \
					 PIN_ODR_LEVEL_LOW(PK15))

#define VAL_GPIOK_AFRL			(PIN_AFIO_AF(PK00, 0) | \
					 PIN_AFIO_AF(PK01, 0) | \
					 PIN_AFIO_AF(PK02, 0) | \
					 PIN_AFIO_AF(PK03, 0) | \
					 PIN_AFIO_AF(PK04, 0) | \
					 PIN_AFIO_AF(PK05, 0) | \
					 PIN_AFIO_AF(PK06, 0) | \
					 PIN_AFIO_AF(PK07, 0))

#define VAL_GPIOK_AFRH			(PIN_AFIO_AF(PK08, 0) | \
					 PIN_AFIO_AF(PK09, 0) | \
					 PIN_AFIO_AF(PK10, 0) | \
					 PIN_AFIO_AF(PK11, 0) | \
					 PIN_AFIO_AF(PK12, 0) | \
					 PIN_AFIO_AF(PK13, 0) | \
					 PIN_AFIO_AF(PK14, 0) | \
					 PIN_AFIO_AF(PK15, 0))

#define AF_PA05_SERVO9                   1U
#define AF_LINE_SERVO9                   1U
#define AF_PA06_SPI1_MISO                5U
#define AF_LINE_SPI1_MISO                5U
#define AF_PA08_CAN3_RX                  11U
#define AF_LINE_CAN3_RX                  11U
#define AF_PA10_SERVO2                   1U
#define AF_LINE_SERVO2                   1U
#define AF_PA11_USB_DM                   10U
#define AF_LINE_USB_DM                   10U
#define AF_PA12_USB_DP                   10U
#define AF_LINE_USB_DP                   10U
#define AF_PA13_SWDIO                    0U
#define AF_LINE_SWDIO                    0U
#define AF_PA14_SWCLK                    0U
#define AF_LINE_SWCLK                    0U
#define AF_PA15_CAN3_TX                  11U
#define AF_LINE_CAN3_TX                  11U
#define AF_PB03_SERVO10                  1U
#define AF_LINE_SERVO10                  1U
#define AF_PB05_SPI6_MOSI                8U
#define AF_LINE_SPI6_MOSI                8U
#define AF_PB06_USART1_TX                7U
#define AF_LINE_USART1_TX                7U
#define AF_PB07_USART1_RX                7U
#define AF_LINE_USART1_RX                7U
#define AF_PB08_I2C1_SCL                 4U
#define AF_LINE_I2C1_SCL                 4U
#define AF_PB09_I2C1_SDA                 4U
#define AF_LINE_I2C1_SDA                 4U
#define AF_PB11_SERVO11                  1U
#define AF_LINE_SERVO11                  1U
#define AF_PB12_CAN2_RX                  9U
#define AF_LINE_CAN2_RX                  9U
#define AF_PB13_CAN2_TX                  9U
#define AF_LINE_CAN2_TX                  9U
#define AF_PC08_SDIO_D0                  12U
#define AF_LINE_SDIO_D0                  12U
#define AF_PC09_SDIO_D1                  12U
#define AF_LINE_SDIO_D1                  12U
#define AF_PC10_SDIO_D2                  12U
#define AF_LINE_SDIO_D2                  12U
#define AF_PC11_SDIO_D3                  12U
#define AF_LINE_SDIO_D3                  12U
#define AF_PC12_SDIO_CK                  12U
#define AF_LINE_SDIO_CK                  12U
#define AF_PC14_OSC32_IN                 0U
#define AF_LINE_OSC32_IN                 0U
#define AF_PC15_OSC32_OUT                0U
#define AF_LINE_OSC32_OUT                0U
#define AF_PD00_UART4_RX                 8U
#define AF_LINE_UART4_RX                 8U
#define AF_PD01_UART4_TX                 8U
#define AF_LINE_UART4_TX                 8U
#define AF_PD02_SDIO_CMD                 12U
#define AF_LINE_SDIO_CMD                 12U
#define AF_PD05_UART2_TX                 7U
#define AF_LINE_UART2_TX                 7U
#define AF_PD06_UART2_RX                 7U
#define AF_LINE_UART2_RX                 7U
#define AF_PD07_SPI1_MOSI                5U
#define AF_LINE_SPI1_MOSI                5U
#define AF_PD08_UART3_TX                 7U
#define AF_LINE_UART3_TX                 7U
#define AF_PD09_UART3_RX                 7U
#define AF_LINE_UART3_RX                 7U
#define AF_PD13_SERVO5                   2U
#define AF_LINE_SERVO5                   2U
#define AF_PD14_SERVO6                   2U
#define AF_LINE_SERVO6                   2U
#define AF_PE00_UART8_RX                 8U
#define AF_LINE_UART8_RX                 8U
#define AF_PE01_UART8_TX                 8U
#define AF_LINE_UART8_TX                 8U
#define AF_PE02_SPI4_SCK                 5U
#define AF_LINE_SPI4_SCK                 5U
#define AF_PE06_SPI4_MOSI                5U
#define AF_LINE_SPI4_MOSI                5U
#define AF_PE08_UART7_TX                 8U
#define AF_LINE_UART7_TX                 8U
#define AF_PE09_SERVO4                   1U
#define AF_LINE_SERVO4                   1U
#define AF_PE11_SERVO3                   1U
#define AF_LINE_SERVO3                   1U
#define AF_PE13_SPI4_MISO                5U
#define AF_LINE_SPI4_MISO                5U
#define AF_PE14_SERVO1                   1U
#define AF_LINE_SERVO1                   1U
#define AF_PF00_I2C2_SDA                 4U
#define AF_LINE_I2C2_SDA                 4U
#define AF_PF01_I2C2_SCL                 4U
#define AF_LINE_I2C2_SCL                 4U
#define AF_PF06_UART7_RX                 8U
#define AF_LINE_UART7_RX                 8U
#define AF_PF07_SPI5_SCK                 5U
#define AF_LINE_SPI5_SCK                 5U
#define AF_PF08_SPI5_MISO                5U
#define AF_LINE_SPI5_MISO                5U
#define AF_PF09_SPI5_MOSI                5U
#define AF_LINE_SPI5_MOSI                5U
#define AF_PF14_I2C4_SCL                 4U
#define AF_LINE_I2C4_SCL                 4U
#define AF_PF15_I2C4_SDA                 4U
#define AF_LINE_I2C4_SDA                 4U
#define AF_PG09_USART6_RX                8U
#define AF_LINE_USART6_RX                8U
#define AF_PG11_SPI1_SCK                 5U
#define AF_LINE_SPI1_SCK                 5U
#define AF_PG12_SPI6_MISO                5U
#define AF_LINE_SPI6_MISO                5U
#define AF_PG13_SPI6_SCK                 5U
#define AF_LINE_SPI6_SCK                 5U
#define AF_PG14_USART6_TX                8U
#define AF_LINE_USART6_TX                8U
#define AF_PH00_OSC_IN                   0U
#define AF_LINE_OSC_IN                   0U
#define AF_PH01_OSC_OUT                  0U
#define AF_LINE_OSC_OUT                  0U
#define AF_PH06_SERVO7                   9U
#define AF_LINE_SERVO7                   9U
#define AF_PH07_I2C3_SCL                 4U
#define AF_LINE_I2C3_SCL                 4U
#define AF_PH08_I2C3_SDA                 4U
#define AF_LINE_I2C3_SDA                 4U
#define AF_PH09_SERVO8                   9U
#define AF_LINE_SERVO8                   9U
#define AF_PH13_CAN1_TX                  9U
#define AF_LINE_CAN1_TX                  9U
#define AF_PI00_SERVO12                  2U
#define AF_LINE_SERVO12                  2U
#define AF_PI01_SPI2_SCK                 5U
#define AF_LINE_SPI2_SCK                 5U
#define AF_PI02_SPI2_MISO                5U
#define AF_LINE_SPI2_MISO                5U
#define AF_PI03_SPI2_MOSI                5U
#define AF_LINE_SPI2_MOSI                5U
#define AF_PI05_PWM_INPUT1               3U
#define AF_LINE_PWM_INPUT1               3U
#define AF_PI09_CAN1_RX                  9U
#define AF_LINE_CAN1_RX                  9U


#define ADC1_ADC	 1
#define ADC1_ADC_FN	 IN
#define ADC1_ADC_IN	 0
#define ADC2_ADC	 1
#define ADC2_ADC_FN	 IN
#define ADC2_ADC_IN	 1
#define ADC3_ADC	 1
#define ADC3_ADC_FN	 IN
#define ADC3_ADC_IN	 2
#define ADC4_ADC	 1
#define ADC4_ADC_FN	 IN
#define ADC4_ADC_IN	 3
#define ADC5_ADC	 1
#define ADC5_ADC_FN	 IN
#define ADC5_ADC_IN	 4
#define SERVO9_TIM	 2
#define SERVO9_TIM_FN	 CH
#define SERVO9_TIM_CH	 1
#define SERVO9_TIM_AF	 1
#define SERVO2_TIM	 1
#define SERVO2_TIM_FN	 CH
#define SERVO2_TIM_CH	 3
#define SERVO2_TIM_AF	 1
#define RSSI_IN_ADC	 1
#define RSSI_IN_ADC_FN	 IN
#define RSSI_IN_ADC_IN	 8
#define SERVO10_TIM	 2
#define SERVO10_TIM_FN	 CH
#define SERVO10_TIM_CH	 2
#define SERVO10_TIM_AF	 1
#define SERVO11_TIM	 2
#define SERVO11_TIM_FN	 CH
#define SERVO11_TIM_CH	 4
#define SERVO11_TIM_AF	 1
#define SCALED_V5_ADC	 1
#define SCALED_V5_ADC_FN	 IN
#define SCALED_V5_ADC_IN	 10
#define SCALED_3V3_SENSORS_ADC	 1
#define SCALED_3V3_SENSORS_ADC_FN	 IN
#define SCALED_3V3_SENSORS_ADC_IN	 11
#define HW_VER_SENSE_ADC	 1
#define HW_VER_SENSE_ADC_FN	 IN
#define HW_VER_SENSE_ADC_IN	 12
#define HW_REV_SENSE_ADC	 1
#define HW_REV_SENSE_ADC_FN	 IN
#define HW_REV_SENSE_ADC_IN	 13
#define ADC6_ADC	 1
#define ADC6_ADC_FN	 IN
#define ADC6_ADC_IN	 14
#define SERVO5_TIM	 4
#define SERVO5_TIM_FN	 CH
#define SERVO5_TIM_CH	 2
#define SERVO5_TIM_AF	 2
#define SERVO6_TIM	 4
#define SERVO6_TIM_FN	 CH
#define SERVO6_TIM_CH	 3
#define SERVO6_TIM_AF	 2
#define SERVO4_TIM	 1
#define SERVO4_TIM_FN	 CH
#define SERVO4_TIM_CH	 1
#define SERVO4_TIM_AF	 1
#define SERVO3_TIM	 1
#define SERVO3_TIM_FN	 CH
#define SERVO3_TIM_CH	 2
#define SERVO3_TIM_AF	 1
#define SERVO1_TIM	 1
#define SERVO1_TIM_FN	 CH
#define SERVO1_TIM_CH	 4
#define SERVO1_TIM_AF	 1
#define SERVO7_TIM	 12
#define SERVO7_TIM_FN	 CH
#define SERVO7_TIM_CH	 1
#define SERVO7_TIM_AF	 9
#define SERVO8_TIM	 12
#define SERVO8_TIM_FN	 CH
#define SERVO8_TIM_CH	 2
#define SERVO8_TIM_AF	 9
<<<<<<< HEAD
#define SERVO12_TIM	 5
#define SERVO12_TIM_FN	 CH
#define SERVO12_TIM_CH	 4
#define SERVO12_TIM_AF	 2
=======
>>>>>>> 07a43ca4
#define PWM_INPUT1_TIM	 8
#define PWM_INPUT1_TIM_FN	 CH
#define PWM_INPUT1_TIM_CH	 1
#define PWM_INPUT1_TIM_AF	 3

#define BOARD_GROUP_DECLFOREACH(line, group) \
  static const ioline_t group ## _ARRAY[] = {group}; \
  for (ioline_t i=0, line =  group ## _ARRAY[i]; (i < group ## _SIZE) && (line = group ## _ARRAY[i]); i++)

#define BOARD_GROUP_FOREACH(line, group) \
  for (ioline_t i=0, line =  group ## _ARRAY[i]; (i < group ## _SIZE) && (line = group ## _ARRAY[i]); i++)


#define BOARD_GROUP_DECLFOR(array, index, group)  \
  static const ioline_t group ## _ARRAY[] = {group};    \
  for (ioline_t index=0, *array =  (ioline_t *) group ## _ARRAY; index < group ## _SIZE; index++)

#define BOARD_GROUP_FOR(array, index, group)  \
  for (ioline_t index=0, *array =  (ioline_t *) group ## _ARRAY; index < group ## _SIZE; index++)

#define ENERGY_SAVE_INPUTS \
	LINE_SERVO9, \
	LINE_SERVO2, \
	LINE_LED1, \
	LINE_SERVO10, \
	LINE_SERVO11, \
	LINE_LED2, \
	LINE_LED3, \
	LINE_SERVO5, \
	LINE_SERVO6, \
	LINE_SERVO4, \
	LINE_SERVO3, \
	LINE_LED4, \
	LINE_SERVO1, \
	LINE_SPI_SLAVE0, \
	LINE_SPI_SLAVE1, \
	LINE_SPI_SLAVE2, \
	LINE_SPI_SLAVE3, \
	LINE_SPI_SLAVE4, \
	LINE_SPI_SLAVE5, \
	LINE_SPI_SLAVE6, \
	LINE_SPI_SLAVE7, \
	LINE_SERVO7, \
	LINE_SERVO8, \
	LINE_LED5, \
	LINE_LED6, \
	LINE_LED7, \
	LINE_SERVO12, \
	LINE_SPI_SLAVE8, \
	LINE_SPI_SLAVE9, \
	LINE_SPI_SLAVE10, \
	LINE_SPI_SLAVE11, \
	LINE_SPI_SLAVE12, \
	LINE_SPI_SLAVE13
#define ENERGY_SAVE_INPUTS_SIZE 	 33

#define ENERGY_SAVE_LOWS \
	LINE_V3V3_SENSORS_EN, \
	LINE_V3V3_SPEKTRUM_EN, \
	LINE_V5V_HIPOWER_EN, \
	LINE_V5V_PERIPH_EN, \
	LINE_V5V_RC_EN, \
	LINE_V5V_WIFI_EN
#define ENERGY_SAVE_LOWS_SIZE 	 6

#if !defined(_FROM_ASM_)
#ifdef __cplusplus
extern "C" {
#endif
  void boardInit(void);
#ifdef __cplusplus
}
#endif
#endif /* _FROM_ASM_ */
<|MERGE_RESOLUTION|>--- conflicted
+++ resolved
@@ -73,7 +73,7 @@
 #define	PA02_ADC3                      2U
 #define	PA03_ADC4                      3U
 #define	PA04_ADC5                      4U
-#define	PA05_SERVO9                    5U
+#define	PA05_FMU_CAP1                  5U
 #define	PA06_SPI1_MISO                 6U
 #define	PA07_IMU_HEATER                7U
 #define	PA08_CAN3_RX                   8U
@@ -88,7 +88,7 @@
 #define	PB00_RSSI_IN                   0U
 #define	PB01_LED1                      1U
 #define	PB02                           2U
-#define	PB03_SERVO10                   3U
+#define	PB03_FMU_CAP2                  3U
 #define	PB04_DRDY1_ICM20689            4U
 #define	PB05_SPI6_MOSI                 5U
 #define	PB06_USART1_TX                 6U
@@ -96,7 +96,7 @@
 #define	PB08_I2C1_SCL                  8U
 #define	PB09_I2C1_SDA                  9U
 #define	PB10_SPI5_RESET                10U
-#define	PB11_SERVO11                   11U
+#define	PB11_FMU_CAP3                  11U
 #define	PB12_CAN2_RX                   12U
 #define	PB13_CAN2_TX                   13U
 #define	PB14_DRDY2_BMI055_GYRO         14U
@@ -204,7 +204,7 @@
 #define	PH14_HW_REV_DRIVE              14U
 #define	PH15_SPI5_SYNC                 15U
 
-#define	PI00_SERVO12                   0U
+#define	PI00_ARMED                     0U
 #define	PI01_SPI2_SCK                  1U
 #define	PI02_SPI2_MISO                 2U
 #define	PI03_SPI2_MOSI                 3U
@@ -263,7 +263,7 @@
 #define	LINE_ADC3                      PAL_LINE(GPIOA, 2U)
 #define	LINE_ADC4                      PAL_LINE(GPIOA, 3U)
 #define	LINE_ADC5                      PAL_LINE(GPIOA, 4U)
-#define	LINE_SERVO9                    PAL_LINE(GPIOA, 5U)
+#define	LINE_FMU_CAP1                  PAL_LINE(GPIOA, 5U)
 #define	LINE_SPI1_MISO                 PAL_LINE(GPIOA, 6U)
 #define	LINE_IMU_HEATER                PAL_LINE(GPIOA, 7U)
 #define	LINE_CAN3_RX                   PAL_LINE(GPIOA, 8U)
@@ -277,7 +277,7 @@
 
 #define	LINE_RSSI_IN                   PAL_LINE(GPIOB, 0U)
 #define	LINE_LED1                      PAL_LINE(GPIOB, 1U)
-#define	LINE_SERVO10                   PAL_LINE(GPIOB, 3U)
+#define	LINE_FMU_CAP2                  PAL_LINE(GPIOB, 3U)
 #define	LINE_DRDY1_ICM20689            PAL_LINE(GPIOB, 4U)
 #define	LINE_SPI6_MOSI                 PAL_LINE(GPIOB, 5U)
 #define	LINE_USART1_TX                 PAL_LINE(GPIOB, 6U)
@@ -285,7 +285,7 @@
 #define	LINE_I2C1_SCL                  PAL_LINE(GPIOB, 8U)
 #define	LINE_I2C1_SDA                  PAL_LINE(GPIOB, 9U)
 #define	LINE_SPI5_RESET                PAL_LINE(GPIOB, 10U)
-#define	LINE_SERVO11                   PAL_LINE(GPIOB, 11U)
+#define	LINE_FMU_CAP3                  PAL_LINE(GPIOB, 11U)
 #define	LINE_CAN2_RX                   PAL_LINE(GPIOB, 12U)
 #define	LINE_CAN2_TX                   PAL_LINE(GPIOB, 13U)
 #define	LINE_DRDY2_BMI055_GYRO         PAL_LINE(GPIOB, 14U)
@@ -393,7 +393,7 @@
 #define	LINE_HW_REV_DRIVE              PAL_LINE(GPIOH, 14U)
 #define	LINE_SPI5_SYNC                 PAL_LINE(GPIOH, 15U)
 
-#define	LINE_SERVO12                   PAL_LINE(GPIOI, 0U)
+#define	LINE_ARMED                     PAL_LINE(GPIOI, 0U)
 #define	LINE_SPI2_SCK                  PAL_LINE(GPIOI, 1U)
 #define	LINE_SPI2_MISO                 PAL_LINE(GPIOI, 2U)
 #define	LINE_SPI2_MOSI                 PAL_LINE(GPIOI, 3U)
@@ -434,7 +434,7 @@
 					 PIN_MODE_ANALOG(PA02_ADC3) | \
 					 PIN_MODE_ANALOG(PA03_ADC4) | \
 					 PIN_MODE_ANALOG(PA04_ADC5) | \
-					 PIN_MODE_ALTERNATE(PA05_SERVO9) | \
+					 PIN_MODE_INPUT(PA05_FMU_CAP1) | \
 					 PIN_MODE_ALTERNATE(PA06_SPI1_MISO) | \
 					 PIN_MODE_OUTPUT(PA07_IMU_HEATER) | \
 					 PIN_MODE_ALTERNATE(PA08_CAN3_RX) | \
@@ -451,7 +451,7 @@
 					 PIN_OTYPE_PUSHPULL(PA02_ADC3) | \
 					 PIN_OTYPE_PUSHPULL(PA03_ADC4) | \
 					 PIN_OTYPE_PUSHPULL(PA04_ADC5) | \
-					 PIN_OTYPE_PUSHPULL(PA05_SERVO9) | \
+					 PIN_OTYPE_OPENDRAIN(PA05_FMU_CAP1) | \
 					 PIN_OTYPE_PUSHPULL(PA06_SPI1_MISO) | \
 					 PIN_OTYPE_PUSHPULL(PA07_IMU_HEATER) | \
 					 PIN_OTYPE_PUSHPULL(PA08_CAN3_RX) | \
@@ -468,7 +468,7 @@
 					 PIN_OSPEED_SPEED_VERYLOW(PA02_ADC3) | \
 					 PIN_OSPEED_SPEED_VERYLOW(PA03_ADC4) | \
 					 PIN_OSPEED_SPEED_VERYLOW(PA04_ADC5) | \
-					 PIN_OSPEED_SPEED_HIGH(PA05_SERVO9) | \
+					 PIN_OSPEED_SPEED_VERYLOW(PA05_FMU_CAP1) | \
 					 PIN_OSPEED_SPEED_HIGH(PA06_SPI1_MISO) | \
 					 PIN_OSPEED_SPEED_HIGH(PA07_IMU_HEATER) | \
 					 PIN_OSPEED_SPEED_HIGH(PA08_CAN3_RX) | \
@@ -485,7 +485,7 @@
 					 PIN_PUPDR_FLOATING(PA02_ADC3) | \
 					 PIN_PUPDR_FLOATING(PA03_ADC4) | \
 					 PIN_PUPDR_FLOATING(PA04_ADC5) | \
-					 PIN_PUPDR_FLOATING(PA05_SERVO9) | \
+					 PIN_PUPDR_PULLDOWN(PA05_FMU_CAP1) | \
 					 PIN_PUPDR_FLOATING(PA06_SPI1_MISO) | \
 					 PIN_PUPDR_FLOATING(PA07_IMU_HEATER) | \
 					 PIN_PUPDR_FLOATING(PA08_CAN3_RX) | \
@@ -502,7 +502,7 @@
 					 PIN_ODR_LEVEL_LOW(PA02_ADC3) | \
 					 PIN_ODR_LEVEL_LOW(PA03_ADC4) | \
 					 PIN_ODR_LEVEL_LOW(PA04_ADC5) | \
-					 PIN_ODR_LEVEL_LOW(PA05_SERVO9) | \
+					 PIN_ODR_LEVEL_HIGH(PA05_FMU_CAP1) | \
 					 PIN_ODR_LEVEL_HIGH(PA06_SPI1_MISO) | \
 					 PIN_ODR_LEVEL_LOW(PA07_IMU_HEATER) | \
 					 PIN_ODR_LEVEL_HIGH(PA08_CAN3_RX) | \
@@ -519,7 +519,7 @@
 					 PIN_AFIO_AF(PA02_ADC3, 0) | \
 					 PIN_AFIO_AF(PA03_ADC4, 0) | \
 					 PIN_AFIO_AF(PA04_ADC5, 0) | \
-					 PIN_AFIO_AF(PA05_SERVO9, 1) | \
+					 PIN_AFIO_AF(PA05_FMU_CAP1, 0) | \
 					 PIN_AFIO_AF(PA06_SPI1_MISO, 5) | \
 					 PIN_AFIO_AF(PA07_IMU_HEATER, 0))
 
@@ -535,7 +535,7 @@
 #define VAL_GPIOB_MODER                 (PIN_MODE_ANALOG(PB00_RSSI_IN) | \
 					 PIN_MODE_OUTPUT(PB01_LED1) | \
 					 PIN_MODE_INPUT(PB02) | \
-					 PIN_MODE_ALTERNATE(PB03_SERVO10) | \
+					 PIN_MODE_INPUT(PB03_FMU_CAP2) | \
 					 PIN_MODE_INPUT(PB04_DRDY1_ICM20689) | \
 					 PIN_MODE_ALTERNATE(PB05_SPI6_MOSI) | \
 					 PIN_MODE_ALTERNATE(PB06_USART1_TX) | \
@@ -543,7 +543,7 @@
 					 PIN_MODE_ALTERNATE(PB08_I2C1_SCL) | \
 					 PIN_MODE_ALTERNATE(PB09_I2C1_SDA) | \
 					 PIN_MODE_INPUT(PB10_SPI5_RESET) | \
-					 PIN_MODE_ALTERNATE(PB11_SERVO11) | \
+					 PIN_MODE_INPUT(PB11_FMU_CAP3) | \
 					 PIN_MODE_ALTERNATE(PB12_CAN2_RX) | \
 					 PIN_MODE_ALTERNATE(PB13_CAN2_TX) | \
 					 PIN_MODE_INPUT(PB14_DRDY2_BMI055_GYRO) | \
@@ -552,7 +552,7 @@
 #define VAL_GPIOB_OTYPER                (PIN_OTYPE_PUSHPULL(PB00_RSSI_IN) | \
 					 PIN_OTYPE_PUSHPULL(PB01_LED1) | \
 					 PIN_OTYPE_PUSHPULL(PB02) | \
-					 PIN_OTYPE_PUSHPULL(PB03_SERVO10) | \
+					 PIN_OTYPE_OPENDRAIN(PB03_FMU_CAP2) | \
 					 PIN_OTYPE_OPENDRAIN(PB04_DRDY1_ICM20689) | \
 					 PIN_OTYPE_PUSHPULL(PB05_SPI6_MOSI) | \
 					 PIN_OTYPE_PUSHPULL(PB06_USART1_TX) | \
@@ -560,7 +560,7 @@
 					 PIN_OTYPE_OPENDRAIN(PB08_I2C1_SCL) | \
 					 PIN_OTYPE_OPENDRAIN(PB09_I2C1_SDA) | \
 					 PIN_OTYPE_OPENDRAIN(PB10_SPI5_RESET) | \
-					 PIN_OTYPE_PUSHPULL(PB11_SERVO11) | \
+					 PIN_OTYPE_OPENDRAIN(PB11_FMU_CAP3) | \
 					 PIN_OTYPE_PUSHPULL(PB12_CAN2_RX) | \
 					 PIN_OTYPE_PUSHPULL(PB13_CAN2_TX) | \
 					 PIN_OTYPE_OPENDRAIN(PB14_DRDY2_BMI055_GYRO) | \
@@ -569,7 +569,7 @@
 #define VAL_GPIOB_OSPEEDR               (PIN_OSPEED_SPEED_VERYLOW(PB00_RSSI_IN) | \
 					 PIN_OSPEED_SPEED_VERYLOW(PB01_LED1) | \
 					 PIN_OSPEED_SPEED_VERYLOW(PB02) | \
-					 PIN_OSPEED_SPEED_HIGH(PB03_SERVO10) | \
+					 PIN_OSPEED_SPEED_VERYLOW(PB03_FMU_CAP2) | \
 					 PIN_OSPEED_SPEED_VERYLOW(PB04_DRDY1_ICM20689) | \
 					 PIN_OSPEED_SPEED_HIGH(PB05_SPI6_MOSI) | \
 					 PIN_OSPEED_SPEED_HIGH(PB06_USART1_TX) | \
@@ -577,7 +577,7 @@
 					 PIN_OSPEED_SPEED_HIGH(PB08_I2C1_SCL) | \
 					 PIN_OSPEED_SPEED_HIGH(PB09_I2C1_SDA) | \
 					 PIN_OSPEED_SPEED_VERYLOW(PB10_SPI5_RESET) | \
-					 PIN_OSPEED_SPEED_HIGH(PB11_SERVO11) | \
+					 PIN_OSPEED_SPEED_VERYLOW(PB11_FMU_CAP3) | \
 					 PIN_OSPEED_SPEED_HIGH(PB12_CAN2_RX) | \
 					 PIN_OSPEED_SPEED_HIGH(PB13_CAN2_TX) | \
 					 PIN_OSPEED_SPEED_VERYLOW(PB14_DRDY2_BMI055_GYRO) | \
@@ -586,7 +586,7 @@
 #define VAL_GPIOB_PUPDR                 (PIN_PUPDR_FLOATING(PB00_RSSI_IN) | \
 					 PIN_PUPDR_FLOATING(PB01_LED1) | \
 					 PIN_PUPDR_PULLDOWN(PB02) | \
-					 PIN_PUPDR_FLOATING(PB03_SERVO10) | \
+					 PIN_PUPDR_PULLDOWN(PB03_FMU_CAP2) | \
 					 PIN_PUPDR_PULLDOWN(PB04_DRDY1_ICM20689) | \
 					 PIN_PUPDR_FLOATING(PB05_SPI6_MOSI) | \
 					 PIN_PUPDR_FLOATING(PB06_USART1_TX) | \
@@ -594,7 +594,7 @@
 					 PIN_PUPDR_PULLUP(PB08_I2C1_SCL) | \
 					 PIN_PUPDR_PULLUP(PB09_I2C1_SDA) | \
 					 PIN_PUPDR_PULLDOWN(PB10_SPI5_RESET) | \
-					 PIN_PUPDR_FLOATING(PB11_SERVO11) | \
+					 PIN_PUPDR_PULLDOWN(PB11_FMU_CAP3) | \
 					 PIN_PUPDR_FLOATING(PB12_CAN2_RX) | \
 					 PIN_PUPDR_FLOATING(PB13_CAN2_TX) | \
 					 PIN_PUPDR_PULLDOWN(PB14_DRDY2_BMI055_GYRO) | \
@@ -603,7 +603,7 @@
 #define VAL_GPIOB_ODR                   (PIN_ODR_LEVEL_LOW(PB00_RSSI_IN) | \
 					 PIN_ODR_LEVEL_LOW(PB01_LED1) | \
 					 PIN_ODR_LEVEL_LOW(PB02) | \
-					 PIN_ODR_LEVEL_LOW(PB03_SERVO10) | \
+					 PIN_ODR_LEVEL_HIGH(PB03_FMU_CAP2) | \
 					 PIN_ODR_LEVEL_HIGH(PB04_DRDY1_ICM20689) | \
 					 PIN_ODR_LEVEL_HIGH(PB05_SPI6_MOSI) | \
 					 PIN_ODR_LEVEL_HIGH(PB06_USART1_TX) | \
@@ -611,7 +611,7 @@
 					 PIN_ODR_LEVEL_HIGH(PB08_I2C1_SCL) | \
 					 PIN_ODR_LEVEL_HIGH(PB09_I2C1_SDA) | \
 					 PIN_ODR_LEVEL_HIGH(PB10_SPI5_RESET) | \
-					 PIN_ODR_LEVEL_LOW(PB11_SERVO11) | \
+					 PIN_ODR_LEVEL_HIGH(PB11_FMU_CAP3) | \
 					 PIN_ODR_LEVEL_HIGH(PB12_CAN2_RX) | \
 					 PIN_ODR_LEVEL_HIGH(PB13_CAN2_TX) | \
 					 PIN_ODR_LEVEL_HIGH(PB14_DRDY2_BMI055_GYRO) | \
@@ -620,7 +620,7 @@
 #define VAL_GPIOB_AFRL			(PIN_AFIO_AF(PB00_RSSI_IN, 0) | \
 					 PIN_AFIO_AF(PB01_LED1, 0) | \
 					 PIN_AFIO_AF(PB02, 0) | \
-					 PIN_AFIO_AF(PB03_SERVO10, 1) | \
+					 PIN_AFIO_AF(PB03_FMU_CAP2, 0) | \
 					 PIN_AFIO_AF(PB04_DRDY1_ICM20689, 0) | \
 					 PIN_AFIO_AF(PB05_SPI6_MOSI, 8) | \
 					 PIN_AFIO_AF(PB06_USART1_TX, 7) | \
@@ -629,7 +629,7 @@
 #define VAL_GPIOB_AFRH			(PIN_AFIO_AF(PB08_I2C1_SCL, 4) | \
 					 PIN_AFIO_AF(PB09_I2C1_SDA, 4) | \
 					 PIN_AFIO_AF(PB10_SPI5_RESET, 0) | \
-					 PIN_AFIO_AF(PB11_SERVO11, 1) | \
+					 PIN_AFIO_AF(PB11_FMU_CAP3, 0) | \
 					 PIN_AFIO_AF(PB12_CAN2_RX, 9) | \
 					 PIN_AFIO_AF(PB13_CAN2_TX, 9) | \
 					 PIN_AFIO_AF(PB14_DRDY2_BMI055_GYRO, 0) | \
@@ -1253,7 +1253,7 @@
 					 PIN_AFIO_AF(PH14_HW_REV_DRIVE, 0) | \
 					 PIN_AFIO_AF(PH15_SPI5_SYNC, 0))
 
-#define VAL_GPIOI_MODER                 (PIN_MODE_ALTERNATE(PI00_SERVO12) | \
+#define VAL_GPIOI_MODER                 (PIN_MODE_OUTPUT(PI00_ARMED) | \
 					 PIN_MODE_ALTERNATE(PI01_SPI2_SCK) | \
 					 PIN_MODE_ALTERNATE(PI02_SPI2_MISO) | \
 					 PIN_MODE_ALTERNATE(PI03_SPI2_MOSI) | \
@@ -1270,7 +1270,7 @@
 					 PIN_MODE_INPUT(PI14) | \
 					 PIN_MODE_INPUT(PI15))
 
-#define VAL_GPIOI_OTYPER                (PIN_OTYPE_PUSHPULL(PI00_SERVO12) | \
+#define VAL_GPIOI_OTYPER                (PIN_OTYPE_PUSHPULL(PI00_ARMED) | \
 					 PIN_OTYPE_PUSHPULL(PI01_SPI2_SCK) | \
 					 PIN_OTYPE_PUSHPULL(PI02_SPI2_MISO) | \
 					 PIN_OTYPE_PUSHPULL(PI03_SPI2_MOSI) | \
@@ -1287,7 +1287,7 @@
 					 PIN_OTYPE_PUSHPULL(PI14) | \
 					 PIN_OTYPE_PUSHPULL(PI15))
 
-#define VAL_GPIOI_OSPEEDR               (PIN_OSPEED_SPEED_HIGH(PI00_SERVO12) | \
+#define VAL_GPIOI_OSPEEDR               (PIN_OSPEED_SPEED_VERYLOW(PI00_ARMED) | \
 					 PIN_OSPEED_SPEED_HIGH(PI01_SPI2_SCK) | \
 					 PIN_OSPEED_SPEED_HIGH(PI02_SPI2_MISO) | \
 					 PIN_OSPEED_SPEED_HIGH(PI03_SPI2_MOSI) | \
@@ -1304,7 +1304,7 @@
 					 PIN_OSPEED_SPEED_VERYLOW(PI14) | \
 					 PIN_OSPEED_SPEED_VERYLOW(PI15))
 
-#define VAL_GPIOI_PUPDR                 (PIN_PUPDR_FLOATING(PI00_SERVO12) | \
+#define VAL_GPIOI_PUPDR                 (PIN_PUPDR_FLOATING(PI00_ARMED) | \
 					 PIN_PUPDR_FLOATING(PI01_SPI2_SCK) | \
 					 PIN_PUPDR_FLOATING(PI02_SPI2_MISO) | \
 					 PIN_PUPDR_FLOATING(PI03_SPI2_MOSI) | \
@@ -1321,7 +1321,7 @@
 					 PIN_PUPDR_PULLDOWN(PI14) | \
 					 PIN_PUPDR_PULLDOWN(PI15))
 
-#define VAL_GPIOI_ODR                   (PIN_ODR_LEVEL_LOW(PI00_SERVO12) | \
+#define VAL_GPIOI_ODR                   (PIN_ODR_LEVEL_LOW(PI00_ARMED) | \
 					 PIN_ODR_LEVEL_HIGH(PI01_SPI2_SCK) | \
 					 PIN_ODR_LEVEL_HIGH(PI02_SPI2_MISO) | \
 					 PIN_ODR_LEVEL_HIGH(PI03_SPI2_MOSI) | \
@@ -1338,7 +1338,7 @@
 					 PIN_ODR_LEVEL_LOW(PI14) | \
 					 PIN_ODR_LEVEL_LOW(PI15))
 
-#define VAL_GPIOI_AFRL			(PIN_AFIO_AF(PI00_SERVO12, 2) | \
+#define VAL_GPIOI_AFRL			(PIN_AFIO_AF(PI00_ARMED, 0) | \
 					 PIN_AFIO_AF(PI01_SPI2_SCK, 5) | \
 					 PIN_AFIO_AF(PI02_SPI2_MISO, 5) | \
 					 PIN_AFIO_AF(PI03_SPI2_MOSI, 5) | \
@@ -1562,8 +1562,6 @@
 					 PIN_AFIO_AF(PK14, 0) | \
 					 PIN_AFIO_AF(PK15, 0))
 
-#define AF_PA05_SERVO9                   1U
-#define AF_LINE_SERVO9                   1U
 #define AF_PA06_SPI1_MISO                5U
 #define AF_LINE_SPI1_MISO                5U
 #define AF_PA08_CAN3_RX                  11U
@@ -1580,8 +1578,6 @@
 #define AF_LINE_SWCLK                    0U
 #define AF_PA15_CAN3_TX                  11U
 #define AF_LINE_CAN3_TX                  11U
-#define AF_PB03_SERVO10                  1U
-#define AF_LINE_SERVO10                  1U
 #define AF_PB05_SPI6_MOSI                8U
 #define AF_LINE_SPI6_MOSI                8U
 #define AF_PB06_USART1_TX                7U
@@ -1592,8 +1588,6 @@
 #define AF_LINE_I2C1_SCL                 4U
 #define AF_PB09_I2C1_SDA                 4U
 #define AF_LINE_I2C1_SDA                 4U
-#define AF_PB11_SERVO11                  1U
-#define AF_LINE_SERVO11                  1U
 #define AF_PB12_CAN2_RX                  9U
 #define AF_LINE_CAN2_RX                  9U
 #define AF_PB13_CAN2_TX                  9U
@@ -1690,8 +1684,6 @@
 #define AF_LINE_SERVO8                   9U
 #define AF_PH13_CAN1_TX                  9U
 #define AF_LINE_CAN1_TX                  9U
-#define AF_PI00_SERVO12                  2U
-#define AF_LINE_SERVO12                  2U
 #define AF_PI01_SPI2_SCK                 5U
 #define AF_LINE_SPI2_SCK                 5U
 #define AF_PI02_SPI2_MISO                5U
@@ -1719,10 +1711,6 @@
 #define ADC5_ADC	 1
 #define ADC5_ADC_FN	 IN
 #define ADC5_ADC_IN	 4
-#define SERVO9_TIM	 2
-#define SERVO9_TIM_FN	 CH
-#define SERVO9_TIM_CH	 1
-#define SERVO9_TIM_AF	 1
 #define SERVO2_TIM	 1
 #define SERVO2_TIM_FN	 CH
 #define SERVO2_TIM_CH	 3
@@ -1730,14 +1718,6 @@
 #define RSSI_IN_ADC	 1
 #define RSSI_IN_ADC_FN	 IN
 #define RSSI_IN_ADC_IN	 8
-#define SERVO10_TIM	 2
-#define SERVO10_TIM_FN	 CH
-#define SERVO10_TIM_CH	 2
-#define SERVO10_TIM_AF	 1
-#define SERVO11_TIM	 2
-#define SERVO11_TIM_FN	 CH
-#define SERVO11_TIM_CH	 4
-#define SERVO11_TIM_AF	 1
 #define SCALED_V5_ADC	 1
 #define SCALED_V5_ADC_FN	 IN
 #define SCALED_V5_ADC_IN	 10
@@ -1781,13 +1761,6 @@
 #define SERVO8_TIM_FN	 CH
 #define SERVO8_TIM_CH	 2
 #define SERVO8_TIM_AF	 9
-<<<<<<< HEAD
-#define SERVO12_TIM	 5
-#define SERVO12_TIM_FN	 CH
-#define SERVO12_TIM_CH	 4
-#define SERVO12_TIM_AF	 2
-=======
->>>>>>> 07a43ca4
 #define PWM_INPUT1_TIM	 8
 #define PWM_INPUT1_TIM_FN	 CH
 #define PWM_INPUT1_TIM_CH	 1
@@ -1809,11 +1782,8 @@
   for (ioline_t index=0, *array =  (ioline_t *) group ## _ARRAY; index < group ## _SIZE; index++)
 
 #define ENERGY_SAVE_INPUTS \
-	LINE_SERVO9, \
 	LINE_SERVO2, \
 	LINE_LED1, \
-	LINE_SERVO10, \
-	LINE_SERVO11, \
 	LINE_LED2, \
 	LINE_LED3, \
 	LINE_SERVO5, \
@@ -1835,14 +1805,13 @@
 	LINE_LED5, \
 	LINE_LED6, \
 	LINE_LED7, \
-	LINE_SERVO12, \
 	LINE_SPI_SLAVE8, \
 	LINE_SPI_SLAVE9, \
 	LINE_SPI_SLAVE10, \
 	LINE_SPI_SLAVE11, \
 	LINE_SPI_SLAVE12, \
 	LINE_SPI_SLAVE13
-#define ENERGY_SAVE_INPUTS_SIZE 	 33
+#define ENERGY_SAVE_INPUTS_SIZE 	 29
 
 #define ENERGY_SAVE_LOWS \
 	LINE_V3V3_SENSORS_EN, \
