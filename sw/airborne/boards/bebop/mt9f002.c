--- conflicted
+++ resolved
@@ -63,11 +63,7 @@
   .buf_cnt = 5,
   .filters = VIDEO_FILTER_ISP,
   .cv_listener = NULL,
-<<<<<<< HEAD
-  .fps = 50
-=======
   .fps = MT9F002_TARGET_FPS
->>>>>>> 9c2b024f
 };
 
 /**
