/*
 * Copyright (C) 2015 The Paparazzi Team
 *
 * This file is part of paparazzi.
 *
 * paparazzi is free software; you can redistribute it and/or modify
 * it under the terms of the GNU General Public License as published by
 * the Free Software Foundation; either version 2, or (at your option)
 * any later version.
 *
 * paparazzi is distributed in the hope that it will be useful,
 * but WITHOUT ANY WARRANTY; without even the implied warranty of
 * MERCHANTABILITY or FITNESS FOR A PARTICULAR PURPOSE.  See the
 * GNU General Public License for more details.
 *
 * You should have received a copy of the GNU General Public License
 * along with paparazzi; see the file COPYING.  If not, see
 * <http://www.gnu.org/licenses/>.
 */

/**
 * @file boards/bebop/board.c
 *
 * Bebop specific board initialization function.
 *
 */

#include <stdlib.h>
#include <stdio.h>
#include <string.h>
#include <unistd.h>
#include "mcu_periph/i2c.h"
#include "mt9v117.h"
#include "mt9f002.h"
#include "mcu.h"
#include "boards/bebop.h"

/* Initialize MT9F002 chipset (Front camera) */
struct mt9f002_t mt9f002 = {
  // Precomputed values to go from InputCLK of (26/2)MHz to 96MH
  .interface = MT9F002_PARALLEL,
  .input_clk_freq = (26 / 2),
  .vt_pix_clk_div = 7,
  .vt_sys_clk_div = 1,
  .pre_pll_clk_div = 1,
  .pll_multiplier = 59,
  .op_pix_clk_div = 8,
  .op_sys_clk_div = 1,
  .shift_vt_pix_clk_div = 1,
  .rowSpeed_2_0 = 1,
  .row_speed_10_8 = 1,

  // Initial values
  .target_fps = MT9F002_TARGET_FPS,
  .target_exposure = MT9F002_TARGET_EXPOSURE,
  .gain_green1 = 2.5,
  .gain_blue = 5.0,
  .gain_red = 2.5,
  .gain_green2 = 2.5,
  .output_width = MT9F002_OUTPUT_WIDTH,
  .output_height = MT9F002_OUTPUT_HEIGHT,
  .output_scaler = MT9F002_OUTPUT_SCALER,
  .offset_x = MT9F002_INITIAL_OFFSET_X,
  .offset_y = MT9F002_INITIAL_OFFSET_Y,

  // I2C connection port
  .i2c_periph = &i2c0
};

static int kill_gracefull(char *process_name)
{
  /* "pidof" always in /bin on Bebop firmware tested 1.98, 2.0.57, no need for "which" */
  char pidof_commandline[200] = "/bin/pidof ";
  strcat(pidof_commandline, process_name);
  /* Bebop Busybox a
     $ cat /proc/sys/kernel/pid_max
     Gives max 32768, makes sure it never kills existing other process
  */
  char pid[7] = "";
  int ret = 0; /* Return code of kill system call */
  FILE *fp;

  while (ret == 0) {
    fp = popen(pidof_commandline, "r");
    if (fp != NULL) { /* Could open the pidof with line */
      if (fgets(pid, sizeof(pid) - 1, fp) != NULL) {
        //printf("Process ID deducted: \"%s\"\n", pid);
        if (atoi(pid) > 0) { /* To make sure we end 0 > There is a real process id found */
          char kill_command_and_process[200] = "kill -9 "; /* BTW there is no pkill on this Busybox */
          strcat(kill_command_and_process, pid);
          ret = system(kill_command_and_process);
          /* No need to wait, since if it is not closed the next pidof scan still will still find it and try to kill it */
        }
      } else {
        ret = 256; /* Could not get handle */
        pclose(fp);
      }
    } else {
      ret = 256; /* fp NULL, so no process, just return */
      return 0;
    }
  } /* end while */
  return 0;
}

void board_init(void)
{
  /*
   *  Process running by default for firmware >= v1.98
   *
   * -  /bin/sh - /usr/bin/DragonStarter.sh -out2null
   * -  //usr/bin/dragon-prog
   *
   * Thus two process to kill, the DragonStarter first
   * This to make sure OEM program does not get re-started
   *
  */
  int ret __attribute__((unused)) = system("killall -q -15 DragonStarter.sh");
  usleep(50000); /* Give DragonStarter 50ms time to end on a busy system */
  kill_gracefull("dragon-prog");
}

void board_init2(void)
{
  /* Initialize MT9V117 chipset (Bottom camera) */
  struct mt9v117_t mt9v117 = {
    // Initial values

    // I2C connection port
    .i2c_periph = &i2c0
  };
  mt9v117_init(&mt9v117);

<<<<<<< HEAD
=======
  /* Initialize MT9F002 chipset (Front camera) */
  struct mt9f002_t mt9f002 = {
    // Precomputed values to go from InputCLK of (26/2)MHz to 96MH
    .interface = MT9F002_PARALLEL,
    .input_clk_freq = (26 / 2),
    .vt_pix_clk_div = 7,
    .vt_sys_clk_div = 1,
    .pre_pll_clk_div = 1,
    .pll_multiplier = 59,
    .op_pix_clk_div = 8,
    .op_sys_clk_div = 1,
    .shift_vt_pix_clk_div = 1,
    .rowSpeed_2_0 = 1,
    .row_speed_10_8 = 1,

    // Initial values
    .target_fps = MT9F002_TARGET_FPS,
    .target_exposure = MT9F002_TARGET_EXPOSURE,
    .gain_green1 = MT9F002_GAIN_GREEN1,
    .gain_blue = MT9F002_GAIN_BLUE,
    .gain_red = MT9F002_GAIN_RED,
    .gain_green2 = MT9F002_GAIN_GREEN2,
    .output_width = MT9F002_OUTPUT_WIDTH,
    .output_height = MT9F002_OUTPUT_HEIGHT,
    .output_scaler = MT9F002_OUTPUT_SCALER,
    .offset_x = MT9F002_INITIAL_OFFSET_X,
    .offset_y = MT9F002_INITIAL_OFFSET_Y,
    .x_odd_inc = MT9F002_X_ODD_INC_VAL,
    .y_odd_inc = MT9F002_Y_ODD_INC_VAL,

    // I2C connection port
    .i2c_periph = &i2c0
  };

  if (MT9F002_X_ODD_INC_VAL != 1 && MT9F002_X_ODD_INC_VAL != 3 && MT9F002_X_ODD_INC_VAL != 7 &&
      MT9F002_X_ODD_INC_VAL != 15 && MT9F002_X_ODD_INC_VAL != 31) {
    printf("[MT9F002] Warning, illegal option set for x_odd_inc only 1, 3, 7, 15, 31 allowed\n");
    mt9f002.x_odd_inc = 1;
  }
  if (MT9F002_Y_ODD_INC_VAL != 1 && MT9F002_Y_ODD_INC_VAL != 3 && MT9F002_Y_ODD_INC_VAL != 7 &&
      MT9F002_Y_ODD_INC_VAL != 15 && MT9F002_Y_ODD_INC_VAL != 31) {
    printf("[MT9F002] Warning, illegal option set for y_odd_inc only 1, 3, 7, 15, 31 allowed\n");
    mt9f002.y_odd_inc = 1;
  }

>>>>>>> fc022b0e
  mt9f002_init(&mt9f002);
}<|MERGE_RESOLUTION|>--- conflicted
+++ resolved
@@ -53,15 +53,18 @@
   // Initial values
   .target_fps = MT9F002_TARGET_FPS,
   .target_exposure = MT9F002_TARGET_EXPOSURE,
-  .gain_green1 = 2.5,
-  .gain_blue = 5.0,
-  .gain_red = 2.5,
-  .gain_green2 = 2.5,
+  .gain_green1 = MT9F002_GAIN_GREEN1,
+  .gain_blue = MT9F002_GAIN_BLUE,
+  .gain_red = MT9F002_GAIN_RED,
+  .gain_green2 = MT9F002_GAIN_GREEN2,
   .output_width = MT9F002_OUTPUT_WIDTH,
   .output_height = MT9F002_OUTPUT_HEIGHT,
   .output_scaler = MT9F002_OUTPUT_SCALER,
   .offset_x = MT9F002_INITIAL_OFFSET_X,
   .offset_y = MT9F002_INITIAL_OFFSET_Y,
+
+  .x_odd_inc = MT9F002_X_ODD_INC_VAL,
+  .y_odd_inc = MT9F002_Y_ODD_INC_VAL,
 
   // I2C connection port
   .i2c_periph = &i2c0
@@ -131,42 +134,6 @@
   };
   mt9v117_init(&mt9v117);
 
-<<<<<<< HEAD
-=======
-  /* Initialize MT9F002 chipset (Front camera) */
-  struct mt9f002_t mt9f002 = {
-    // Precomputed values to go from InputCLK of (26/2)MHz to 96MH
-    .interface = MT9F002_PARALLEL,
-    .input_clk_freq = (26 / 2),
-    .vt_pix_clk_div = 7,
-    .vt_sys_clk_div = 1,
-    .pre_pll_clk_div = 1,
-    .pll_multiplier = 59,
-    .op_pix_clk_div = 8,
-    .op_sys_clk_div = 1,
-    .shift_vt_pix_clk_div = 1,
-    .rowSpeed_2_0 = 1,
-    .row_speed_10_8 = 1,
-
-    // Initial values
-    .target_fps = MT9F002_TARGET_FPS,
-    .target_exposure = MT9F002_TARGET_EXPOSURE,
-    .gain_green1 = MT9F002_GAIN_GREEN1,
-    .gain_blue = MT9F002_GAIN_BLUE,
-    .gain_red = MT9F002_GAIN_RED,
-    .gain_green2 = MT9F002_GAIN_GREEN2,
-    .output_width = MT9F002_OUTPUT_WIDTH,
-    .output_height = MT9F002_OUTPUT_HEIGHT,
-    .output_scaler = MT9F002_OUTPUT_SCALER,
-    .offset_x = MT9F002_INITIAL_OFFSET_X,
-    .offset_y = MT9F002_INITIAL_OFFSET_Y,
-    .x_odd_inc = MT9F002_X_ODD_INC_VAL,
-    .y_odd_inc = MT9F002_Y_ODD_INC_VAL,
-
-    // I2C connection port
-    .i2c_periph = &i2c0
-  };
-
   if (MT9F002_X_ODD_INC_VAL != 1 && MT9F002_X_ODD_INC_VAL != 3 && MT9F002_X_ODD_INC_VAL != 7 &&
       MT9F002_X_ODD_INC_VAL != 15 && MT9F002_X_ODD_INC_VAL != 31) {
     printf("[MT9F002] Warning, illegal option set for x_odd_inc only 1, 3, 7, 15, 31 allowed\n");
@@ -178,6 +145,5 @@
     mt9f002.y_odd_inc = 1;
   }
 
->>>>>>> fc022b0e
   mt9f002_init(&mt9f002);
 }