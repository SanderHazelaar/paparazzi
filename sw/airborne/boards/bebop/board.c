--- conflicted
+++ resolved
@@ -115,13 +115,13 @@
     .row_speed_10_8 = 1,
 
     // Initial values
-<<<<<<< HEAD
-    .target_fps = MT9F002_TARGET_FPS,
-    .target_exposure = MT9F002_TARGET_EXPOSURE,
-=======
+//<<<<<<< HEAD
+//    .target_fps = MT9F002_TARGET_FPS,
+//    .target_exposure = MT9F002_TARGET_EXPOSURE,
+//=======
     .target_fps = 50,
     .target_exposure = 70,
->>>>>>> 10cbc30c
+//>>>>>>> Roland/race2
     .gain_green1 = 2.0,
     .gain_blue = 2.0,
     .gain_red = 2.0,
