--- conflicted
+++ resolved
@@ -67,12 +67,8 @@
 
 
 void baro_board_send_config_abs(void) {
-<<<<<<< HEAD
-  baro_board_write_to_register(BARO_ABS_ADDR, 0x01, 0x84, 0x83);
-=======
   //config register should be 0x84 in low countries, or 0x86 in normal countries
   baro_board_write_to_register(BARO_ABS_ADDR, 0x01, 0x84, 0x83); 
->>>>>>> d01ab677
 }
 
 void baro_board_send_config_diff(void) {
