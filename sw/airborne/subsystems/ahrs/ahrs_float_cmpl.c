--- conflicted
+++ resolved
@@ -392,7 +392,7 @@
   };
   const float mag_rate_update_gain = 2.5;
   RATES_ADD_SCALED_VECT(ahrs_fc.rate_correction, r2, (mag_rate_update_gain * res_norm));
-  const float mag_bias_update_gain = -mag_rate_update_gain * 1e-4;
+  const float mag_bias_update_gain = -2.5e-4;
   RATES_ADD_SCALED_VECT(ahrs_fc.gyro_bias, r2, (mag_bias_update_gain * res_norm));
 
 }
@@ -410,9 +410,8 @@
 
 #if AHRS_USE_GPS_HEADING && USE_GPS
   //got a 3d fix, ground speed > 0.5 m/s and course accuracy is better than 10deg
-//  if (gps_s->fix >= GPS_FIX_3D && gps_s->gspeed >= 500 &&
-//      gps_s->cacc <= RadOfDeg(10 * 1e7)) {
-  if (gps_s->fix >= GPS_FIX_3D) {
+  if (gps_s->fix >= GPS_FIX_3D && gps_s->gspeed >= 500 &&
+      gps_s->cacc <= RadOfDeg(10 * 1e7)) {
 
     // gps_s->course is in rad * 1e7, we need it in rad
     float course = gps_s->course / 1e7;
@@ -464,7 +463,6 @@
    * the gps course information you get once you have a gps fix.
    * Otherwise the bias will be falsely "corrected".
    */
-<<<<<<< HEAD
 //  if (fabs(residual_ltp.z) < sinf(RadOfDeg(5.))) {
 //    heading_bias_update_gain = -2.5e-4;
 //  } else {
@@ -472,13 +470,6 @@
 //  }
 //  heading_bias_update_gain = -heading_rate_update_gain * 1e-4;
   heading_bias_update_gain = -heading_rate_update_gain * 1e-5;
-=======
-  if (fabs(residual_ltp.z) < sinf(RadOfDeg(5.))) {
-    heading_bias_update_gain = -heading_rate_update_gain * 1e-4;
-  } else {
-    heading_bias_update_gain = 0.0;
-  }
->>>>>>> d4919419
   RATES_ADD_SCALED_VECT(ahrs_fc.gyro_bias, residual_imu, heading_bias_update_gain);
 }
 
