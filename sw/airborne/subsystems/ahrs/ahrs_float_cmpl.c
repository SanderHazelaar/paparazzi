--- conflicted
+++ resolved
@@ -151,13 +151,11 @@
   ahrs_impl.correct_gravity = FALSE;
 #endif
 
-<<<<<<< HEAD
+  VECT3_ASSIGN(ahrs_impl.mag_h, AHRS_H_X, AHRS_H_Y, AHRS_H_Z);
+
 #if DOWNLINK
   register_periodic_telemetry(DefaultPeriodic, "AHRS_EULER_INT", send_att);
 #endif
-=======
-  VECT3_ASSIGN(ahrs_impl.mag_h, AHRS_H_X, AHRS_H_Y, AHRS_H_Z);
->>>>>>> 7c474917
 }
 
 void ahrs_align(void) {
