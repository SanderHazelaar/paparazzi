--- conflicted
+++ resolved
@@ -33,9 +33,6 @@
 #include "modules/actuators/actuators_pwm_arch.h"
 #include "modules/actuators/actuators_pwm.h"
 #include "mcu_periph/gpio.h"
-<<<<<<< HEAD
-#include "modules/radio_control/radio_control.h"
-=======
 
 /* Default timer base frequency is 1MHz */
 #ifndef PWM_FREQUENCY
@@ -79,7 +76,6 @@
 PRINT_CONFIG_VAR(ACTUATORS_PWM_NB)
 PRINT_CONFIG_VAR(PWM_FREQUENCY)
 PRINT_CONFIG_VAR(SERVO_HZ)
->>>>>>> 8bc09ba3
 
 /**
  * CMD_TO_US() is depending on architecture
@@ -395,60 +391,30 @@
 #ifdef PWM_SERVO_4
   pwmEnableChannel(&PWM_SERVO_4_DRIVER, PWM_SERVO_4_CHANNEL, PWM_CMD_TO_US(actuators_pwm_values[PWM_SERVO_4]));
 #endif
-    if(RadioControlValues(RADIO_TH_HOLD) < - 4800 ){
-        #ifdef PWM_SERVO_5
-                pwmEnableChannel(&PWM_SERVO_5_DRIVER, PWM_SERVO_5_CHANNEL, PWM_CMD_TO_US(500));
-        #endif
-        #ifdef PWM_SERVO_6
-                pwmEnableChannel(&PWM_SERVO_6_DRIVER, PWM_SERVO_6_CHANNEL, PWM_CMD_TO_US(500));
-        #endif
-        #ifdef PWM_SERVO_7
-                pwmEnableChannel(&PWM_SERVO_7_DRIVER, PWM_SERVO_7_CHANNEL, PWM_CMD_TO_US(500));
-        #endif
-        #ifdef PWM_SERVO_8
-                pwmEnableChannel(&PWM_SERVO_8_DRIVER, PWM_SERVO_8_CHANNEL, PWM_CMD_TO_US(500));
-        #endif
-        #ifdef PWM_SERVO_9
-                pwmEnableChannel(&PWM_SERVO_9_DRIVER, PWM_SERVO_9_CHANNEL, PWM_CMD_TO_US(500));
-        #endif
-        #ifdef PWM_SERVO_10
-                pwmEnableChannel(&PWM_SERVO_10_DRIVER, PWM_SERVO_10_CHANNEL, PWM_CMD_TO_US(500));
-        #endif
-        #ifdef PWM_SERVO_11
-                pwmEnableChannel(&PWM_SERVO_11_DRIVER, PWM_SERVO_11_CHANNEL, PWM_CMD_TO_US(500));
-        #endif
-        #ifdef PWM_SERVO_12
-                pwmEnableChannel(&PWM_SERVO_12_DRIVER, PWM_SERVO_12_CHANNEL, PWM_CMD_TO_US(500));
-        #endif
-    }
-    else{
-        #ifdef PWM_SERVO_5
-                pwmEnableChannel(&PWM_SERVO_5_DRIVER, PWM_SERVO_5_CHANNEL, PWM_CMD_TO_US(actuators_pwm_values[PWM_SERVO_5]));
-        #endif
-        #ifdef PWM_SERVO_6
-                pwmEnableChannel(&PWM_SERVO_6_DRIVER, PWM_SERVO_6_CHANNEL, PWM_CMD_TO_US(actuators_pwm_values[PWM_SERVO_6]));
-        #endif
-        #ifdef PWM_SERVO_7
-                pwmEnableChannel(&PWM_SERVO_7_DRIVER, PWM_SERVO_7_CHANNEL, PWM_CMD_TO_US(actuators_pwm_values[PWM_SERVO_7]));
-        #endif
-        #ifdef PWM_SERVO_8
-                pwmEnableChannel(&PWM_SERVO_8_DRIVER, PWM_SERVO_8_CHANNEL, PWM_CMD_TO_US(actuators_pwm_values[PWM_SERVO_8]));
-        #endif
-        #ifdef PWM_SERVO_9
-                pwmEnableChannel(&PWM_SERVO_9_DRIVER, PWM_SERVO_9_CHANNEL, PWM_CMD_TO_US(actuators_pwm_values[PWM_SERVO_9]));
-        #endif
-        #ifdef PWM_SERVO_10
-                pwmEnableChannel(&PWM_SERVO_10_DRIVER, PWM_SERVO_10_CHANNEL, PWM_CMD_TO_US(actuators_pwm_values[PWM_SERVO_10]));
-        #endif
-        #ifdef PWM_SERVO_11
-                pwmEnableChannel(&PWM_SERVO_11_DRIVER, PWM_SERVO_11_CHANNEL, PWM_CMD_TO_US(actuators_pwm_values[PWM_SERVO_11]));
-        #endif
-        #ifdef PWM_SERVO_12
-                pwmEnableChannel(&PWM_SERVO_12_DRIVER, PWM_SERVO_12_CHANNEL, PWM_CMD_TO_US(actuators_pwm_values[PWM_SERVO_12]));
-        #endif
-    }
-
-
+#ifdef PWM_SERVO_5
+  pwmEnableChannel(&PWM_SERVO_5_DRIVER, PWM_SERVO_5_CHANNEL, PWM_CMD_TO_US(actuators_pwm_values[PWM_SERVO_5]));
+#endif
+#ifdef PWM_SERVO_6
+  pwmEnableChannel(&PWM_SERVO_6_DRIVER, PWM_SERVO_6_CHANNEL, PWM_CMD_TO_US(actuators_pwm_values[PWM_SERVO_6]));
+#endif
+#ifdef PWM_SERVO_7
+  pwmEnableChannel(&PWM_SERVO_7_DRIVER, PWM_SERVO_7_CHANNEL, PWM_CMD_TO_US(actuators_pwm_values[PWM_SERVO_7]));
+#endif
+#ifdef PWM_SERVO_8
+  pwmEnableChannel(&PWM_SERVO_8_DRIVER, PWM_SERVO_8_CHANNEL, PWM_CMD_TO_US(actuators_pwm_values[PWM_SERVO_8]));
+#endif
+#ifdef PWM_SERVO_9
+  pwmEnableChannel(&PWM_SERVO_9_DRIVER, PWM_SERVO_9_CHANNEL, PWM_CMD_TO_US(actuators_pwm_values[PWM_SERVO_9]));
+#endif
+#ifdef PWM_SERVO_10
+  pwmEnableChannel(&PWM_SERVO_10_DRIVER, PWM_SERVO_10_CHANNEL, PWM_CMD_TO_US(actuators_pwm_values[PWM_SERVO_10]));
+#endif
+#ifdef PWM_SERVO_11
+  pwmEnableChannel(&PWM_SERVO_11_DRIVER, PWM_SERVO_11_CHANNEL, PWM_CMD_TO_US(actuators_pwm_values[PWM_SERVO_11]));
+#endif
+#ifdef PWM_SERVO_12
+  pwmEnableChannel(&PWM_SERVO_12_DRIVER, PWM_SERVO_12_CHANNEL, PWM_CMD_TO_US(actuators_pwm_values[PWM_SERVO_12]));
+#endif
 #ifdef PWM_SERVO_13
   pwmEnableChannel(&PWM_SERVO_13_DRIVER, PWM_SERVO_13_CHANNEL, PWM_CMD_TO_US(actuators_pwm_values[PWM_SERVO_13]));
 #endif
