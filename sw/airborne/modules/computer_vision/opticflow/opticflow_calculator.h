/*
 * Copyright (C) 2014 Hann Woei Ho
 *               2015 Freek van Tienen <freek.v.tienen@gmail.com>
 *               2016 Kimberly McGuire <k.n.mcguire@tudelft.nl
 *
 * This file is part of Paparazzi.
 *
 * Paparazzi is free software; you can redistribute it and/or modify
 * it under the terms of the GNU General Public License as published by
 * the Free Software Foundation; either version 2, or (at your option)
 * any later version.
 *
 * Paparazzi is distributed in the hope that it will be useful,
 * but WITHOUT ANY WARRANTY; without even the implied warranty of
 * MERCHANTABILITY or FITNESS FOR A PARTICULAR PURPOSE.  See the
 * GNU General Public License for more details.
 *
 * You should have received a copy of the GNU General Public License
 * along with Paparazzi; see the file COPYING.  If not, see
 * <http://www.gnu.org/licenses/>.
 */

/**
 * @file modules/computer_vision/opticflow/opticflow_calculator.h
 * @brief Calculate velocity from optic flow.
 *
 * Using images from a vertical camera and IMU sensor data.
 */



#ifndef OPTICFLOW_CALCULATOR_H
#define OPTICFLOW_CALCULATOR_H

#include "std.h"
#include "inter_thread_data.h"
#include "lib/vision/image.h"
#include "lib/v4l/v4l2.h"

struct opticflow_t {
  bool got_first_img;                 ///< If we got a image to work with
  bool just_switched_method;        ///< Boolean to check if methods has been switched (for reinitialization)
  struct FloatRates prev_rates;         ///< Gyro Rates from the previous image frame
  struct image_t img_gray;              ///< Current gray image frame
  struct image_t prev_img_gray;         ///< Previous gray image frame
  struct timeval prev_timestamp;        ///< Timestamp of the previous frame, used for FPS calculation

  uint8_t method;                   ///< Method to use to calculate the optical flow
  uint16_t window_size;               ///< Window size for the blockmatching algorithm (general value for all methods)
  uint16_t search_distance;           ///< Search distance for blockmatching alg.
  bool derotation;                    ///< Derotation switched on or off (depended on the quality of the gyroscope measurement)
  bool median_filter;                 ///< Decides to use a median filter on the velocity
  bool kalman_filter;                       ///< Decide to use Kalman filter to filter velocity with accelerometers
<<<<<<< HEAD
=======
  float kalman_filter_process_noise;        ///< Process noise of the model used in the kalman filter
>>>>>>> ca141420

  float derotation_correction_factor_x;     ///< Correction factor for derotation in x axis, determined from a fit from the gyros and flow rotation. (wrong FOV, camera not in center)
  float derotation_correction_factor_y;     ///< Correction factor for derotation in Y axis, determined from a fit from the gyros and flow rotation. (wrong FOV, camera not in center)

  uint16_t subpixel_factor;                 ///< The amount of subpixels per pixel
  uint8_t max_iterations;               ///< The maximum amount of iterations the Lucas Kanade algorithm should do
  uint8_t threshold_vec;                ///< The threshold in x, y subpixels which the algorithm should stop
  uint8_t pyramid_level;              ///< Number of pyramid levels used in Lucas Kanade algorithm (0 == no pyramids used)

  uint8_t max_track_corners;            ///< Maximum amount of corners Lucas Kanade should track
  bool fast9_adaptive;                  ///< Whether the FAST9 threshold should be adaptive
  uint8_t fast9_threshold;              ///< FAST9 corner detection threshold
  uint16_t fast9_min_distance;          ///< Minimum distance in pixels between corners
  uint16_t fast9_padding;               ///< Padding used in FAST9 detector

  uint16_t fast9_rsize;             ///< Amount of corners allocated
  struct point_t *fast9_ret_corners;    ///< Corners
};


void opticflow_calc_init(struct opticflow_t *opticflow, uint16_t w, uint16_t h);
void opticflow_calc_frame(struct opticflow_t *opticflow, struct opticflow_state_t *state, struct image_t *img,
                          struct opticflow_result_t *result);

void calc_fast9_lukas_kanade(struct opticflow_t *opticflow, struct opticflow_state_t *state, struct image_t *img,
                             struct opticflow_result_t *result);
void calc_edgeflow_tot(struct opticflow_t *opticflow, struct opticflow_state_t *state, struct image_t *img,
                       struct opticflow_result_t *result);

<<<<<<< HEAD
void kalman_filter_opticflow_velocity(float *velocity_x ,  float *velocity_y, float *acceleration_measurement,
                                      float fps,
                                      float *measurement_noise, bool reinitialize_kalman);
void kalman_filter(float *measurements, float *covariance, float *state
                   , float *process_noise, float *measurement_noise, float fps);
void kalman_filter_opticflow_rate(float *rate_p, float *rate_q, float *angle_measurement, float fps,
                                      float *measurement_noise, bool reinitialize_kalman);
=======
void kalman_filter_opticflow_velocity(float *velocity_x, float *velocity_y, float *acceleration_measurement, float fps,
                                      float *measurement_noise, float process_noise, bool reinitialize_kalman);
>>>>>>> ca141420

#endif /* OPTICFLOW_CALCULATOR_H */

<|MERGE_RESOLUTION|>--- conflicted
+++ resolved
@@ -51,10 +51,7 @@
   bool derotation;                    ///< Derotation switched on or off (depended on the quality of the gyroscope measurement)
   bool median_filter;                 ///< Decides to use a median filter on the velocity
   bool kalman_filter;                       ///< Decide to use Kalman filter to filter velocity with accelerometers
-<<<<<<< HEAD
-=======
   float kalman_filter_process_noise;        ///< Process noise of the model used in the kalman filter
->>>>>>> ca141420
 
   float derotation_correction_factor_x;     ///< Correction factor for derotation in x axis, determined from a fit from the gyros and flow rotation. (wrong FOV, camera not in center)
   float derotation_correction_factor_y;     ///< Correction factor for derotation in Y axis, determined from a fit from the gyros and flow rotation. (wrong FOV, camera not in center)
@@ -84,18 +81,8 @@
 void calc_edgeflow_tot(struct opticflow_t *opticflow, struct opticflow_state_t *state, struct image_t *img,
                        struct opticflow_result_t *result);
 
-<<<<<<< HEAD
-void kalman_filter_opticflow_velocity(float *velocity_x ,  float *velocity_y, float *acceleration_measurement,
-                                      float fps,
-                                      float *measurement_noise, bool reinitialize_kalman);
-void kalman_filter(float *measurements, float *covariance, float *state
-                   , float *process_noise, float *measurement_noise, float fps);
-void kalman_filter_opticflow_rate(float *rate_p, float *rate_q, float *angle_measurement, float fps,
-                                      float *measurement_noise, bool reinitialize_kalman);
-=======
 void kalman_filter_opticflow_velocity(float *velocity_x, float *velocity_y, float *acceleration_measurement, float fps,
                                       float *measurement_noise, float process_noise, bool reinitialize_kalman);
->>>>>>> ca141420
 
 #endif /* OPTICFLOW_CALCULATOR_H */
 
