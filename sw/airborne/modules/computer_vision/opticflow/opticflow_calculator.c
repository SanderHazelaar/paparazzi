--- conflicted
+++ resolved
@@ -672,11 +672,7 @@
   static float covariance_y[4] = {1.0f, 1.0f, 1.0f, 1.0f};
   float measurements_y[2];
   float process_noise[2] = {0.01f, 0.01f};
-<<<<<<< HEAD
-  float measurement_noise[2] = {result->noise_measurement, 1.0f};
-=======
   float measurement_noise[2] = {0.2,1.0};//result->noise_measurement, 1.0f};
->>>>>>> 26b83a1c
 
 
   if (opticflow->just_switched_method == 1) {
