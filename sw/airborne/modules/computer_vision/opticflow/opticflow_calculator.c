/*
 * Copyright (C) 2014 Hann Woei Ho
 *               2015 Freek van Tienen <freek.v.tienen@gmail.com>
 *               2016 Kimberly McGuire <k.n.mcguire@tudelft.nl
 *
 * This file is part of Paparazzi.
 *
 * Paparazzi is free software; you can redistribute it and/or modify
 * it under the terms of the GNU General Public License as published by
 * the Free Software Foundation; either version 2, or (at your option)
 * any later version.
 *
 * Paparazzi is distributed in the hope that it will be useful,
 * but WITHOUT ANY WARRANTY; without even the implied warranty of
 * MERCHANTABILITY or FITNESS FOR A PARTICULAR PURPOSE.  See the
 * GNU General Public License for more details.
 *
 * You should have received a copy of the GNU General Public License
 * along with Paparazzi; see the file COPYING.  If not, see
 * <http://www.gnu.org/licenses/>.
 */

/**
 * @file modules/computer_vision/opticflow/opticflow_calculator.c
 * @brief Estimate velocity from optic flow.
 *
 * Using images from a vertical camera and IMU sensor data.
 */

#include "std.h"

#include <stdio.h>
#include <string.h>
#include <stdlib.h>

// Own Header
#include "opticflow_calculator.h"

// Computer Vision
#include "lib/vision/image.h"
#include "lib/vision/lucas_kanade.h"
#include "lib/vision/fast_rosten.h"
#include "lib/vision/edge_flow.h"
#include "size_divergence.h"
#include "linear_flow_fit.h"

// Kalman filter
#include "lib/filters/kalman_filter_vision.h"
#include "subsystems/imu.h"


// whether to show the flow and corners:
#define OPTICFLOW_SHOW_FLOW 0
#define OPTICFLOW_SHOW_CORNERS 0

// What methods are run to determine divergence, lateral flow, etc.
// SIZE_DIV looks at line sizes and only calculates divergence
#define SIZE_DIV 1
// LINEAR_FIT makes a linear optical flow field fit and extracts a lot of information:
// relative velocities in x, y, z (divergence / time to contact), the slope of the surface, and the surface roughness.
#define LINEAR_FIT 1

// Camera parameters (defaults are from an ARDrone 2)
#ifndef OPTICFLOW_FOV_W
#define OPTICFLOW_FOV_W 0.89360857702
#endif
PRINT_CONFIG_VAR(OPTICFLOW_FOV_W)

#ifndef OPTICFLOW_FOV_H
#define OPTICFLOW_FOV_H 0.67020643276
#endif
PRINT_CONFIG_VAR(OPTICFLOW_FOV_H)

#ifndef OPTICFLOW_FX
#define OPTICFLOW_FX 343.1211
#endif
PRINT_CONFIG_VAR(OPTICFLOW_FX)

#ifndef OPTICFLOW_FY
#define OPTICFLOW_FY 348.5053
#endif
PRINT_CONFIG_VAR(OPTICFLOW_FY)

/* Set the default values */
#ifndef OPTICFLOW_MAX_TRACK_CORNERS
#define OPTICFLOW_MAX_TRACK_CORNERS 25
#endif
PRINT_CONFIG_VAR(OPTICFLOW_MAX_TRACK_CORNERS)

#ifndef OPTICFLOW_WINDOW_SIZE
#define OPTICFLOW_WINDOW_SIZE 10
#endif
PRINT_CONFIG_VAR(OPTICFLOW_WINDOW_SIZE)

#ifndef OPTICFLOW_SEARCH_DISTANCE
#define OPTICFLOW_SEARCH_DISTANCE 20
#endif
PRINT_CONFIG_VAR(OPTICFLOW_MAX_SEARCH_DISTANCE)

#ifndef OPTICFLOW_SUBPIXEL_FACTOR
#define OPTICFLOW_SUBPIXEL_FACTOR 10
#endif
PRINT_CONFIG_VAR(OPTICFLOW_SUBPIXEL_FACTOR)

#ifndef OPTICFLOW_MAX_ITERATIONS
#define OPTICFLOW_MAX_ITERATIONS 10
#endif
PRINT_CONFIG_VAR(OPTICFLOW_MAX_ITERATIONS)

#ifndef OPTICFLOW_THRESHOLD_VEC
#define OPTICFLOW_THRESHOLD_VEC 2
#endif
PRINT_CONFIG_VAR(OPTICFLOW_THRESHOLD_VEC)

#ifndef OPTICFLOW_PYRAMID_LEVEL
#define OPTICFLOW_PYRAMID_LEVEL 0
#endif
PRINT_CONFIG_VAR(OPTICFLOW_PYRAMID_LEVEL)

#ifndef OPTICFLOW_FAST9_ADAPTIVE
#define OPTICFLOW_FAST9_ADAPTIVE TRUE
#endif
PRINT_CONFIG_VAR(OPTICFLOW_FAST9_ADAPTIVE)

#ifndef OPTICFLOW_FAST9_THRESHOLD
#define OPTICFLOW_FAST9_THRESHOLD 20
#endif
PRINT_CONFIG_VAR(OPTICFLOW_FAST9_THRESHOLD)

#ifndef OPTICFLOW_FAST9_MIN_DISTANCE
#define OPTICFLOW_FAST9_MIN_DISTANCE 10
#endif
PRINT_CONFIG_VAR(OPTICFLOW_FAST9_MIN_DISTANCE)

#ifndef OPTICFLOW_FAST9_PADDING
#define OPTICFLOW_FAST9_PADDING 20
#endif
PRINT_CONFIG_VAR(OPTICFLOW_FAST9_PADDING)

// thresholds FAST9 that are currently not set from the GCS:
#define FAST9_LOW_THRESHOLD 5
#define FAST9_HIGH_THRESHOLD 60

#ifndef OPTICFLOW_METHOD
#define OPTICFLOW_METHOD 0
#endif
PRINT_CONFIG_VAR(OPTICFLOW_METHOD)

#if OPTICFLOW_METHOD > 1
#error WARNING: Both Lukas Kanade and EdgeFlow are NOT selected
#endif

#ifndef OPTICFLOW_DEROTATION
#define OPTICFLOW_DEROTATION TRUE
#endif
PRINT_CONFIG_VAR(OPTICFLOW_DEROTATION)

<<<<<<< HEAD
#ifndef OPTICFLOW_DEROTATION
#define OPTICFLOW_DEROTATION TRUE
#endif
PRINT_CONFIG_VAR(OPTICFLOW_DEROTATION)

#ifndef OPTICFLOW_DEROTATION_CORRECTION_FACTOR_X
#define OPTICFLOW_DEROTATION_CORRECTION_FACTOR_X 1.0
#endif
PRINT_CONFIG_VAR(OPTICFLOW_DEROTATION)
=======
#ifndef OPTICFLOW_DEROTATION_CORRECTION_FACTOR_X
#define OPTICFLOW_DEROTATION_CORRECTION_FACTOR_X 1.0
#endif
PRINT_CONFIG_VAR(OPTICFLOW_DEROTATION_CORRECTION_FACTOR_X)
>>>>>>> ca141420

#ifndef OPTICFLOW_DEROTATION_CORRECTION_FACTOR_Y
#define OPTICFLOW_DEROTATION_CORRECTION_FACTOR_Y 1.0
#endif
<<<<<<< HEAD
PRINT_CONFIG_VAR(OPTICFLOW_DEROTATION)

#ifndef OPTICFLOW_MEDIAN_FILTER
#define OPTICFLOW_MEDIAN_FILTER FALSE
#endif
PRINT_CONFIG_VAR(OPTICFLOW_MEDIAN_FILTER)

#ifndef OPTICFLOW_KALMAN_FILTER
#define OPTICFLOW_KALMAN_FILTER TRUE
=======
PRINT_CONFIG_VAR(OPTICFLOW_DEROTATION_CORRECTION_FACTOR_Y)

#ifndef OPTICFLOW_MEDIAN_FILTER
#define OPTICFLOW_MEDIAN_FILTER FALSE
>>>>>>> ca141420
#endif
PRINT_CONFIG_VAR(OPTICFLOW_MEDIAN_FILTER)

#ifndef OPTICFLOW_KALMAN_FILTER
#define OPTICFLOW_KALMAN_FILTER TRUE
#endif
PRINT_CONFIG_VAR(OPTICFLOW_KALMAN_FILTER)

#ifndef OPTICFLOW_KALMAN_FILTER_PROCESS_NOISE
#define OPTICFLOW_KALMAN_FILTER_PROCESS_NOISE 0.01
#endif
PRINT_CONFIG_VAR(OPTICFLOW_KALMAN_FILTER_PROCESS_NOISE)

//Include median filter
#include "filters/median_filter.h"
struct MedianFilterInt vel_x_filt, vel_y_filt;


/* Functions only used here */
static uint32_t timeval_diff(struct timeval *starttime, struct timeval *finishtime);
static int cmp_flow(const void *a, const void *b);



/**
 * Initialize the opticflow calculator
 * @param[out] *opticflow The new optical flow calculator
 * @param[in] *w The image width
 * @param[in] *h The image height
 */
void opticflow_calc_init(struct opticflow_t *opticflow, uint16_t w, uint16_t h)
{

  init_median_filter(&vel_x_filt);
  init_median_filter(&vel_y_filt);

  /* Create the image buffers */
  image_create(&opticflow->img_gray, w, h, IMAGE_GRAYSCALE);
  image_create(&opticflow->prev_img_gray, w, h, IMAGE_GRAYSCALE);

  /* Set the previous values */
  opticflow->got_first_img = false;
  FLOAT_RATES_ZERO(opticflow->prev_rates);

  /* Set the default values */
  opticflow->method = OPTICFLOW_METHOD; //0 = LK_fast9, 1 = Edgeflow
  opticflow->window_size = OPTICFLOW_WINDOW_SIZE;
  opticflow->search_distance = OPTICFLOW_SEARCH_DISTANCE;
  opticflow->derotation = OPTICFLOW_DEROTATION; //0 = OFF, 1 = ON
  opticflow->derotation_correction_factor_x = OPTICFLOW_DEROTATION_CORRECTION_FACTOR_X;
  opticflow->derotation_correction_factor_y = OPTICFLOW_DEROTATION_CORRECTION_FACTOR_Y;

  opticflow->max_track_corners = OPTICFLOW_MAX_TRACK_CORNERS;
  opticflow->subpixel_factor = OPTICFLOW_SUBPIXEL_FACTOR;
  opticflow->max_iterations = OPTICFLOW_MAX_ITERATIONS;
  opticflow->threshold_vec = OPTICFLOW_THRESHOLD_VEC;
  opticflow->pyramid_level = OPTICFLOW_PYRAMID_LEVEL;
  opticflow->median_filter = OPTICFLOW_MEDIAN_FILTER;
  opticflow->kalman_filter = OPTICFLOW_KALMAN_FILTER;
<<<<<<< HEAD
=======
  opticflow->kalman_filter_process_noise = OPTICFLOW_KALMAN_FILTER_PROCESS_NOISE;
>>>>>>> ca141420

  opticflow->fast9_adaptive = OPTICFLOW_FAST9_ADAPTIVE;
  opticflow->fast9_threshold = OPTICFLOW_FAST9_THRESHOLD;
  opticflow->fast9_min_distance = OPTICFLOW_FAST9_MIN_DISTANCE;
  opticflow->fast9_padding = OPTICFLOW_FAST9_PADDING;
  opticflow->fast9_rsize = 512;
  opticflow->fast9_ret_corners = malloc(sizeof(struct point_t) * opticflow->fast9_rsize);

}
/**
 * Run the optical flow with fast9 and lukaskanade on a new image frame
 * @param[in] *opticflow The opticalflow structure that keeps track of previous images
 * @param[in] *state The state of the drone
 * @param[in] *img The image frame to calculate the optical flow from
 * @param[out] *result The optical flow result
 */
void calc_fast9_lukas_kanade(struct opticflow_t *opticflow, struct opticflow_state_t *state, struct image_t *img,
                             struct opticflow_result_t *result)
{
  if (opticflow->just_switched_method) {
    opticflow_calc_init(opticflow, img->w, img->h);
  }

  // variables for size_divergence:
  float size_divergence; int n_samples;

  // variables for linear flow fit:
  float error_threshold;
  int n_iterations_RANSAC, n_samples_RANSAC, success_fit;
  struct linear_flow_fit_info fit_info;

  // Update FPS for information
  result->fps = 1 / (timeval_diff(&opticflow->prev_timestamp, &img->ts) / 1000.);
  opticflow->prev_timestamp = img->ts;

  // Convert image to grayscale
  image_to_grayscale(img, &opticflow->img_gray);

  // Copy to previous image if not set
  if (!opticflow->got_first_img) {
    image_copy(&opticflow->img_gray, &opticflow->prev_img_gray);
    opticflow->got_first_img = true;
  }

  // *************************************************************************************
  // Corner detection
  // *************************************************************************************

  // FAST corner detection
  // TODO: There is something wrong with fast9_detect destabilizing FPS. This problem is reduced with putting min_distance
  // to 0 (see defines), however a more permanent solution should be considered
  fast9_detect(img, opticflow->fast9_threshold, opticflow->fast9_min_distance,
               opticflow->fast9_padding, opticflow->fast9_padding, &result->corner_cnt,
               &opticflow->fast9_rsize,
               opticflow->fast9_ret_corners);

  // Adaptive threshold
  if (opticflow->fast9_adaptive) {
    // Decrease and increase the threshold based on previous values
    if (result->corner_cnt < 40
        && opticflow->fast9_threshold > FAST9_LOW_THRESHOLD) { // TODO: Replace 40 with OPTICFLOW_MAX_TRACK_CORNERS / 2
      opticflow->fast9_threshold--;
    } else if (result->corner_cnt > OPTICFLOW_MAX_TRACK_CORNERS * 2 && opticflow->fast9_threshold < FAST9_HIGH_THRESHOLD) {
      opticflow->fast9_threshold++;
    }
  }

#if OPTICFLOW_SHOW_CORNERS
  image_show_points(img, opticflow->fast9_ret_corners, result->corner_cnt);
#endif

  // Check if we found some corners to track
  if (result->corner_cnt < 1) {
    image_copy(&opticflow->img_gray, &opticflow->prev_img_gray);
    return;
  }

  // *************************************************************************************
  // Corner Tracking
  // *************************************************************************************

  // Execute a Lucas Kanade optical flow
  result->tracked_cnt = result->corner_cnt;
  struct flow_t *vectors = opticFlowLK(&opticflow->img_gray, &opticflow->prev_img_gray, opticflow->fast9_ret_corners,
                                       &result->tracked_cnt,
                                       opticflow->window_size / 2, opticflow->subpixel_factor, opticflow->max_iterations,
                                       opticflow->threshold_vec, opticflow->max_track_corners, opticflow->pyramid_level);

#if OPTICFLOW_SHOW_FLOW
  printf("show: n tracked = %d\n", result->tracked_cnt);
  image_show_flow(img, vectors, result->tracked_cnt, opticflow->subpixel_factor);
#endif

  // Estimate size divergence:
  if (SIZE_DIV) {
    n_samples = 100;
    size_divergence = get_size_divergence(vectors, result->tracked_cnt, n_samples);
    result->div_size = size_divergence;
  } else {
    result->div_size = 0.0f;
  }
  if (LINEAR_FIT) {
    // Linear flow fit (normally derotation should be performed before):
    error_threshold = 10.0f;
    n_iterations_RANSAC = 20;
    n_samples_RANSAC = 5;
    success_fit = analyze_linear_flow_field(vectors, result->tracked_cnt, error_threshold, n_iterations_RANSAC,
                                            n_samples_RANSAC, img->w, img->h, &fit_info);

    if (!success_fit) {
      fit_info.divergence = 0.0f;
      fit_info.surface_roughness = 0.0f;
    }

    result->divergence = fit_info.divergence;
    result->surface_roughness = fit_info.surface_roughness;
  } else {
    result->divergence = 0.0f;
    result->surface_roughness = 0.0f;
  }


  // Get the median flow
  qsort(vectors, result->tracked_cnt, sizeof(struct flow_t), cmp_flow);
  if (result->tracked_cnt == 0) {
    // We got no flow
    result->flow_x = 0;
    result->flow_y = 0;
  } else if (result->tracked_cnt > 3) {
    // Take the average of the 3 median points
    result->flow_x = vectors[result->tracked_cnt / 2 - 1].flow_x;
    result->flow_y = vectors[result->tracked_cnt / 2 - 1].flow_y;
    result->flow_x += vectors[result->tracked_cnt / 2].flow_x;
    result->flow_y += vectors[result->tracked_cnt / 2].flow_y;
    result->flow_x += vectors[result->tracked_cnt / 2 + 1].flow_x;
    result->flow_y += vectors[result->tracked_cnt / 2 + 1].flow_y;
    result->flow_x /= 3;
    result->flow_y /= 3;
  } else {
    // Take the median point
    result->flow_x = vectors[result->tracked_cnt / 2].flow_x;
    result->flow_y = vectors[result->tracked_cnt / 2].flow_y;
  }

  // Flow Derotation
  float diff_flow_x = 0;
  float diff_flow_y = 0;

  state->rates_unfiltered.p = state->rates.p;
  state->rates_unfiltered.q = state->rates.q;


  // Flow Derotation TODO:
//  float diff_flow_x = (state->phi - opticflow->prev_phi) * img->w / OPTICFLOW_FOV_W;
//  float diff_flow_y = (state->theta - opticflow->prev_theta) * img->h / OPTICFLOW_FOV_H;
  static bool reinitialize_kalman = true;

  float angle_measurement[2]={state->angles.phi,state->angles.theta};
  float measurement_noise[2] = {0.5,1.0};
  kalman_filter_opticflow_rate(&state->rates.p, &state->rates.q, angle_measurement, result->fps,
                                   measurement_noise, reinitialize_kalman);
  if(reinitialize_kalman==true)
	  reinitialize_kalman = false;


  if (opticflow->derotation && result->tracked_cnt > 5) {
    diff_flow_x = (state->rates.p)  / result->fps * img->w /
                  OPTICFLOW_FOV_W;// * img->w / OPTICFLOW_FOV_W;
    diff_flow_y = (state->rates.q) / result->fps * img->h /
                  OPTICFLOW_FOV_H;// * img->h / OPTICFLOW_FOV_H;
  }

  result->flow_der_x = result->flow_x - diff_flow_x * opticflow->subpixel_factor *
                       opticflow->derotation_correction_factor_x;
  result->flow_der_y = result->flow_y - diff_flow_y * opticflow->subpixel_factor *
                       opticflow->derotation_correction_factor_y;
  opticflow->prev_rates = state->rates;

  // Velocity calculation
  // Right now this formula is under assumption that the flow only exist in the center axis of the camera.
  // TODO Calculate the velocity more sophisticated, taking into account the drone's angle and the slope of the ground plane.
  float vel_x = result->flow_der_x * result->fps * state->agl / opticflow->subpixel_factor  / OPTICFLOW_FX;
  float vel_y = result->flow_der_y * result->fps * state->agl / opticflow->subpixel_factor  / OPTICFLOW_FY;

  //Apply a  median filter to the velocity if wanted
  if (opticflow->median_filter == true) {
    result->vel_x = (float)update_median_filter(&vel_x_filt, (int32_t)(vel_x * 1000)) / 1000;
    result->vel_y = (float)update_median_filter(&vel_y_filt, (int32_t)(vel_y * 1000)) / 1000;
  } else {
    result->vel_x = vel_x;
    result->vel_y = vel_y;
  }
  // Velocity calculation: uncomment if focal length of the camera is not known or incorrect.
  //  result->vel_x =  - result->flow_der_x * result->fps * state->agl / opticflow->subpixel_factor * OPTICFLOW_FOV_W / img->w
  //  result->vel_y =  result->flow_der_y * result->fps * state->agl / opticflow->subpixel_factor * OPTICFLOW_FOV_H / img->h


  // Determine quality of noise measurement for state filter
  //TODO develop a noise model based on groundtruth

  float noise_measurement_temp = (1 - ((float)result->tracked_cnt / ((float)opticflow->max_track_corners * 1.25)));
  result->noise_measurement = noise_measurement_temp;

  // *************************************************************************************
  // Next Loop Preparation
  // *************************************************************************************
  free(vectors);
  image_switch(&opticflow->img_gray, &opticflow->prev_img_gray);
}

/**
 * Run the optical flow with EDGEFLOW on a new image frame
 * @param[in] *opticflow The opticalflow structure that keeps track of previous images
 * @param[in] *state The state of the drone
 * @param[in] *img The image frame to calculate the optical flow from
 * @param[out] *result The optical flow result
 */
void calc_edgeflow_tot(struct opticflow_t *opticflow, struct opticflow_state_t *state, struct image_t *img,
                       struct opticflow_result_t *result)
{
  // Define Static Variables
  static struct edge_hist_t edge_hist[MAX_HORIZON];
  static uint8_t current_frame_nr = 0;
  struct edge_flow_t edgeflow;
  static uint8_t previous_frame_offset[2] = {1, 1};

  // Define Normal variables
  struct edgeflow_displacement_t displacement;
  displacement.x = malloc(sizeof(int32_t) * img->w);
  displacement.y = malloc(sizeof(int32_t) * img->h);

  // If the methods just switched to this one, reintialize the
  // array of edge_hist structure.
  if (opticflow->just_switched_method == 1) {
    int i;
    for (i = 0; i < MAX_HORIZON; i++) {
      edge_hist[i].x = malloc(sizeof(int32_t) * img->w);
      edge_hist[i].y = malloc(sizeof(int32_t) * img->h);
      FLOAT_RATES_ZERO(edge_hist[i].rates);
    }
  }

  uint16_t disp_range;
  if (opticflow->search_distance < DISP_RANGE_MAX) {
    disp_range = opticflow->search_distance;
  } else {
    disp_range = DISP_RANGE_MAX;
  }

  uint16_t window_size;

  if (opticflow->window_size < MAX_WINDOW_SIZE) {
    window_size = opticflow->window_size;
  } else {
    window_size = MAX_WINDOW_SIZE;
  }

  uint16_t RES = opticflow->subpixel_factor;

  //......................Calculating EdgeFlow..................... //

  // Calculate current frame's edge histogram
  int32_t *edge_hist_x = edge_hist[current_frame_nr].x;
  int32_t *edge_hist_y = edge_hist[current_frame_nr].y;
  calculate_edge_histogram(img, edge_hist_x, 'x', 0);
  calculate_edge_histogram(img, edge_hist_y, 'y', 0);


  // Copy frame time and angles of image to calculated edge histogram
  edge_hist[current_frame_nr].frame_time = img->ts;
  edge_hist[current_frame_nr].rates = state->rates;

  // Calculate which previous edge_hist to compare with the current
  uint8_t previous_frame_nr[2];
  calc_previous_frame_nr(result, opticflow, current_frame_nr, previous_frame_offset, previous_frame_nr);

  //Select edge histogram from the previous frame nr
  int32_t *prev_edge_histogram_x = edge_hist[previous_frame_nr[0]].x;
  int32_t *prev_edge_histogram_y = edge_hist[previous_frame_nr[1]].y;

  //Calculate the corresponding derotation of the two frames
  int16_t der_shift_x = 0;
  int16_t der_shift_y = 0;

  if (opticflow->derotation) {
    der_shift_x = (int16_t)(edge_hist[current_frame_nr].rates.p  /
                            result->fps *
                            (float)img->w / (OPTICFLOW_FOV_W) * opticflow->derotation_correction_factor_x);
    der_shift_y = (int16_t)(edge_hist[current_frame_nr].rates.q /
                            result->fps *
                            (float)img->h / (OPTICFLOW_FOV_H) * opticflow->derotation_correction_factor_y);
  }

  // Estimate pixel wise displacement of the edge histograms for x and y direction
  calculate_edge_displacement(edge_hist_x, prev_edge_histogram_x,
                              displacement.x, img->w,
                              window_size, disp_range,  der_shift_x);
  calculate_edge_displacement(edge_hist_y, prev_edge_histogram_y,
                              displacement.y, img->h,
                              window_size, disp_range, der_shift_y);

  // Fit a line on the pixel displacement to estimate
  // the global pixel flow and divergence (RES is resolution)
  line_fit(displacement.x, &edgeflow.div_x,
           &edgeflow.flow_x, img->w,
           window_size + disp_range, RES);
  line_fit(displacement.y, &edgeflow.div_y,
           &edgeflow.flow_y, img->h,
           window_size + disp_range, RES);

  /* Save Resulting flow in results
   * Warning: The flow detected here is different in sign
   * and size, therefore this will be multiplied with
   * the same subpixel factor and -1 to make it on par with
   * the LK algorithm of t opticalflow_calculator.c
   * */
  edgeflow.flow_x = -1 * edgeflow.flow_x;
  edgeflow.flow_y = -1 * edgeflow.flow_y;

  result->flow_x = (int16_t)edgeflow.flow_x / previous_frame_offset[0];
  result->flow_y = (int16_t)edgeflow.flow_y / previous_frame_offset[1];

  //Fill up the results optic flow to be on par with LK_fast9
  result->flow_der_x =  result->flow_x;
  result->flow_der_y =  result->flow_y;
  result->corner_cnt = getAmountPeaks(edge_hist_x, 500 , img->w);
  result->tracked_cnt = getAmountPeaks(edge_hist_x, 500 , img->w);
  result->divergence = (float)edgeflow.flow_x / RES;
  result->div_size = 0.0f;
  result->noise_measurement = 0.0f;
  result->surface_roughness = 0.0f;

  //......................Calculating VELOCITY ..................... //

  /*Estimate fps per direction
   * This is the fps with adaptive horizon for subpixel flow, which is not similar
   * to the loop speed of the algorithm. The faster the quadcopter flies
   * the higher it becomes
  */
  float fps_x = 0;
  float fps_y = 0;
  float time_diff_x = (float)(timeval_diff(&edge_hist[previous_frame_nr[0]].frame_time, &img->ts)) / 1000.;
  float time_diff_y = (float)(timeval_diff(&edge_hist[previous_frame_nr[1]].frame_time, &img->ts)) / 1000.;
  fps_x = 1 / (time_diff_x);
  fps_y = 1 / (time_diff_y);

  result->fps = fps_x;

  // Calculate velocity
  float vel_x = edgeflow.flow_x * fps_x * state->agl * OPTICFLOW_FOV_W / (img->w * RES);
  float vel_y = edgeflow.flow_y * fps_y * state->agl * OPTICFLOW_FOV_H / (img->h * RES);

  //Apply a  median filter to the velocity if wanted
  if (opticflow->median_filter == true) {
    result->vel_x = (float)update_median_filter(&vel_x_filt, (int32_t)(vel_x * 1000)) / 1000;
    result->vel_y = (float)update_median_filter(&vel_y_filt, (int32_t)(vel_y * 1000)) / 1000;
  } else {
    result->vel_x = vel_x;
    result->vel_y = vel_y;
  }

  result->noise_measurement = 0.2;



#if OPTICFLOW_SHOW_FLOW
  draw_edgeflow_img(img, edgeflow, prev_edge_histogram_x, edge_hist_x);
#endif
  // Increment and wrap current time frame
  current_frame_nr = (current_frame_nr + 1) % MAX_HORIZON;
}


/**
 * Run the optical flow on a new image frame
 * @param[in] *opticflow The opticalflow structure that keeps track of previous images
 * @param[in] *state The state of the drone
 * @param[in] *img The image frame to calculate the optical flow from
 * @param[out] *result The optical flow result
 */
void opticflow_calc_frame(struct opticflow_t *opticflow, struct opticflow_state_t *state, struct image_t *img,
                          struct opticflow_result_t *result)
{

  // A switch counter that checks in the loop if the current method is similar,
  // to the previous (for reinitializing structs)
  static int8_t switch_counter = -1;
  if (switch_counter != opticflow->method) {
    opticflow->just_switched_method = true;
    switch_counter = opticflow->method;
  } else {
    opticflow->just_switched_method = false;
  }

  // Switch between methods (0 = fast9/lukas-kanade, 1 = EdgeFlow)
  if (opticflow->method == 0) {
    calc_fast9_lukas_kanade(opticflow, state, img, result);
  } else if (opticflow->method == 1) {
    calc_edgeflow_tot(opticflow, state, img, result);
  }

  /* Rotate velocities from camera frame coordinates to body coordinates for control
  * IMPORTANT!!! This frame to body orientation should be the case for the Parrot
  * ARdrone and Bebop, however this can be different for other quadcopters
  * ALWAYS double check!
  */
  result->vel_body_x = result->vel_y;
  result->vel_body_y = - result->vel_x;

<<<<<<< HEAD

  // KALMAN filter on velocity
//  float measurement_noise[2] = {result->noise_measurement, 1.0f};

=======
  // KALMAN filter on velocity
>>>>>>> ca141420
  float measurement_noise[2] = {result->noise_measurement, 1.0f};
  static bool reinitialize_kalman = true;

  static uint8_t wait_filter_counter =
    0; // When starting up the opticalflow module, or switching between methods, wait for a bit to prevent bias


  if (opticflow->kalman_filter == true) {
    if (opticflow->just_switched_method == true) {
      wait_filter_counter = 0;
      reinitialize_kalman = true;
    }

    if (wait_filter_counter > 50) {

      // Get accelerometer values rotated to body axis
<<<<<<< HEAD
      // TODO: counteract accelerometer bias.
      // TODO: use acceleration from the state ?
      struct Int32Vect3 acc_meas_body;
      struct Int32RMat *body_to_imu_rmat = orientationGetRMat_i(&imu.body_to_imu);
      int32_rmat_transp_vmult(&acc_meas_body, body_to_imu_rmat, &imu.accel);
      float acceleration_measurement[2];
      acceleration_measurement[0] = ACCEL_FLOAT_OF_BFP(acc_meas_body.x);
      acceleration_measurement[1] = ACCEL_FLOAT_OF_BFP(acc_meas_body.y);

      kalman_filter_opticflow_velocity(&result->vel_body_x, &result->vel_body_y, acceleration_measurement, result->fps,
                                       measurement_noise, reinitialize_kalman);
=======
      // TODO: use acceleration from the state ?
      struct FloatVect3 accel_imu_f;
      ACCELS_FLOAT_OF_BFP(accel_imu_f, state->accel_imu_meas);
      struct FloatVect3 accel_meas_body;
      float_quat_vmult(&accel_meas_body, &state->imu_to_body_quat, &accel_imu_f);

      float acceleration_measurement[2];
      acceleration_measurement[0] = accel_meas_body.x;
      acceleration_measurement[1] = accel_meas_body.y;

      kalman_filter_opticflow_velocity(&result->vel_body_x, &result->vel_body_y, acceleration_measurement, result->fps,
                                       measurement_noise, opticflow->kalman_filter_process_noise, reinitialize_kalman);
>>>>>>> ca141420
      if (reinitialize_kalman) {
        reinitialize_kalman = false;
      }

    } else {
      wait_filter_counter++;
    }
  } else {
    reinitialize_kalman = true;
  }

}

<<<<<<< HEAD

/**
 * Filter the rate with a simple linear kalman filter, together with the angles
 * @param[in] *velocity_x  Velocity in x direction of body fixed coordinates
 * @param[in] *velocity_y  Belocity in y direction of body fixed coordinates
 * @param[in] *acceleration_measurement  Measurements of the accelerometers
 * @param[in] fps  Frames per second
 * @param[in] *measurement_noise  Expected variance of the noise of the measurements
 * @param[in] reinitialize_kalman  Boolean to reinitialize the kalman filter
 */
void kalman_filter_opticflow_rate(float *rate_p, float *rate_q, float *angle_measurement, float fps,
                                      float *measurement_noise, bool reinitialize_kalman)
{
  // Initialize variables
  static float covariance_x[4], covariance_y[4], state_estimate_x[2], state_estimate_y[2];
  float measurements_x[2], measurements_y[2];

  if (reinitialize_kalman) {
    state_estimate_x[0] = 0.0f;
    state_estimate_x[1] = 0.0f;
    covariance_x[0] = 1.0f;
    covariance_x[1] = 1.0f;
    covariance_x[2] = 1.0f;
    covariance_x[3] = 1.0f;

    state_estimate_y[0] = 0.0f;
    state_estimate_y[1] = 0.0f;
    covariance_y[0] = 1.0f;
    covariance_y[1] = 1.0f;
    covariance_y[2] = 1.0f;
    covariance_y[3] = 1.0f;
  }

  /*Model for velocity estimation
   * state = [ velocity; acceleration]
   * Velocity_prediction = last_velocity_estimate + acceleration * dt
   * Acceleration_prediction = last_acceleration
   * model = Jacobian([vel_prediction; accel_prediction],state)
   *       = [1 dt ; 0 1];
   * */
  float model[4] =  {1.0f, 1.0f / fps , 0.0f , 1.0f};
  float process_noise[2] = {0.01f, 0.01f};

  // Measurements from velocity_x of optical flow and acceleration directly from scaled accelerometers
  measurements_x[0] = angle_measurement[0];
  measurements_x[1] = *rate_p;

  measurements_y[0] = angle_measurement[1];
  measurements_y[1] = *rate_q;

  // 2D linear kalman filter
  kalman_filter_linear_2D_float(model, measurements_x, covariance_x, state_estimate_x, process_noise, measurement_noise);
  kalman_filter_linear_2D_float(model, measurements_y, covariance_y, state_estimate_y, process_noise, measurement_noise);

  *rate_p = state_estimate_x[1];
  *rate_q = state_estimate_y[1];
}



=======
>>>>>>> ca141420
/**
 * Filter the velocity with a simple linear kalman filter, together with the accelerometers
 * @param[in] *velocity_x  Velocity in x direction of body fixed coordinates
 * @param[in] *velocity_y  Belocity in y direction of body fixed coordinates
 * @param[in] *acceleration_measurement  Measurements of the accelerometers
 * @param[in] fps  Frames per second
 * @param[in] *measurement_noise  Expected variance of the noise of the measurements
<<<<<<< HEAD
 * @param[in] reinitialize_kalman  Boolean to reinitialize the kalman filter
 */
void kalman_filter_opticflow_velocity(float *velocity_x, float *velocity_y, float *acceleration_measurement, float fps,
                                      float *measurement_noise, bool reinitialize_kalman)
=======
 * @param[in] *measurement_noise  Expected variance of the noise of the model prediction
 * @param[in] reinitialize_kalman  Boolean to reinitialize the kalman filter
 */
void kalman_filter_opticflow_velocity(float *velocity_x, float *velocity_y, float *acceleration_measurement, float fps,
                                      float *measurement_noise, float kalman_process_noise, bool reinitialize_kalman)
>>>>>>> ca141420
{
  // Initialize variables
  static float covariance_x[4], covariance_y[4], state_estimate_x[2], state_estimate_y[2];
  float measurements_x[2], measurements_y[2];

  if (reinitialize_kalman) {
    state_estimate_x[0] = 0.0f;
    state_estimate_x[1] = 0.0f;
    covariance_x[0] = 1.0f;
    covariance_x[1] = 1.0f;
    covariance_x[2] = 1.0f;
    covariance_x[3] = 1.0f;

    state_estimate_y[0] = 0.0f;
    state_estimate_y[1] = 0.0f;
    covariance_y[0] = 1.0f;
    covariance_y[1] = 1.0f;
    covariance_y[2] = 1.0f;
    covariance_y[3] = 1.0f;
  }

  /*Model for velocity estimation
   * state = [ velocity; acceleration]
   * Velocity_prediction = last_velocity_estimate + acceleration * dt
   * Acceleration_prediction = last_acceleration
   * model = Jacobian([vel_prediction; accel_prediction],state)
   *       = [1 dt ; 0 1];
   * */
  float model[4] =  {1.0f, 1.0f / fps , 0.0f , 1.0f};
<<<<<<< HEAD
  float process_noise[2] = {0.01f, 0.01f};
=======
  float process_noise[2] = {kalman_process_noise, kalman_process_noise};
>>>>>>> ca141420

  // Measurements from velocity_x of optical flow and acceleration directly from scaled accelerometers
  measurements_x[0] = *velocity_x;
  measurements_x[1] = acceleration_measurement[0];

  measurements_y[0] = *velocity_y;
  measurements_y[1] = acceleration_measurement[1];

  // 2D linear kalman filter
  kalman_filter_linear_2D_float(model, measurements_x, covariance_x, state_estimate_x, process_noise, measurement_noise);
  kalman_filter_linear_2D_float(model, measurements_y, covariance_y, state_estimate_y, process_noise, measurement_noise);

  *velocity_x = state_estimate_x[0];
  *velocity_y = state_estimate_y[0];
}

/**
 * Calculate the difference from start till finish
 * @param[in] *starttime The start time to calculate the difference from
 * @param[in] *finishtime The finish time to calculate the difference from
 * @return The difference in milliseconds
 */
static uint32_t timeval_diff(struct timeval *starttime, struct timeval *finishtime)
{
  uint32_t msec;
  msec = (finishtime->tv_sec - starttime->tv_sec) * 1000;
  msec += (finishtime->tv_usec - starttime->tv_usec) / 1000;
  return msec;
}

/**
 * Compare two flow vectors based on flow distance
 * Used for sorting.
 * @param[in] *a The first flow vector (should be vect flow_t)
 * @param[in] *b The second flow vector (should be vect flow_t)
 * @return Negative if b has more flow than a, 0 if the same and positive if a has more flow than b
 */
static int cmp_flow(const void *a, const void *b)
{
  const struct flow_t *a_p = (const struct flow_t *)a;
  const struct flow_t *b_p = (const struct flow_t *)b;
  return (a_p->flow_x * a_p->flow_x + a_p->flow_y * a_p->flow_y) - (b_p->flow_x * b_p->flow_x + b_p->flow_y *
         b_p->flow_y);
}

<|MERGE_RESOLUTION|>--- conflicted
+++ resolved
@@ -155,42 +155,18 @@
 #endif
 PRINT_CONFIG_VAR(OPTICFLOW_DEROTATION)
 
-<<<<<<< HEAD
-#ifndef OPTICFLOW_DEROTATION
-#define OPTICFLOW_DEROTATION TRUE
-#endif
-PRINT_CONFIG_VAR(OPTICFLOW_DEROTATION)
-
 #ifndef OPTICFLOW_DEROTATION_CORRECTION_FACTOR_X
 #define OPTICFLOW_DEROTATION_CORRECTION_FACTOR_X 1.0
 #endif
-PRINT_CONFIG_VAR(OPTICFLOW_DEROTATION)
-=======
-#ifndef OPTICFLOW_DEROTATION_CORRECTION_FACTOR_X
-#define OPTICFLOW_DEROTATION_CORRECTION_FACTOR_X 1.0
-#endif
 PRINT_CONFIG_VAR(OPTICFLOW_DEROTATION_CORRECTION_FACTOR_X)
->>>>>>> ca141420
 
 #ifndef OPTICFLOW_DEROTATION_CORRECTION_FACTOR_Y
 #define OPTICFLOW_DEROTATION_CORRECTION_FACTOR_Y 1.0
 #endif
-<<<<<<< HEAD
-PRINT_CONFIG_VAR(OPTICFLOW_DEROTATION)
+PRINT_CONFIG_VAR(OPTICFLOW_DEROTATION_CORRECTION_FACTOR_Y)
 
 #ifndef OPTICFLOW_MEDIAN_FILTER
 #define OPTICFLOW_MEDIAN_FILTER FALSE
-#endif
-PRINT_CONFIG_VAR(OPTICFLOW_MEDIAN_FILTER)
-
-#ifndef OPTICFLOW_KALMAN_FILTER
-#define OPTICFLOW_KALMAN_FILTER TRUE
-=======
-PRINT_CONFIG_VAR(OPTICFLOW_DEROTATION_CORRECTION_FACTOR_Y)
-
-#ifndef OPTICFLOW_MEDIAN_FILTER
-#define OPTICFLOW_MEDIAN_FILTER FALSE
->>>>>>> ca141420
 #endif
 PRINT_CONFIG_VAR(OPTICFLOW_MEDIAN_FILTER)
 
@@ -250,10 +226,7 @@
   opticflow->pyramid_level = OPTICFLOW_PYRAMID_LEVEL;
   opticflow->median_filter = OPTICFLOW_MEDIAN_FILTER;
   opticflow->kalman_filter = OPTICFLOW_KALMAN_FILTER;
-<<<<<<< HEAD
-=======
   opticflow->kalman_filter_process_noise = OPTICFLOW_KALMAN_FILTER_PROCESS_NOISE;
->>>>>>> ca141420
 
   opticflow->fast9_adaptive = OPTICFLOW_FAST9_ADAPTIVE;
   opticflow->fast9_threshold = OPTICFLOW_FAST9_THRESHOLD;
@@ -402,22 +375,9 @@
   float diff_flow_x = 0;
   float diff_flow_y = 0;
 
-  state->rates_unfiltered.p = state->rates.p;
-  state->rates_unfiltered.q = state->rates.q;
-
-
-  // Flow Derotation TODO:
-//  float diff_flow_x = (state->phi - opticflow->prev_phi) * img->w / OPTICFLOW_FOV_W;
-//  float diff_flow_y = (state->theta - opticflow->prev_theta) * img->h / OPTICFLOW_FOV_H;
-  static bool reinitialize_kalman = true;
-
-  float angle_measurement[2]={state->angles.phi,state->angles.theta};
-  float measurement_noise[2] = {0.5,1.0};
-  kalman_filter_opticflow_rate(&state->rates.p, &state->rates.q, angle_measurement, result->fps,
-                                   measurement_noise, reinitialize_kalman);
-  if(reinitialize_kalman==true)
-	  reinitialize_kalman = false;
-
+  /*// Flow Derotation TODO:
+  float diff_flow_x = (state->phi - opticflow->prev_phi) * img->w / OPTICFLOW_FOV_W;
+  float diff_flow_y = (state->theta - opticflow->prev_theta) * img->h / OPTICFLOW_FOV_H;*/
 
   if (opticflow->derotation && result->tracked_cnt > 5) {
     diff_flow_x = (state->rates.p)  / result->fps * img->w /
@@ -663,14 +623,7 @@
   result->vel_body_x = result->vel_y;
   result->vel_body_y = - result->vel_x;
 
-<<<<<<< HEAD
-
   // KALMAN filter on velocity
-//  float measurement_noise[2] = {result->noise_measurement, 1.0f};
-
-=======
-  // KALMAN filter on velocity
->>>>>>> ca141420
   float measurement_noise[2] = {result->noise_measurement, 1.0f};
   static bool reinitialize_kalman = true;
 
@@ -687,19 +640,6 @@
     if (wait_filter_counter > 50) {
 
       // Get accelerometer values rotated to body axis
-<<<<<<< HEAD
-      // TODO: counteract accelerometer bias.
-      // TODO: use acceleration from the state ?
-      struct Int32Vect3 acc_meas_body;
-      struct Int32RMat *body_to_imu_rmat = orientationGetRMat_i(&imu.body_to_imu);
-      int32_rmat_transp_vmult(&acc_meas_body, body_to_imu_rmat, &imu.accel);
-      float acceleration_measurement[2];
-      acceleration_measurement[0] = ACCEL_FLOAT_OF_BFP(acc_meas_body.x);
-      acceleration_measurement[1] = ACCEL_FLOAT_OF_BFP(acc_meas_body.y);
-
-      kalman_filter_opticflow_velocity(&result->vel_body_x, &result->vel_body_y, acceleration_measurement, result->fps,
-                                       measurement_noise, reinitialize_kalman);
-=======
       // TODO: use acceleration from the state ?
       struct FloatVect3 accel_imu_f;
       ACCELS_FLOAT_OF_BFP(accel_imu_f, state->accel_imu_meas);
@@ -712,7 +652,6 @@
 
       kalman_filter_opticflow_velocity(&result->vel_body_x, &result->vel_body_y, acceleration_measurement, result->fps,
                                        measurement_noise, opticflow->kalman_filter_process_noise, reinitialize_kalman);
->>>>>>> ca141420
       if (reinitialize_kalman) {
         reinitialize_kalman = false;
       }
@@ -726,19 +665,18 @@
 
 }
 
-<<<<<<< HEAD
-
 /**
- * Filter the rate with a simple linear kalman filter, together with the angles
+ * Filter the velocity with a simple linear kalman filter, together with the accelerometers
  * @param[in] *velocity_x  Velocity in x direction of body fixed coordinates
  * @param[in] *velocity_y  Belocity in y direction of body fixed coordinates
  * @param[in] *acceleration_measurement  Measurements of the accelerometers
  * @param[in] fps  Frames per second
  * @param[in] *measurement_noise  Expected variance of the noise of the measurements
+ * @param[in] *measurement_noise  Expected variance of the noise of the model prediction
  * @param[in] reinitialize_kalman  Boolean to reinitialize the kalman filter
  */
-void kalman_filter_opticflow_rate(float *rate_p, float *rate_q, float *angle_measurement, float fps,
-                                      float *measurement_noise, bool reinitialize_kalman)
+void kalman_filter_opticflow_velocity(float *velocity_x, float *velocity_y, float *acceleration_measurement, float fps,
+                                      float *measurement_noise, float kalman_process_noise, bool reinitialize_kalman)
 {
   // Initialize variables
   static float covariance_x[4], covariance_y[4], state_estimate_x[2], state_estimate_y[2];
@@ -768,80 +706,7 @@
    *       = [1 dt ; 0 1];
    * */
   float model[4] =  {1.0f, 1.0f / fps , 0.0f , 1.0f};
-  float process_noise[2] = {0.01f, 0.01f};
-
-  // Measurements from velocity_x of optical flow and acceleration directly from scaled accelerometers
-  measurements_x[0] = angle_measurement[0];
-  measurements_x[1] = *rate_p;
-
-  measurements_y[0] = angle_measurement[1];
-  measurements_y[1] = *rate_q;
-
-  // 2D linear kalman filter
-  kalman_filter_linear_2D_float(model, measurements_x, covariance_x, state_estimate_x, process_noise, measurement_noise);
-  kalman_filter_linear_2D_float(model, measurements_y, covariance_y, state_estimate_y, process_noise, measurement_noise);
-
-  *rate_p = state_estimate_x[1];
-  *rate_q = state_estimate_y[1];
-}
-
-
-
-=======
->>>>>>> ca141420
-/**
- * Filter the velocity with a simple linear kalman filter, together with the accelerometers
- * @param[in] *velocity_x  Velocity in x direction of body fixed coordinates
- * @param[in] *velocity_y  Belocity in y direction of body fixed coordinates
- * @param[in] *acceleration_measurement  Measurements of the accelerometers
- * @param[in] fps  Frames per second
- * @param[in] *measurement_noise  Expected variance of the noise of the measurements
-<<<<<<< HEAD
- * @param[in] reinitialize_kalman  Boolean to reinitialize the kalman filter
- */
-void kalman_filter_opticflow_velocity(float *velocity_x, float *velocity_y, float *acceleration_measurement, float fps,
-                                      float *measurement_noise, bool reinitialize_kalman)
-=======
- * @param[in] *measurement_noise  Expected variance of the noise of the model prediction
- * @param[in] reinitialize_kalman  Boolean to reinitialize the kalman filter
- */
-void kalman_filter_opticflow_velocity(float *velocity_x, float *velocity_y, float *acceleration_measurement, float fps,
-                                      float *measurement_noise, float kalman_process_noise, bool reinitialize_kalman)
->>>>>>> ca141420
-{
-  // Initialize variables
-  static float covariance_x[4], covariance_y[4], state_estimate_x[2], state_estimate_y[2];
-  float measurements_x[2], measurements_y[2];
-
-  if (reinitialize_kalman) {
-    state_estimate_x[0] = 0.0f;
-    state_estimate_x[1] = 0.0f;
-    covariance_x[0] = 1.0f;
-    covariance_x[1] = 1.0f;
-    covariance_x[2] = 1.0f;
-    covariance_x[3] = 1.0f;
-
-    state_estimate_y[0] = 0.0f;
-    state_estimate_y[1] = 0.0f;
-    covariance_y[0] = 1.0f;
-    covariance_y[1] = 1.0f;
-    covariance_y[2] = 1.0f;
-    covariance_y[3] = 1.0f;
-  }
-
-  /*Model for velocity estimation
-   * state = [ velocity; acceleration]
-   * Velocity_prediction = last_velocity_estimate + acceleration * dt
-   * Acceleration_prediction = last_acceleration
-   * model = Jacobian([vel_prediction; accel_prediction],state)
-   *       = [1 dt ; 0 1];
-   * */
-  float model[4] =  {1.0f, 1.0f / fps , 0.0f , 1.0f};
-<<<<<<< HEAD
-  float process_noise[2] = {0.01f, 0.01f};
-=======
   float process_noise[2] = {kalman_process_noise, kalman_process_noise};
->>>>>>> ca141420
 
   // Measurements from velocity_x of optical flow and acceleration directly from scaled accelerometers
   measurements_x[0] = *velocity_x;
