/*
 * Copyright (C) 2014 Hann Woei Ho
 *
 * This file is part of Paparazzi.
 *
 * Paparazzi is free software; you can redistribute it and/or modify
 * it under the terms of the GNU General Public License as published by
 * the Free Software Foundation; either version 2, or (at your option)
 * any later version.
 *
 * Paparazzi is distributed in the hope that it will be useful,
 * but WITHOUT ANY WARRANTY; without even the implied warranty of
 * MERCHANTABILITY or FITNESS FOR A PARTICULAR PURPOSE.  See the
 * GNU General Public License for more details.
 *
 * You should have received a copy of the GNU General Public License
 * along with Paparazzi; see the file COPYING.  If not, see
 * <http://www.gnu.org/licenses/>.
 */

/**
 * @file modules/computer_vision/opticflow_module.c
 * @brief optical-flow based hovering for Parrot AR.Drone 2.0
 *
 * Sensors from vertical camera and IMU of Parrot AR.Drone 2.0
 */


#include "opticflow_module.h"

#include <stdio.h>
#include <pthread.h>
#include "state.h"
#include "subsystems/abi.h"

#include "lib/v4l/v4l2.h"
#include "lib/encoding/jpeg.h"
#include "lib/encoding/rtp.h"
#include "errno.h"

#include "cv.h"

/* ABI messages sender ID */
#ifndef OPTICFLOW_AGL_ID
#define OPTICFLOW_AGL_ID ABI_BROADCAST    ///< Default sonar/agl to use in opticflow visual_estimator
#endif
PRINT_CONFIG_VAR(OPTICFLOW_AGL_ID)

#ifndef OPTICFLOW_IMU_ID
#define OPTICFLOW_IMU_ID ABI_BROADCAST    ///< Default IMU (accelerometers) to use in opticflow visual_estimator
#endif
PRINT_CONFIG_VAR(OPTICFLOW_IMU_ID)

#ifndef OPTICFLOW_BODY_TO_IMU_ID
#define OPTICFLOW_BODY_TO_IMU_ID ABI_BROADCAST    ///< Default body to IMU to use in opticflow visual_estimator
#endif
PRINT_CONFIG_VAR(OPTICFLOW_BODY_TO_IMU_ID)

#ifndef OPTICFLOW_SEND_ABI_ID
#define OPTICFLOW_SEND_ABI_ID 1       ///< Default ID to send abi messages
#endif
PRINT_CONFIG_VAR(OPTICFLOW_SEND_ABI_ID)


/* The main opticflow variables */
struct opticflow_t opticflow;                      ///< Opticflow calculations
static struct opticflow_result_t opticflow_result; ///< The opticflow result
static struct opticflow_state_t opticflow_state;   ///< State of the drone to communicate with the opticflow
static abi_event opticflow_imu_accel_ev;                 ///< The altitude ABI event
static abi_event opticflow_agl_ev;                 ///< The accelerometers ABI event
static abi_event opticflow_body_to_imu_ev;        ///< The body-to-imu ABI event

static bool opticflow_got_result;                ///< When we have an optical flow calculation
static pthread_mutex_t opticflow_mutex;            ///< Mutex lock fo thread safety

/* Static functions */
struct image_t *opticflow_module_calc(struct image_t *img);     ///< The main optical flow calculation thread
static void opticflow_agl_cb(uint8_t sender_id, float distance);    ///< Callback function of the ground altitude
static void opticflow_imu_accel_cb(uint8_t sender_id, uint32_t stamp,
                                   struct Int32Vect3 *accel); ///< Callback function of the IMU's accelerometers
static void opticflow_body_to_imu_cb(uint8_t sender_id,
                                     struct FloatQuat *q_b2i_f); ///< Callback function of imu to body

#if PERIODIC_TELEMETRY
#include "subsystems/datalink/telemetry.h"
/**
 * Send optical flow telemetry information
 * @param[in] *trans The transport structure to send the information over
 * @param[in] *dev The link to send the data over
 */
static void opticflow_telem_send(struct transport_tx *trans, struct link_device *dev)
{
  pthread_mutex_lock(&opticflow_mutex);
  if (opticflow_result.noise_measurement < 0.8) {
    pprz_msg_send_OPTIC_FLOW_EST(trans, dev, AC_ID,
                                 &opticflow_result.fps, &opticflow_result.corner_cnt,
                                 &opticflow_result.tracked_cnt, &opticflow_result.flow_x,
                                 &opticflow_result.flow_y, &opticflow_result.flow_der_x,
                                 &opticflow_result.flow_der_y, &opticflow_result.vel_x,
                                 &opticflow_result.vel_y, &opticflow_result.div_size,
                                 &opticflow_result.surface_roughness, &opticflow_result.divergence); // TODO: no noise measurement here...
  }
  pthread_mutex_unlock(&opticflow_mutex);
}
#endif

/**
 * Initialize the optical flow module for the bottom camera
 */
void opticflow_module_init(void)
{
  // Subscribe ABI messages
  AbiBindMsgAGL(OPTICFLOW_AGL_ID, &opticflow_agl_ev, opticflow_agl_cb); // ABI to the altitude above ground level
  AbiBindMsgIMU_ACCEL_INT32(OPTICFLOW_IMU_ID, &opticflow_imu_accel_ev,
                            &opticflow_imu_accel_cb); // ABI to the IMU accelerometer measurements
  AbiBindMsgBODY_TO_IMU_QUAT(OPTICFLOW_BODY_TO_IMU_ID, &opticflow_body_to_imu_ev,
                             &opticflow_body_to_imu_cb); // ABI to the quaternion of body to imu

  // Set the opticflow state to 0
  FLOAT_RATES_ZERO(opticflow_state.rates);
  float_quat_identity(&opticflow_state.imu_to_body_quat);
  INT_VECT3_ZERO(opticflow_state.accel_imu_meas);
  opticflow_state.agl = 0;

  // Initialize the opticflow calculation
  opticflow_got_result = false;

  cv_add_to_device(&OPTICFLOW_CAMERA, opticflow_module_calc);

#if PERIODIC_TELEMETRY
  register_periodic_telemetry(DefaultPeriodic, PPRZ_MSG_ID_OPTIC_FLOW_EST, opticflow_telem_send);
#endif

}

/**
 * Update the optical flow state for the calculation thread
 * and update the stabilization loops with the newest result
 */
void opticflow_module_run(void)
{
  pthread_mutex_lock(&opticflow_mutex);
  // Update the stabilization loops on the current calculation
  if (opticflow_got_result) {
    uint32_t now_ts = get_sys_time_usec();
    AbiSendMsgOPTICAL_FLOW(OPTICFLOW_SEND_ABI_ID, now_ts,
                           opticflow_result.flow_x,
                           opticflow_result.flow_y,
                           opticflow_result.flow_der_x,
                           opticflow_result.flow_der_y,
                           opticflow_result.noise_measurement,// FIXME, scale to some quality measure 0-255
                           opticflow_result.div_size,
                           opticflow_state.agl);
    //TODO Find an appropiate quality measure for the noise model in the state filter, for now it is tracked_cnt
    if (opticflow_result.noise_measurement < 0.8) {
      AbiSendMsgVELOCITY_ESTIMATE(OPTICFLOW_SEND_ABI_ID, now_ts,
                                  opticflow_result.vel_body_x,
                                  opticflow_result.vel_body_y,
                                  0.0f,
                                  opticflow_result.noise_measurement
                                 );
    }
    opticflow_got_result = false;
  }
  pthread_mutex_unlock(&opticflow_mutex);
}

/**
 * The main optical flow calculation thread
 * This thread passes the images trough the optical flow
 * calculator
 * @param[in] *img The image_t structure of the captured image
 * @return *img The processed image structure
 */
struct image_t *opticflow_module_calc(struct image_t *img)
{
  // Copy the state
  // TODO : put accelerometer values at pose of img timestamp
  struct opticflow_state_t temp_state;
<<<<<<< HEAD
  temp_state.angles = pose.eulers;
  temp_state.agl = opticflow_state.agl;
=======
  struct pose_t pose = get_rotation_at_timestamp(img->pprz_ts);
  temp_state = opticflow_state;
>>>>>>> ca141420
  temp_state.rates = pose.rates;

  // Do the optical flow calculation
  struct opticflow_result_t temp_result = {}; // new initialization
  opticflow_calc_frame(&opticflow, &temp_state, img, &temp_result);

  // Copy the result if finished
  pthread_mutex_lock(&opticflow_mutex);
<<<<<<< HEAD
  memcpy(&opticflow_state, &temp_state, sizeof(struct opticflow_state_t));
  memcpy(&opticflow_result, &temp_result, sizeof(struct opticflow_result_t));
  opticflow_got_result = true;

  /* Rotate velocities from camera frame coordinates to body coordinates for control
  * IMPORTANT!!! This frame to body orientation should be the case for the Parrot
  * ARdrone and Bebop, however this can be different for other quadcopters
  * ALWAYS double check!
  */

=======
  opticflow_result = temp_result;
  opticflow_got_result = true;

>>>>>>> ca141420

  // release the mutex as we are done with editing the opticflow result
  pthread_mutex_unlock(&opticflow_mutex);
  return img;
}

/**
 * Get the altitude above ground of the drone
 * @param[in] sender_id The id that send the ABI message (unused)
 * @param[in] distance The distance above ground level in meters
 */
static void opticflow_agl_cb(uint8_t sender_id __attribute__((unused)), float distance)
{
  // Update the distance if we got a valid measurement
  if (distance > 0) {
    opticflow_state.agl = distance;
  }
}

/**
 * Get the accelerometer measurements of the imu
 * @param[in] sender_id The id that send the ABI message (unused)
 * @param[in] stamp  The timestamp of when the message is send
 * @param[in] accel  The accelerometer measurements of the imu
 */
static void opticflow_imu_accel_cb(uint8_t sender_id __attribute__((unused)), uint32_t stamp, struct Int32Vect3 *accel)
{
  opticflow_state.accel_imu_meas = *accel;
}

/**
 * Get the body-to-imu quaternion
 * @param[in] sender_id The id that send the ABI message (unused)
 * @param[in] q_b2i_f  The body-to-imu quaternion
 */
static void opticflow_body_to_imu_cb(uint8_t sender_id __attribute__((unused)),
                                     struct FloatQuat *q_b2i_f)
{
  struct FloatQuat imu_to_body_quat_temp;
  float_quat_invert(&imu_to_body_quat_temp, q_b2i_f); // invert quaternion for body-to-imu to imu-to-body
  opticflow_state.imu_to_body_quat = imu_to_body_quat_temp;
}<|MERGE_RESOLUTION|>--- conflicted
+++ resolved
@@ -177,13 +177,8 @@
   // Copy the state
   // TODO : put accelerometer values at pose of img timestamp
   struct opticflow_state_t temp_state;
-<<<<<<< HEAD
-  temp_state.angles = pose.eulers;
-  temp_state.agl = opticflow_state.agl;
-=======
   struct pose_t pose = get_rotation_at_timestamp(img->pprz_ts);
   temp_state = opticflow_state;
->>>>>>> ca141420
   temp_state.rates = pose.rates;
 
   // Do the optical flow calculation
@@ -192,22 +187,9 @@
 
   // Copy the result if finished
   pthread_mutex_lock(&opticflow_mutex);
-<<<<<<< HEAD
-  memcpy(&opticflow_state, &temp_state, sizeof(struct opticflow_state_t));
-  memcpy(&opticflow_result, &temp_result, sizeof(struct opticflow_result_t));
-  opticflow_got_result = true;
-
-  /* Rotate velocities from camera frame coordinates to body coordinates for control
-  * IMPORTANT!!! This frame to body orientation should be the case for the Parrot
-  * ARdrone and Bebop, however this can be different for other quadcopters
-  * ALWAYS double check!
-  */
-
-=======
   opticflow_result = temp_result;
   opticflow_got_result = true;
 
->>>>>>> ca141420
 
   // release the mutex as we are done with editing the opticflow result
   pthread_mutex_unlock(&opticflow_mutex);
