--- conflicted
+++ resolved
@@ -34,10 +34,6 @@
 int get_QR_class_ROI(struct image_t *img, uint32_t x_min, uint32_t y_min, uint32_t x_max, uint32_t y_max, float* uncertainty);
 void get_QR_integral_features(uint32_t* integral_image, uint32_t width, uint32_t height, float* features);
 void QR_J48(float* attributes, int* class, float* uncertainty);
-<<<<<<< HEAD
-void QR_J48(float* attributes, int* class, float* uncertainty);
-=======
->>>>>>> cecadcc2
 void get_closest_template(struct image_t *img, uint32_t x_min, uint32_t y_min, uint32_t w, uint32_t h, int* QR_template, float* cost_ratio);
 uint8_t get_sub_pixel(struct image_t *img, float x, float y, uint8_t templ);
 
