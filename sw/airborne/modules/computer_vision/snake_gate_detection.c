--- conflicted
+++ resolved
@@ -63,17 +63,15 @@
 uint8_t color_lum_max = 228;//205;
 uint8_t color_cb_min  = 66;//52;
 uint8_t color_cb_max  = 194;//140;
-<<<<<<< HEAD
-uint8_t color_cr_min  = 134;//138;//146;//was 180
-=======
+
 uint8_t color_cr_min  = 131;//138;//146;//was 180
->>>>>>> b078cf15
+
 uint8_t color_cr_max  = 230;//255;
 
 // Gate detection settings:
 int n_samples = 1000;//1000;//500;
 int min_pixel_size = 20;//40;//100;
-float min_gate_quality = 0.15;//0.2;
+float min_gate_quality = 0.20;//0.2;
 float gate_thickness = 0;//0.05;//0.10;//
 float gate_size = 34;
 
@@ -371,9 +369,11 @@
       weight_measurement = 0.7;  //(GOOD_FIT-best_quality)/GOOD_FIT;//check constant weight
     }
 
+     float z_weight = 0.2;
+
     current_x_gate = weight_measurement * x_dist + (1.0f - weight_measurement) * predicted_x_gate;
     current_y_gate = weight_measurement * y_dist + (1.0f - weight_measurement) * predicted_y_gate;
-    current_z_gate = weight_measurement * (z_dist + sonar_alt) + (1.0f - weight_measurement) * predicted_z_gate;
+    current_z_gate = z_weight * (z_dist + sonar_alt) + (1.0f - z_weight) * predicted_z_gate;
 
     //psi_bias
     //if state is adjust position then slowly add bias using the fitness as weight
@@ -520,12 +520,9 @@
 
 
     //if (gen_alg) {
-<<<<<<< HEAD
-      int max_candidate_gates = 5;//5;
-
-=======
+
       int max_candidate_gates = 10;//10;
->>>>>>> b078cf15
+
       best_fitness = 100;
       if (n_gates > 0 && n_gates < max_candidate_gates) {
         for (int gate_nr = 0; gate_nr < n_gates; gate_nr += 1) {
@@ -709,7 +706,7 @@
   * BEST GATE -> TRANSFORM TO COORDINATES
   ***************************************/
 
-  if (best_gate.gate_q > min_gate_quality && best_gate.n_sides > 2) {//n_sides
+  if (best_gate.gate_q > (min_gate_quality*2) && best_gate.n_sides > 2) {//n_sides
 
     current_quality = best_quality;
     size_left = best_gate.sz_left;
@@ -732,7 +729,7 @@
     {
       printf("previous gate\n");
       // refit the previous best gate in the current image and compare the quality:
-      int16_t ROI_size = (int16_t)(((float) previous_best_gate.sz) * size_factor * 1.25);
+      int16_t ROI_size = (int16_t)(((float) previous_best_gate.sz) * size_factor);
       int16_t min_x = previous_best_gate.x - ROI_size;
       min_x = (min_x < 0) ? 0 : min_x;
       int16_t max_x = previous_best_gate.x + ROI_size;
@@ -759,7 +756,7 @@
       check_gate(img, previous_best_gate, &previous_best_gate.gate_q, &previous_best_gate.n_sides);
     }
     
-    if (previous_best_gate.gate_q > min_gate_quality && previous_best_gate.n_sides > 2)
+    if (previous_best_gate.gate_q > (min_gate_quality*2) && previous_best_gate.n_sides > 2)
     { 
       printf("previous gate quality\n");
       current_quality = previous_best_gate.gate_q;
@@ -767,6 +764,7 @@
       states_race.gate_detected = 1;
       
       draw_gate(img, previous_best_gate);
+        calculate_gate_position(best_gate.x, best_gate.y, best_gate.sz, img, best_gate);
     }
     else
     {
