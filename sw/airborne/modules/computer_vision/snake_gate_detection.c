--- conflicted
+++ resolved
@@ -200,19 +200,6 @@
 float debug_4 = 4.4;
 float debug_5 = 5.5;
 
-<<<<<<< HEAD
-
-//optic flow dummy
-
-//p3p final results
-// float p3p_result_x = 0;
-// float p3p_result_y = 0;
-// float p3p_result_z = 0;
-// float p3p_result_phi = 0;
-// float p3p_result_theta = 0;
-// float p3p_result_psi = 0;
-=======
->>>>>>> 797437c7
 float snake_res_x = 0;
 float snake_res_y = 0;
 float snake_res_z = 0;
@@ -1218,11 +1205,6 @@
     
 
     gate_quality = best_gate.gate_q;
-<<<<<<< HEAD
-    
-        gate_gen = 1;//0;
-=======
->>>>>>> 797437c7
         	  
 	    
 	  VECT3_ASSIGN(gate_points[0], gate_dist_x,-0.5000, -1.9000);
