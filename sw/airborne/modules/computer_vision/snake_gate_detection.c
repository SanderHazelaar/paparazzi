--- conflicted
+++ resolved
@@ -727,11 +727,9 @@
 
     //calculate_gate_position(gates[n_gates-1].x,gates[n_gates-1].y,gates[n_gates-1].sz,img,gates[n_gates-1]);
     calculate_gate_position(best_gate.x, best_gate.y, best_gate.sz, img, best_gate);
-<<<<<<< HEAD
-    if(z_dist + stateGetPositionNed_f()->z > -0.4)
-=======
+
     if(z_dist + stateGetPositionNed_f()->z > -0.7)
->>>>>>> e4f6440d
+
     {
         // invalid gate because too low:
         states_race.gate_detected = 0;
