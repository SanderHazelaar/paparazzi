--- conflicted
+++ resolved
@@ -355,6 +355,11 @@
     //also reset gate position
     gate_heading = gate_initial_heading[race_state.gate_counter];
     gate_distance = gate_initial_position_y[race_state.gate_counter];
+    if(race_state.gate_counter < 2){
+      gate_size_m = 1.4;
+    }else{
+      gate_size_m = 1.0; //after second gate, switch to smaller gates
+    }
     run_ekf_m = 1;
     run_ekf = 1;
     printf("init EKF !!!!!!!!!!!!!!!!!!!!!!!!!!!!!!!!!!!!!!!!!!!!!!!!!!!!!!!!\n");
@@ -460,19 +465,14 @@
     if(X_int[0][0] < 1.8){
       hist_sample = 0;
     }
-<<<<<<< HEAD
-    
-    if(X_int[0][0] > (gate_dist_x - 0.2)){//block after to close to the target gate
-      ekf_sonar_update = 1;
-      //run_ekf_m = 0;
+    
+    if(X_int[0][0] > (gate_dist_x - 0.4)){//block after to close to the target gate
+      //ekf_sonar_update = 1;
+      run_ekf_m = 0;
     }else{
       ekf_sonar_update = 0;
-=======
-    if(X_int[0][0] > (gate_dist_x - 0.4)){//block after to close to the target gate
-      run_ekf_m = 0;
->>>>>>> 7e3f4826
-    }
-  if(( vision_sample || hist_sample || ekf_sonar_update) && run_ekf && !isnan(ls_pos_x) && !isnan(ls_pos_y))
+    }
+  if(( vision_sample || hist_sample || ekf_sonar_update) && run_ekf && run_ekf_m && !isnan(ls_pos_x) && !isnan(ls_pos_y))
   {
     
     gettimeofday(&stop, 0);
@@ -795,6 +795,13 @@
     }
 
   }
+  
+  //debug large closed snake gate
+  ////////////////////////////////////////////////////////////////////////
+  for(int i = 0;i < n_gates;i++){
+    draw_gate(img, gates[i]);
+  }
+  /////////////////////////////////////////////////////////////////////////////////////////////
 
   // variables used for fitting:
   //float x_center, y_center, radius,
@@ -1019,7 +1026,7 @@
   gate_img_point_x_4 = 0;
   gate_img_point_y_4 = 0;
   
- // draw_gate_color(img, best_gate, blue_color);
+  draw_gate_color(img, best_gate, blue_color);
   
 //change to gate based heading 
     local_psi = 0;//stateGetNedToBodyEulers_f()->psi - gate_heading;--------------------------------------------------------------
@@ -1119,7 +1126,7 @@
     
 	  //Variable gate dist TODO test variable gate dist
 	  //gate_dist_x = 3.5;//distance from filter init point to gate 
-	  gate_size_m = 1.4;//size of gate edges in meters
+	  //gate_size_m = 1.4;//size of gate edges in meters
 	  gate_center_height = -3.5;//
 	  
           VECT3_ASSIGN(gate_points[0], gate_dist_x,-(gate_size_m/2), gate_center_height-(gate_size_m/2));
