/*
 * Copyright (C) 2016
 *
 * This file is part of Paparazzi.
 *
 * Paparazzi is free software; you can redistribute it and/or modify
 * it under the terms of the GNU General Public License as published by
 * the Free Software Foundation; either version 2, or (at your option)
 * any later version.
 *
 * Paparazzi is distributed in the hope that it will be useful,
 * but WITHOUT ANY WARRANTY; without even the implied warranty of
 * MERCHANTABILITY or FITNESS FOR A PARTICULAR PURPOSE.  See the
 * GNU General Public License for more details.
 *
 * You should have received a copy of the GNU General Public License
 * along with Paparazzi; see the file COPYING.  If not, write to
 * the Free Software Foundation, 59 Temple Place - Suite 330,
 * Boston, MA 02111-1307, USA.
 */

/**
 * @file modules/computer_vision/snake_gate_detection.c
 */

// Own header
#include "modules/computer_vision/snake_gate_detection.h"
#include <stdio.h>
#include "modules/computer_vision/lib/vision/image.h"
#include <stdlib.h>
#include "subsystems/datalink/telemetry.h"
#include "modules/computer_vision/lib/vision/gate_detection.h"
#include "state.h"
#include "modules/computer_vision/opticflow/opticflow_calculator.h"
#include "modules/computer_vision/opticflow/opticflow_calculator.h"
#include "modules/state_autonomous_race/state_autonomous_race.h"
#include "modules/flight_plan_in_guided_mode/flight_plan_clock.h"
#include "modules/state_autonomous_race/state_autonomous_race.h"
#include "modules/computer_vision/lib/vision/qr_code_recognition.h"

#define PI 3.1415926

//initial position after gate pass
#define INITIAL_X 0
#define INITIAL_Y 2
#define INITIAL_Z 0

//initial position and speed safety margins

#define X_POS_MARGIN 0.20//m
#define Y_POS_MARGIN 0.5//m
#define Z_POS_MARGIN 0.15//m
#define X_SPEED_MARGIN 0.15//m/s
#define Y_SPEED_MARGIN 0.2//m/s

#define GOOD_FIT 1.0


struct video_listener *listener = NULL;

// Filter Settings
uint8_t color_lum_min = 60;//105;
uint8_t color_lum_max = 228;//205;
uint8_t color_cb_min  = 66;//52;
uint8_t color_cb_max  = 194;//140;

uint8_t color_cr_min  = 131;//138;//146;//was 180

uint8_t color_cr_max  = 230;//255;

// Gate detection settings:
int n_samples = 1000;//1000;//500;
int min_pixel_size = 20;//40;//100;
float min_gate_quality = 0.20;//0.2;
float gate_thickness = 0;//0.05;//0.10;//
float gate_size = 34;

//color I dont know
uint8_t green_color[4] = {255,128,255,128}; //{0,250,0,250};
uint8_t blue_color[4] = {0,128,0,128};//{250,250,0,250};

int y_low = 0;
int y_high = 0;
int x_low1 = 0;
int x_high1 = 0;
int x_low2 = 0;
int x_high2 = 0;
int sz = 0;
int szx1 = 0;
int szx2 = 0;


// Result
int color_count = 0;
#define MAX_GATES 50
struct gate_img gates[MAX_GATES];
struct gate_img best_gate;
struct gate_img temp_check_gate;
struct image_t img_result;
int n_gates = 0;
float best_quality = 0;
float current_quality = 0;
float best_fitness = 100000;
float psi_gate = 0;
float size_left = 0;
float size_right = 0;
//color picker
uint8_t y_center_picker  = 0;
uint8_t cb_center  = 0;
uint8_t cr_center  = 0;

//camera parameters
#define radians_per_pix_w 0.006666667//2.1 rad(60deg)/315
#define radians_per_pix_h 0.0065625 //1.05rad / 160

//pixel distance conversion
int pix_x = 0;
int pix_y = 0;
int pix_sz = 0;
float hor_angle = 0;
float vert_angle = 0;
float x_dist = 0;
float y_dist = 0;
float z_dist = 0;

//state filter
float body_v_x = 0;
float body_v_y = 0;

float body_filter_x = 0;
float body_filter_y = 0;

float predicted_x_gate = 0;
float predicted_y_gate = 0;
float predicted_z_gate = 0;

float current_x_gate = 0;
float current_y_gate = 0;
float current_z_gate = 0;
float delta_z_gate   = 0;

float previous_x_gate = 0;
float previous_y_gate = 0;
float previous_z_gate = 0;

// previous best gate:
struct gate_img previous_best_gate;

//SAFETY AND RESET FLAGS
int uncertainty_gate = 0;
//int gate_detected = 0;
init_pos_filter = 0;
int safe_pass_counter = 0;
int gate_gen = 0;

float gate_quality = 0;

float fps_filter = 0;

struct timeval stop, start;

//QR code classification
int QR_class = 0;
float QR_uncertainty;

// back-side of a gate:
int back_side = 0;

//Debug messages

static void snake_gate_send(struct transport_tx *trans, struct link_device *dev)
{
  pprz_msg_send_SNAKE_GATE_INFO(trans, dev, AC_ID, &pix_x, &pix_y, &pix_sz, &hor_angle, &vert_angle, &x_dist, &y_dist,
                                &z_dist,
                                &current_x_gate, &current_y_gate, &current_z_gate, &best_fitness, &current_quality,
                                &y_center_picker, &cb_center, &QR_class, &sz, &back_side, &best_gate.n_sides,
                                &psi_gate); //
}


// Checks for a single pixel if it is the right color
// 1 means that it passes the filter
int check_color(struct image_t *im, int x, int y)
{
  // if (x % 2 == 1) { x--; }
  if (y % 2 == 1) { y--; }
  
  // if (x < 0 || x >= im->w || y < 0 || y >= im->h) {
  if (x < 0 || x >= im->h || y < 0 || y >= im->w) {
    return 0;
  }

  uint8_t *buf = im->buf;
  // buf += 2 * (y * (im->w) + x); // each pixel has two bytes
  buf += 2 * (x * (im->w) + y); // each pixel has two bytes
  // odd ones are uy
  // even ones are vy


  if (
    (buf[1] >= color_lum_min)
    && (buf[1] <= color_lum_max)
    && (buf[0] >= color_cb_min)
    && (buf[0] <= color_cb_max)
    && (buf[2] >= color_cr_min)
    && (buf[2] <= color_cr_max)
  ) {
    // the pixel passes:
    return 1;
  } else {
    // the pixel does not:
    return 0;
  }
}

void check_color_center(struct image_t *im, uint8_t *y_c, uint8_t *cb_c, uint8_t *cr_c)
{
  uint8_t *buf = im->buf;
  // int x = (im->w) / 2;
  // int y = (im->h) / 2;
  int x = (im->h) / 2;
  int y = (im->w) / 2;
  // buf += y * (im->w) * 2 + x * 2;
  buf += x * (im->w) * 2 + y * 2;

  *y_c = buf[1];
  *cb_c = buf[0];
  *cr_c = buf[2];
}


//set color pixel
uint16_t image_yuv422_set_color(struct image_t *input, struct image_t *output, int x, int y)
{
  uint8_t *source = input->buf;
  uint8_t *dest = output->buf;

  // Copy the creation timestamp (stays the same)
  output->ts = input->ts;
  // if (x % 2 == 1) { x--; }
  if (y % 2 == 1) { y--; }

  if (x < 0 || x >= input->w || y < 0 || y >= input->h) {
    return;
  }


  /*
  source += y * (input->w) * 2 + x * 2;
  dest += y * (output->w) * 2 + x * 2;
  */
  source += x * (input->w) * 2 + y * 2;
  dest += x * (output->w) * 2 + y * 2;
  // UYVY
  dest[0] = 65;//211;        // U//was 65
  dest[1] = source[1];  // Y
  dest[2] = 255;//60;        // V//was 255
  dest[3] = source[3];  // Y
}

void calculate_gate_position(int x_pix, int y_pix, int sz_pix, struct image_t *img, struct gate_img gate)
{
  float hor_calib = 0.075;
  //calculate angles here  
  /*
  vert_angle = (-(((float)x_pix * 1.0) - ((float)(img->w) / 2.0)) * radians_per_pix_w) -
               (stateGetNedToBodyEulers_f()->theta);
  hor_angle = ((((float)y_pix * 1.0) - ((float)(img->h) / 2.0)) * radians_per_pix_h) + hor_calib;
  */
  vert_angle = (-(((float)y_pix * 1.0) - ((float)(img->w) / 2.0)) * radians_per_pix_h) -
               (stateGetNedToBodyEulers_f()->theta);
  hor_angle = ((((float)x_pix * 1.0) - ((float)(img->h) / 2.0)) * radians_per_pix_w) + hor_calib;

  pix_x = x_pix;
  pix_y = y_pix;
  pix_sz = gate.sz;
  current_quality = gate.gate_q;


  if (gate_size == 0) {
    gate_size = 1;
  }

  float gate_size_m = tan(((float)gate_size / 2.0) * radians_per_pix_w) * 3.0;
  y_dist = gate_size_m / tan((pix_sz / 2) * radians_per_pix_w);
  x_dist = y_dist * sin(hor_angle);
  z_dist = y_dist * sin(vert_angle);

}

//state filter in periodic loop
void snake_gate_periodic(void)
{
  //SAFETY  gate_detected
  if (y_dist > 0.6 && y_dist < 5) { // && gate_gen == 1)
    states_race.gate_detected = 1;
    counter_gate_detected = 0;
    time_gate_detected = 0;
  } else {
    states_race.gate_detected = 0;
    counter_gate_detected = 0;
    time_gate_detected = 0;
  }

  //SAFETY ready_pass_trough
  if (states_race.gate_detected == 1 && fabs(x_dist - INITIAL_X) < X_POS_MARGIN && fabs(y_dist - INITIAL_Y) < Y_POS_MARGIN
      && fabs(z_dist - INITIAL_Z) < Z_POS_MARGIN && fabs(opt_body_v_x) < Y_SPEED_MARGIN
      && fabs(opt_body_v_x) < Y_SPEED_MARGIN) {
    safe_pass_counter += 1;
  } else {
    safe_pass_counter = 0;
    states_race.ready_pass_through = 0;
  }

  if (safe_pass_counter > 5) {
    safe_pass_counter = 0;
    states_race.ready_pass_through = 1;
  }

  // Reinitialization after gate is cleared and turn is made(called from velocity guidance module)
  if (init_pos_filter == 1) {
    init_pos_filter = 0;
    //assumed initial position at other end of the gate
    predicted_x_gate = INITIAL_X;//0;
    predicted_y_gate = INITIAL_Y;//1.5;

  }

  //State filter


  //convert earth velocity to body x y velocity
  float v_x_earth = stateGetSpeedNed_f()->x;
  float v_y_earth = stateGetSpeedNed_f()->y;
  float psi = stateGetNedToBodyEulers_f()->psi;
  //When using optitrack
  //body_v_x = cosf(psi)*v_x_earth + sinf(psi)*v_y_earth;
  //body_v_y = -sinf(psi)*v_x_earth+cosf(psi)*v_y_earth;

  body_v_x = opt_body_v_x;
  body_v_y = opt_body_v_y;

  //body velocity in filter frame
  body_filter_x = -body_v_y;
  body_filter_y = -body_v_x;

  gettimeofday(&stop, 0);
  double curr_time = (double)(stop.tv_sec + stop.tv_usec / 1000000.0);
  double elapsed = curr_time - (double)(start.tv_sec + start.tv_usec / 1000000.0);
  gettimeofday(&start, 0);
  float dt = elapsed;

  fps_filter = (float)1.0 / dt;

  // predict the new location:
  float dx_gate = dt * body_filter_x;//(cos(current_angle_gate) * gate_turn_rate * current_distance);
  float dy_gate = dt * body_filter_y; //(velocity_gate - sin(current_angle_gate) * gate_turn_rate * current_distance);
  predicted_x_gate = previous_x_gate + dx_gate;
  predicted_y_gate = previous_y_gate + dy_gate;
  predicted_z_gate = previous_z_gate;

  float sonar_alt = stateGetPositionNed_f()->z;

  if (states_race.gate_detected == 1) {

    // Mix the measurement with the prediction:
    float weight_measurement;
    if (uncertainty_gate > 150) {
      weight_measurement = 1.0f;
      uncertainty_gate = 151;//max
    } else {
      weight_measurement = 0.7;  //(GOOD_FIT-best_quality)/GOOD_FIT;//check constant weight
    }

     float z_weight = 0.2;

    current_x_gate = weight_measurement * x_dist + (1.0f - weight_measurement) * predicted_x_gate;
    current_y_gate = weight_measurement * y_dist + (1.0f - weight_measurement) * predicted_y_gate;
    current_z_gate = z_weight * (z_dist + sonar_alt) + (1.0f - z_weight) * predicted_z_gate;

    //psi_bias
    //if state is adjust position then slowly add bias using the fitness as weight
    //keep always updating bias based on current angle and limit
    //psi_filter_weight = GOOD_POLY_FIT - best_fitness;
    //psi_increment = psi_filter_weight * psi_gate;

    // reset uncertainty:
    uncertainty_gate = 0;
  } else {
    // just the prediction
    current_x_gate = predicted_x_gate;
    current_y_gate = predicted_y_gate;
    current_z_gate = predicted_z_gate;

    // increase uncertainty
    uncertainty_gate++;
  }
  // set the previous state for the next time:
  previous_x_gate = current_x_gate;
  previous_y_gate = current_y_gate;
  previous_z_gate = current_z_gate;
  delta_z_gate = current_z_gate - sonar_alt;
}

// Function
// Samples from the image and checks if the pixel is the right color.
// If yes, it "snakes" up and down to see if it is the side of a gate.
// If this stretch is long enough, it "snakes" also left and right.
// If the left/right stretch is also long enough, add the coords as a
// candidate square, optionally drawing it on the image.
struct image_t *snake_gate_detection_func(struct image_t *img);
struct image_t *snake_gate_detection_func(struct image_t *img)
{
  int filter = 1;
  int gen_alg = 1;
  uint16_t i;
  int x, y;//, y_low, y_high, x_low1, x_high1, x_low2, x_high2, sz, szx1, szx2;
  float quality;
  struct point_t from, to;
  best_quality = 0;
  best_gate.gate_q = 0;
  //test
  //pix_x = img->w;
  //pix_y = img->h;



  n_gates = 0;

  //color picker
  //check_color_center(img,&y_center_picker,&cb_center,&cr_center);

  for (i = 0; i < n_samples; i++) {
    // get a random coordinate:
    x = rand() % img->h;
    y = rand() % img->w;

    //check_color(img, 1, 1);
    // check if it has the right color
    if (check_color(img, x, y)) {
      // snake up and down:
      snake_up_and_down(img, x, y, &y_low, &y_high);
      sz = y_high - y_low;

      y_low = y_low + (sz * gate_thickness);
      y_high = y_high - (sz * gate_thickness);

      y = (y_high + y_low) / 2;

      // if the stretch is long enough
      if (sz > min_pixel_size) {
        // snake left and right:
        snake_left_and_right(img, x, y_low, &x_low1, &x_high1);
        snake_left_and_right(img, x, y_high, &x_low2, &x_high2);

        x_low1 = x_low1 + (sz * gate_thickness);
        x_high1 = x_high1 - (sz * gate_thickness);
        x_low2 = x_low2 + (sz * gate_thickness);
        x_high2 = x_high2 - (sz * gate_thickness);

        // sizes of the left-right stretches: in y pixel coordinates
        szx1 = (x_high1 - x_low1);
        szx2 = (x_high2 - x_low2);

        // if the size is big enough:
        if (szx1 > min_pixel_size) {
          // draw four lines on the image:
          x = (x_high1 + x_low1) / 2;//was+
          // set the size to the largest line found:
          sz = (sz > szx1) ? sz : szx1;
          // create the gate:
          gates[n_gates].x = x;
          gates[n_gates].y = y;
          gates[n_gates].sz = sz / 2;
          // check the gate quality:
          check_gate(img, gates[n_gates], &quality, &gates[n_gates].n_sides);
          gates[n_gates].gate_q = quality;
          // only increment the number of gates if the quality is sufficient
          // else it will be overwritten by the next one
          if (quality > best_quality) { //min_gate_quality)
          //draw_gate(img, gates[n_gates]);
          best_quality = quality;
          n_gates++;
        }
      } else if (szx2 > min_pixel_size) {
          x = (x_high2 + x_low2) / 2;//was +
          // set the size to the largest line found:
          sz = (sz > szx2) ? sz : szx2;
          // create the gate:
          gates[n_gates].x = x;
          gates[n_gates].y = y;
          gates[n_gates].sz = sz / 2;
          // check the gate quality:
          check_gate(img, gates[n_gates], &quality, &gates[n_gates].n_sides);
          gates[n_gates].gate_q = quality;
          // only increment the number of gates if the quality is sufficient
          // else it will be overwritten by the next one
          if (quality > best_quality) { //min_gate_quality)
            //draw_gate(img, gates[n_gates]);
            best_quality = quality;
            n_gates++;
          }
        }
        if (n_gates >= MAX_GATES) {
          break;
        }

      }
      //
    }

  }

  // variables used for fitting:
  float x_center, y_center, radius, fitness, angle_1, angle_2, s_left, s_right;
  int clock_arms = 1;
  // prepare the Region of Interest (ROI), which is larger than the gate:
  float size_factor = 1.5;//2;//1.25;

  // do an additional fit to improve the gate detection:
  if (best_quality > min_gate_quality && n_gates > 0) {
    // temporary variables:


    //if (gen_alg) {

      int max_candidate_gates = 10;//10;

      best_fitness = 100;
      if (n_gates > 0 && n_gates < max_candidate_gates) {
        for (int gate_nr = 0; gate_nr < n_gates; gate_nr += 1) {
          int16_t ROI_size = (int16_t)(((float) gates[gate_nr].sz) * size_factor);
          int16_t min_x = gates[gate_nr].x - ROI_size;
          min_x = (min_x < 0) ? 0 : min_x;
          int16_t max_x = gates[gate_nr].x + ROI_size;
          max_x = (max_x < img->h) ? max_x : img->h;
          int16_t min_y = gates[gate_nr].y - ROI_size;
          min_y = (min_y < 0) ? 0 : min_y;
          int16_t max_y = gates[gate_nr].y + ROI_size;
          max_y = (max_y < img->w) ? max_y : img->w;

          //draw_gate(img, gates[gate_nr]);

          int gates_x = gates[gate_nr].x;
          int gates_y = gates[gate_nr].y;
          int gates_sz = gates[gate_nr].sz;

          // detect the gate:
          gate_detection(img, &x_center, &y_center, &radius, &fitness, &gates_x, &gates_y, &gates_sz,
                         (uint16_t) min_x, (uint16_t) min_y, (uint16_t) max_x, (uint16_t) max_y, clock_arms, &angle_1, &angle_2, &psi_gate,
                         &s_left, &s_right);
          //if (fitness < best_fitness) {
            //best_fitness = fitness;
            // store the information in the gate:
            temp_check_gate.x = (int) x_center;
            temp_check_gate.y = (int) y_center;
            temp_check_gate.sz = (int) radius;
            temp_check_gate.sz_left = (int) s_left;
            temp_check_gate.sz_right = (int) s_right;
            // also get the color fitness
            check_gate(img, temp_check_gate, &temp_check_gate.gate_q, &temp_check_gate.n_sides);
	    
	    if(temp_check_gate.n_sides > 2 && temp_check_gate.gate_q > best_gate.gate_q)
	    {
	    best_fitness = fitness;
	    //best_quality = .gate_q(first maybe zero
            // store the information in the gate:
            best_gate.x = temp_check_gate.x;
            best_gate.y = temp_check_gate.y;
            best_gate.sz = temp_check_gate.sz;
            best_gate.sz_left = temp_check_gate.sz_left;
            best_gate.sz_right = temp_check_gate.sz_right;
	    best_gate.gate_q = temp_check_gate.gate_q;
	    best_gate.n_sides = temp_check_gate.n_sides;
	    }
          //}

        }
        /*for (int gate_nr = 0; gate_nr < n_gates; gate_nr += 1) {
          draw_gate(img, gates[gate_nr]);
        }*/
      } else if (n_gates >= max_candidate_gates) {
        for (int gate_nr = n_gates - max_candidate_gates; gate_nr < n_gates; gate_nr += 1) {
          int16_t ROI_size = (int16_t)(((float) gates[gate_nr].sz) * size_factor);
          int16_t min_x = gates[gate_nr].x - ROI_size;
          min_x = (min_x < 0) ? 0 : min_x;
          int16_t max_x = gates[gate_nr].x + ROI_size;
          max_x = (max_x < img->h) ? max_x : img->h;
          int16_t min_y = gates[gate_nr].y - ROI_size;
          min_y = (min_y < 0) ? 0 : min_y;
          int16_t max_y = gates[gate_nr].y + ROI_size;
          max_y = (max_y < img->w) ? max_y : img->w;
          //draw_gate(img, gates[gate_nr]);
          // detect the gate:
          gate_detection(img, &x_center, &y_center, &radius, &fitness, &(gates[gate_nr].x), &(gates[gate_nr].y),
                         &(gates[gate_nr].sz),
                         (uint16_t) min_x, (uint16_t) min_y, (uint16_t) max_x, (uint16_t) max_y, clock_arms, &angle_1, &angle_2, &psi_gate,
                         &s_left, &s_right);
          //if (fitness < best_fitness) {
            //best_fitness = fitness;
            // store the information in the gate:
            temp_check_gate.x = (int) x_center;
            temp_check_gate.y = (int) y_center;
            temp_check_gate.sz = (int) radius;
            temp_check_gate.sz_left = (int) s_left;
            temp_check_gate.sz_right = (int) s_right;
            // also get the color fitness
            check_gate(img, temp_check_gate, &temp_check_gate.gate_q, &temp_check_gate.n_sides);
	    
	    if(temp_check_gate.n_sides > 2 && temp_check_gate.gate_q > best_gate.gate_q)
	    {
	    //best_fitness = fitness;
            // store the information in the gate:
            best_gate.x = temp_check_gate.x;
            best_gate.y = temp_check_gate.y;
            best_gate.sz = temp_check_gate.sz;
            best_gate.sz_left = temp_check_gate.sz_left;
            best_gate.sz_right = temp_check_gate.sz_right;
	    best_gate.gate_q = temp_check_gate.gate_q;
	    best_gate.n_sides = temp_check_gate.n_sides;
	    }
         // }
        }

        /*for (int gate_nr = n_gates - max_candidate_gates; gate_nr < n_gates; gate_nr += 1) {
          draw_gate(img, gates[gate_nr]);
        }*/

      }
      //draw_gate(img, best_gate);
    //}

    // TODO: check if top left is orange (back side)
    // read the QR code:
    // get the class of the QR, given a region of interest (TODO: find out the right parameters for the region next to the gate that has the QR code)
    //QR_class = get_QR_class_ROI(img, (uint32_t) (x_center + radius), (uint32_t) (y_center-radius), (uint32_t) (x_center + 1.25 * radius), (uint32_t) (y_center-0.75*radius), &QR_uncertainty);

  } else {
    //random position guesses here and then genetic algorithm
    //use random sizes and positions bounded by minimum size

  }
  // QR_class = get_QR_class(img, &QR_uncertainty);

  /*
  * What is better? The current or previous gate?
  */
  if(previous_best_gate.sz != 0 && best_quality > min_gate_quality && n_gates > 0)
  {
    // refit the previous best gate in the current image and compare the quality:
    int16_t ROI_size = (int16_t)(((float) previous_best_gate.sz) * size_factor);
    int16_t min_x = previous_best_gate.x - ROI_size;
    min_x = (min_x < 0) ? 0 : min_x;
    int16_t max_x = previous_best_gate.x + ROI_size;
    max_x = (max_x < img->h) ? max_x : img->h;
    int16_t min_y = previous_best_gate.y - ROI_size;
    min_y = (min_y < 0) ? 0 : min_y;
    int16_t max_y = previous_best_gate.y + ROI_size;
    max_y = (max_y < img->w) ? max_y : img->w;

    // detect the gate:
    gate_detection(img, &x_center, &y_center, &radius, &fitness, &(previous_best_gate.x), &(previous_best_gate.y),
                   &(previous_best_gate.sz),
                   (uint16_t) min_x, (uint16_t) min_y, (uint16_t) max_x, (uint16_t) max_y, clock_arms, &angle_1, &angle_2, &psi_gate,
                   &s_left, &s_right);

    // store the information in the gate:
    previous_best_gate.x = (int) x_center;
    previous_best_gate.y = (int) y_center;
    previous_best_gate.sz = (int) radius;
    previous_best_gate.sz_left = (int) s_left;
    previous_best_gate.sz_right = (int) s_right;

    // also get the color fitness
    check_gate(img, previous_best_gate, &previous_best_gate.gate_q, &previous_best_gate.n_sides);

    // if the quality of the "old" gate is better, keep the old gate:
    if(previous_best_gate.gate_q > best_gate.gate_q &&  previous_best_gate.n_sides > 2)//n_sides
    {
      best_gate.x = previous_best_gate.x;
      best_gate.y = previous_best_gate.y;
      best_gate.sz = previous_best_gate.sz;
      best_gate.sz_left = previous_best_gate.sz_left;
      best_gate.sz_right = previous_best_gate.sz_right;
      best_gate.gate_q = previous_best_gate.gate_q;
      best_gate.n_sides = previous_best_gate.n_sides;
    }
  }

  // prepare for the next time:
  previous_best_gate.x = best_gate.x;
  previous_best_gate.y = best_gate.y;
  previous_best_gate.sz = best_gate.sz;
  previous_best_gate.sz_left = best_gate.sz_left;
  previous_best_gate.sz_right = best_gate.sz_right;
  previous_best_gate.gate_q = best_gate.gate_q;
  previous_best_gate.n_sides = best_gate.n_sides;
  
    //color filtered version of image for overlay and debugging
  if (filter) {
    int color_count = image_yuv422_colorfilt(img, img,
                      color_lum_min, color_lum_max,
                      color_cb_min, color_cb_max,
                      color_cr_min, color_cr_max
                                            );
  }

  /**************************************
  * BEST GATE -> TRANSFORM TO COORDINATES
  ***************************************/

  if (best_gate.gate_q > (min_gate_quality*2) && best_gate.n_sides > 2) {//n_sides

    current_quality = best_quality;
    size_left = best_gate.sz_left;
    size_right = best_gate.sz_right;
    
    draw_gate_color(img, best_gate, blue_color);
    
    gate_quality = best_gate.gate_q;
    

    back_side = check_back_side_QR_code(img, best_gate);

    //image_yuv422_set_color(img,img,gates[n_gates-1].x,gates[n_gates-1].y);

    //calculate_gate_position(gates[n_gates-1].x,gates[n_gates-1].y,gates[n_gates-1].sz,img,gates[n_gates-1]);
    calculate_gate_position(best_gate.x, best_gate.y, best_gate.sz, img, best_gate);
    gate_gen = 1;//0;
    states_race.gate_detected = 1;
  } else {
    
    if(previous_best_gate.sz != 0)
    {
      printf("previous gate\n");
      // refit the previous best gate in the current image and compare the quality:
      int16_t ROI_size = (int16_t)(((float) previous_best_gate.sz) * size_factor);
      int16_t min_x = previous_best_gate.x - ROI_size;
      min_x = (min_x < 0) ? 0 : min_x;
      int16_t max_x = previous_best_gate.x + ROI_size;
      max_x = (max_x < img->w) ? max_x : img->w;
      int16_t min_y = previous_best_gate.y - ROI_size;
      min_y = (min_y < 0) ? 0 : min_y;
      int16_t max_y = previous_best_gate.y + ROI_size;
      max_y = (max_y < img->h) ? max_y : img->h;

      // detect the gate:
      gate_detection(img, &x_center, &y_center, &radius, &fitness, &(previous_best_gate.x), &(previous_best_gate.y),
		    &(previous_best_gate.sz),
		    (uint16_t) min_x, (uint16_t) min_y, (uint16_t) max_x, (uint16_t) max_y, clock_arms, &angle_1, &angle_2, &psi_gate,
		    &s_left, &s_right);

      // store the information in the gate:
      previous_best_gate.x = (int) x_center;
      previous_best_gate.y = (int) y_center;
      previous_best_gate.sz = (int) radius;
      previous_best_gate.sz_left = (int) s_left;
      previous_best_gate.sz_right = (int) s_right;

      // also get the color fitness
      check_gate(img, previous_best_gate, &previous_best_gate.gate_q, &previous_best_gate.n_sides);
    }
    
    if (previous_best_gate.gate_q > (min_gate_quality*2) && previous_best_gate.n_sides > 2)
    { 
      printf("previous gate quality\n");
      current_quality = previous_best_gate.gate_q;
      gate_gen = 1;
      states_race.gate_detected = 1;
      
<<<<<<< HEAD
      draw_gate(img, previous_best_gate);
        calculate_gate_position(best_gate.x, best_gate.y, best_gate.sz, img, best_gate);
=======
      draw_gate_color(img, previous_best_gate, green_color);
>>>>>>> 990910c3
    }
    else
    {
      states_race.gate_detected = 0;
      current_quality = 0;
      gate_gen = 1;
    }
  }
  return img; // snake_gate_detection did not make a new image
}


void draw_gate(struct image_t *im, struct gate_img gate)
{
  // draw four lines on the image:
  struct point_t from, to;
  if (gate.sz_left == gate.sz_right) {
    // square
    from.x = (gate.x - gate.sz);
    from.y = gate.y - gate.sz;
    to.x = (gate.x - gate.sz);
    to.y = gate.y + gate.sz;
    image_draw_line(im, &from, &to);
    from.x = (gate.x - gate.sz);
    from.y = gate.y + gate.sz;
    to.x = (gate.x + gate.sz);
    to.y = gate.y + gate.sz;
    image_draw_line(im, &from, &to);
    from.x = (gate.x + gate.sz);
    from.y = gate.y + gate.sz;
    to.x = (gate.x + gate.sz);
    to.y = gate.y - gate.sz;
    image_draw_line(im, &from, &to);
    from.x = (gate.x + gate.sz);
    from.y = gate.y - gate.sz;
    to.x = (gate.x - gate.sz);
    to.y = gate.y - gate.sz;
    image_draw_line(im, &from, &to);
  } else {
    // polygon
    from.x = (gate.x - gate.sz);
    from.y = gate.y - gate.sz_left;
    to.x = (gate.x - gate.sz);
    to.y = gate.y + gate.sz_left;
    image_draw_line(im, &from, &to);
    from.x = (gate.x - gate.sz);
    from.y = gate.y + gate.sz_left;
    to.x = (gate.x + gate.sz);
    to.y = gate.y + gate.sz_right;
    image_draw_line(im, &from, &to);
    from.x = (gate.x + gate.sz);
    from.y = gate.y + gate.sz_right;
    to.x = (gate.x + gate.sz);
    to.y = gate.y - gate.sz_right;
    image_draw_line(im, &from, &to);
    from.x = (gate.x + gate.sz);
    from.y = gate.y - gate.sz_right;
    to.x = (gate.x - gate.sz);
    to.y = gate.y - gate.sz_left;
    image_draw_line(im, &from, &to);
  }
}

void draw_gate_color(struct image_t *im, struct gate_img gate, uint8_t* color)
{
  
  
  // draw four lines on the image:
  struct point_t from, to;
  if (gate.sz_left == gate.sz_right) {
    // square
    from.x = (gate.x - gate.sz);
    from.y = gate.y - gate.sz;
    to.x = (gate.x - gate.sz);
    to.y = gate.y + gate.sz;
    image_draw_line_color(im, &from, &to, color);
    //draw_line_segment(im, from, to, color);
    from.x = (gate.x - gate.sz);
    from.y = gate.y + gate.sz;
    to.x = (gate.x + gate.sz);
    to.y = gate.y + gate.sz;
    image_draw_line_color(im, &from, &to, color);
    //draw_line_segment(im, from, to, color);
    from.x = (gate.x + gate.sz);
    from.y = gate.y + gate.sz;
    to.x = (gate.x + gate.sz);
    to.y = gate.y - gate.sz;
    image_draw_line_color(im, &from, &to, color);
    // draw_line_segment(im, from, to, color);
    from.x = (gate.x + gate.sz);
    from.y = gate.y - gate.sz;
    to.x = (gate.x - gate.sz);
    to.y = gate.y - gate.sz;
    image_draw_line_color(im, &from, &to, color);
    //draw_line_segment(im, from, to, color);
  } else {
    // polygon
    from.x = (gate.x - gate.sz);
    from.y = gate.y - gate.sz_left;
    to.x = (gate.x - gate.sz);
    to.y = gate.y + gate.sz_left;
    image_draw_line_color(im, &from, &to, color);
    //draw_line_segment(im, from, to, color);
    from.x = (gate.x - gate.sz);
    from.y = gate.y + gate.sz_left;
    to.x = (gate.x + gate.sz);
    to.y = gate.y + gate.sz_right;
    image_draw_line_color(im, &from, &to, color);
    //draw_line_segment(im, from, to, color);
    from.x = (gate.x + gate.sz);
    from.y = gate.y + gate.sz_right;
    to.x = (gate.x + gate.sz);
    to.y = gate.y - gate.sz_right;
    image_draw_line_color(im, &from, &to, color);
    //draw_line_segment(im, from, to, color);
    from.x = (gate.x + gate.sz);
    from.y = gate.y - gate.sz_right;
    to.x = (gate.x - gate.sz);
    to.y = gate.y - gate.sz_left;
    image_draw_line_color(im, &from, &to, color);
    //draw_line_segment(im, from, to, color);
  }
}



extern void check_gate(struct image_t *im, struct gate_img gate, float *quality, int *n_sides)
{
  int n_points, n_colored_points;
  n_points = 0;
  n_colored_points = 0;
  int np, nc;
  // how much of the side should be visible to count as a detected side?
  float min_ratio_side = 0.30;
  (*n_sides) = 0;

  // check the four lines of which the gate consists:
  struct point_t from, to;
  if (gate.sz_left == gate.sz_right) {

    from.x = gate.x - gate.sz;
    from.y = gate.y - gate.sz;
    to.x = gate.x - gate.sz;
    to.y = gate.y + gate.sz;
    check_line(im, from, to, &np, &nc);
    if ((float) nc / (float) np >= min_ratio_side) {
      (*n_sides)++;
    }
    n_points += np;
    n_colored_points += nc;

    from.x = gate.x - gate.sz;
    from.y = gate.y + gate.sz;
    to.x = gate.x + gate.sz;
    to.y = gate.y + gate.sz;
    check_line(im, from, to, &np, &nc);
    if ((float) nc / (float) np >= min_ratio_side) {
      (*n_sides)++;
    }
    n_points += np;
    n_colored_points += nc;

    from.x = gate.x + gate.sz;
    from.y = gate.y + gate.sz;
    to.x = gate.x + gate.sz;
    to.y = gate.y - gate.sz;
    check_line(im, from, to, &np, &nc);
    if ((float) nc / (float) np >= min_ratio_side) {
      (*n_sides)++;
    }
    n_points += np;
    n_colored_points += nc;

    from.x = gate.x + gate.sz;
    from.y = gate.y - gate.sz;
    to.x = gate.x - gate.sz;
    to.y = gate.y - gate.sz;
    check_line(im, from, to, &np, &nc);
    if ((float) nc / (float) np >= min_ratio_side) {
      (*n_sides)++;
    }
    n_points += np;
    n_colored_points += nc;
  } else {
    from.x = gate.x - gate.sz;
    from.y = gate.y - gate.sz_left;
    to.x = gate.x - gate.sz;
    to.y = gate.y + gate.sz_left;
    check_line(im, from, to, &np, &nc);
    if ((float) nc / (float) np >= min_ratio_side) {
      (*n_sides)++;
    }
    n_points += np;
    n_colored_points += nc;

    from.x = gate.x - gate.sz;
    from.y = gate.y + gate.sz_left;
    to.x = gate.x + gate.sz;
    to.y = gate.y + gate.sz_right;
    check_line(im, from, to, &np, &nc);
    if ((float) nc / (float) np >= min_ratio_side) {
      (*n_sides)++;
    }
    n_points += np;
    n_colored_points += nc;

    from.x = gate.x + gate.sz;
    from.y = gate.y + gate.sz_right;
    to.x = gate.x + gate.sz;
    to.y = gate.y - gate.sz_right;
    check_line(im, from, to, &np, &nc);
    if ((float) nc / (float) np >= min_ratio_side) {
      (*n_sides)++;
    }
    n_points += np;
    n_colored_points += nc;

    from.x = gate.x + gate.sz;
    from.y = gate.y - gate.sz_right;
    to.x = gate.x - gate.sz;
    to.y = gate.y - gate.sz_left;
    check_line(im, from, to, &np, &nc);
    if ((float) nc / (float) np >= min_ratio_side) {
      (*n_sides)++;
    }
    n_points += np;
    n_colored_points += nc;
  }

  // the quality is the ratio of colored points / number of points:
  if (n_points == 0) {
    (*quality) = 0;
  } else {
    (*quality) = ((float) n_colored_points) / ((float) n_points);
  }
}


extern int check_back_side_QR_code(struct image_t* im, struct gate_img gate)
{
  // check a square at the top left of the gate:
  int n_points, n_colored_points;
  int min_x, max_x, min_y, max_y;
  n_points = 0;
  n_colored_points = 0;
  float size_square = 0.5; // quarter of a gate  
  struct gate_img bs_square;  
  float threshold_color_ratio = 0.5;

  if (gate.sz_left == gate.sz_right) {

    // square gate:
    min_x = gate.x - (1.0f + size_square) * gate.sz;
    max_x = gate.x - gate.sz;
    min_y = gate.y + gate.sz;
    max_y = gate.y + (1.0f - size_square) * gate.sz;
    
    // draw it:
    bs_square.x = (min_x + max_x) / 2;
    bs_square.y = (min_y + max_y) / 2;
    bs_square.sz = (max_x - min_x) / 2;
    bs_square.sz_left = bs_square.sz;
    bs_square.sz_right = bs_square.sz;
    //draw_gate(im, bs_square);

    // go over the back side square and see if it is orange enough:
    for(y = min_y; y < max_y; y++)
    {
      for(x = min_x; x < max_x; x++)
      {
        n_points++;
        n_colored_points += check_color(im, x, y); 
      }
    }
    
    if((float) n_colored_points / (float) n_points > threshold_color_ratio)
    {
      return 1;
    }
    else
    {
      return 0;
    }
  }
  else
  {
    // polygon gate:
    
    min_x = gate.x - (1.0f + size_square) * gate.sz;
    max_x = gate.x - gate.sz;
    min_y = gate.y + gate.sz_left;
    max_y = gate.y + (1.0f - size_square) * gate.sz_left;
    
     // draw it:
    bs_square.x = (min_x + max_x) / 2;
    bs_square.y = (min_y + max_y) / 2;
    bs_square.sz = (max_x - min_x) / 2;
    bs_square.sz_left = bs_square.sz_left;
    bs_square.sz_right = bs_square.sz_right;
    //draw_gate(im, bs_square);
    
    for(y = min_y; y < max_y; y++)
    {
      for(x = min_x; x < max_x; x++)
      {
        n_points++;
        n_colored_points += check_color(im, x, y); 
      }
    }
    
    if((float) n_colored_points / (float) n_points > threshold_color_ratio)
    {
      return 1;
    }
    else
    {
      return 0;
    }
  }  
    
}

void check_line(struct image_t *im, struct point_t Q1, struct point_t Q2, int *n_points, int *n_colored_points)
{
  (*n_points) = 0;
  (*n_colored_points) = 0;

  float t_step = 0.05;
  int x, y;
  float t;
  // go from Q1 to Q2 in 1/t_step steps:
  for (t = 0.0f; t < 1.0f; t += t_step) {
    // determine integer coordinate on the line:
    x = (int)(t * Q1.x + (1.0f - t) * Q2.x);
    y = (int)(t * Q1.y + (1.0f - t) * Q2.y);

    // if (x >= 0 && x < im->w && y >= 0 && y < im->h) {
    if (x >= 0 && x < im->h && y >= 0 && y < im->w) {
      // augment number of checked points:
      (*n_points)++;

      if (check_color(im, x, y)) {
        // the point is of the right color:
        (*n_colored_points)++;
      }
    }
  }
}

void snake_up_and_down(struct image_t *im, int x, int y, int *y_low, int *y_high)
{
  int done = 0;
  int x_initial = x;
  (*y_low) = y;

  // snake towards negative y (down?)
  while ((*y_low) > 0 && !done) {
    if (check_color(im, x, (*y_low) - 1)) {
      (*y_low)--;
    } else if (check_color(im, x + 1, (*y_low) - 1)) {
      x++;
      (*y_low)--;
    } else if (check_color(im, x - 1, (*y_low) - 1)) {
      x--;
      (*y_low)--;
    } else {
      done = 1;
    }
  }

  x = x_initial;
  (*y_high) = y;
  done = 0;
  // snake towards positive y (up?)
  // while ((*y_high) < im->h - 1 && !done) {
  while ((*y_high) < im->w - 1 && !done) {

    if (check_color(im, x, (*y_high) + 1)) {
      (*y_high)++;
    //    } else if (x < im->w - 1 && check_color(im, x + 1, (*y_high) + 1)) {
    } else if (x < im->h - 1 && check_color(im, x + 1, (*y_high) + 1)) {
      x++;
      (*y_high)++;
    } else if (x > 0 && check_color(im, x - 1, (*y_high) + 1)) {
      x--;
      (*y_high)++;
    } else {
      done = 1;
    }
  }
}

void snake_left_and_right(struct image_t *im, int x, int y, int *x_low, int *x_high)
{
  int done = 0;
  int y_initial = y;
  (*x_low) = x;

  // snake towards negative x (left)
  while ((*x_low) > 0 && !done) {
    if (check_color(im, (*x_low) - 1, y)) {
      (*x_low)--;  
    // } else if (y < im->h - 1 && check_color(im, (*x_low) - 1, y + 1)) {
    } else if (y < im->w - 1 && check_color(im, (*x_low) - 1, y + 1)) {
      y++;
      (*x_low)--;
    } else if (y > 0 && check_color(im, (*x_low) - 1, y - 1)) {
      y--;
      (*x_low)--;
    } else {
      done = 1;
    }
  }

  y = y_initial;
  (*x_high) = x;
  done = 0;
  // snake towards positive x (right)
  // while ((*x_high) < im->w - 1 && !done) {
  while ((*x_high) < im->h - 1 && !done) {

    if (check_color(im, (*x_high) + 1, y)) {
      (*x_high)++;
    // } else if (y < im->h - 1 && check_color(im, (*x_high) + 1, y++)) {
    } else if (y < im->w - 1 && check_color(im, (*x_high) + 1, y++)) {
      y++;
      (*x_high)++;
    } else if (y > 0 && check_color(im, (*x_high) + 1, y - 1)) {
      y--;
      (*x_high)++;
    } else {
      done = 1;
    }
  }
}


void snake_gate_detection_init(void)
{
  previous_best_gate.sz = 0;
  listener = cv_add_to_device(&SGD_CAMERA, snake_gate_detection_func);
  register_periodic_telemetry(DefaultPeriodic, PPRZ_MSG_ID_SNAKE_GATE_INFO, snake_gate_send);
  gettimeofday(&start, NULL);
}<|MERGE_RESOLUTION|>--- conflicted
+++ resolved
@@ -768,12 +768,9 @@
       gate_gen = 1;
       states_race.gate_detected = 1;
       
-<<<<<<< HEAD
+
       draw_gate(img, previous_best_gate);
         calculate_gate_position(best_gate.x, best_gate.y, best_gate.sz, img, best_gate);
-=======
-      draw_gate_color(img, previous_best_gate, green_color);
->>>>>>> 990910c3
     }
     else
     {
