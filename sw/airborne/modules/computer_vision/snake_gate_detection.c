--- conflicted
+++ resolved
@@ -473,15 +473,10 @@
     X_int[1][0] = 0;
     X_int[2][0] = stateGetPositionNed_f()->z;
     //also reset gate position
-<<<<<<< HEAD
     gate_heading = gate_initial_heading[race_state.gate_counter];
     gate_distance = gate_initial_position_y[race_state.gate_counter];
-=======
-    gate_heading = race_state.current_initial_heading;
-    gate_dist_x = race_state.current_initial_x;
+    run_ekf_m = 1;
     run_ekf = 1;
->>>>>>> d320efe5
-    run_ekf_m = 1;
     printf("init EKF !!!!!!!!!!!!!!!!!!!!!!!!!!!!!!!!!!!!!!!!!!!!!!!!!!!!!!!!\n");
     printf("gate distance:%f\n",gate_distance);
     printf("gate heading:%f\n",gate_heading);
@@ -497,19 +492,6 @@
   EKF_dt = time_now - time_prev;
   time_prev = time_now;
   
-<<<<<<< HEAD
-  /*if((time_now-last_detection_time)>0.3){*/
-    /*ls_pos_y = 0;*/
-    /*ls_pos_x = 0;*/
-    /*vision_sample == 1;*/
-  /*}*/
-=======
-//   if((time_now-last_detection_time)>0.3){///////////////////////////////does this make sense?????????
-//     ls_pos_y = 0;
-//     ls_pos_x = 0;
-//     vision_sample == 1;
-//   }
->>>>>>> d320efe5
   
 //   struct Int32Vect3 acc_meas_body;
 //   struct Int32RMat *body_to_imu_rmat = orientationGetRMat_i(&imu.body_to_imu);
@@ -614,7 +596,7 @@
     if(X_int[0][0] < 1.8){
       hist_sample = 0;
     }
-    if(X_int[0][0] > (gate_dist_x - 0.2)){//block after to close to the target gate
+    if(X_int[0][0] > (gate_dist_x - 0.4)){//block after to close to the target gate
       run_ekf_m = 0;
     }
   if(( vision_sample || hist_sample) && run_ekf && run_ekf_m && !isnan(ls_pos_x) && !isnan(ls_pos_y))
@@ -1132,7 +1114,7 @@
   previous_best_gate.n_sides = best_gate.n_sides;
   
     //color filtered version of image for overlay and debugging
-  if (1){//filter) {
+  if (0){//filter) {
     int num_color = image_yuv422_colorfilt(img, img,
                       color_lum_min, color_lum_max,
                       color_cb_min, color_cb_max,
