/*
 * Copyright (C) IMAV 2016
 *
 * This file is part of paparazzi
 *
 * paparazzi is free software; you can redistribute it and/or modify
 * it under the terms of the GNU General Public License as published by
 * the Free Software Foundation; either version 2, or (at your option)
 * any later version.
 *
 * paparazzi is distributed in the hope that it will be useful,
 * but WITHOUT ANY WARRANTY; without even the implied warranty of
 * MERCHANTABILITY or FITNESS FOR A PARTICULAR PURPOSE.  See the
 * GNU General Public License for more details.
 *
 * You should have received a copy of the GNU General Public License
 * along with paparazzi; see the file COPYING.  If not, see
 * <http://www.gnu.org/licenses/>.
 */

/**
 * @file "modules/computer_vision/marker/detector.c"
 */

#include <stdio.h>

#include "state.h"
#include "math/pprz_orientation_conversion.h"

#include "modules/computer_vision/cv.h"
#include "modules/computer_vision/marker/detector.h"

#include "modules/pose_history/pose_history.h"
#include "modules/sonar/sonar_bebop.h"

#include "modules/computer_vision/blob/blob_finder.h"

#include "modules/computer_vision/opencv_imav_landingpad.h"     // OpenCV contour based marker detection
#include "subsystems/datalink/telemetry.h"

static bool SHOW_MARKER = true;
static float MARKER_FOUND_TIME_MAX = 10.0;
static float MARKER_MID_TIME_MAX = 1.0;

//This is for bucket
//static int MARKER_WINDOW = 25;

//This is for landing pad
static int MARKER_WINDOW = 40;

// General outputs
struct Marker marker1;
struct Marker marker2;

// Helipad detection
static struct video_listener* helipad_listener;
static struct video_listener* bucket_listener_front;
static struct video_listener* bucket_listener_bottom;


static void geo_locate_marker(struct Marker *marker, struct image_t* img) {
    // Obtain the relative pixel location (measured from center in body frame) rotated to vehicle reference frame
    struct FloatVect3 pixel_relative;
    pixel_relative.x = (float) (img->h / 2) - (float) marker->pixel.y;
    pixel_relative.y = (float) marker->pixel.x - (float) (img->w / 2);
    pixel_relative.z = 400.; // estimated focal length in px

    // Get the rotation measured at image capture
    struct pose_t pose = get_rotation_at_timestamp(img->pprz_ts);

    // Create a orientation representation
    struct FloatRMat ned_to_body;
    float_rmat_of_eulers(&ned_to_body, &pose.eulers);

    // Rotate the pixel vector from body frame to the north-east-down frame
    float_rmat_transp_vmult(&marker->geo_relative, &ned_to_body, &pixel_relative);

    // Divide by z-component to normalize the projection vector
    float zi = marker->geo_relative.z;

    // Pointing up or horizontal -> no ground projection
    if (zi <= 0.) { return; }

    // Scale the parameters based on distance to ground and focal point
    struct NedCoor_f *pos = stateGetPositionNed_f();
    float agl = sonar_bebop.distance; // -pos->z

    marker->geo_relative.x *= agl/zi;
    marker->geo_relative.y *= agl/zi;
    marker->geo_relative.z = agl;

    // TODO filter this location over time to reduce the jitter in output
    // TODO use difference in position as a velocity estimate along side opticflow in hff...

    // NED
    marker->geo_location.x = pos->x + marker->geo_relative.x;
    marker->geo_location.y = pos->y + marker->geo_relative.y;
    marker->geo_location.z = 0;
}


static void marker_detected(struct Marker *marker, struct image_t* img, int pixelx, int pixely)
{
    marker->detected = true;

    // store marker pixel location
    marker->pixel.x = pixelx;
    marker->pixel.y = pixely;

    // calculate geo location
    geo_locate_marker(marker, img);

    // Increase marker detected time and mid counter

    marker->found_time += img->dt / 1000000.f;

    if (marker->found_time > MARKER_FOUND_TIME_MAX) { marker->found_time = MARKER_FOUND_TIME_MAX; }
    if (marker->mid_time > MARKER_MID_TIME_MAX) { marker->mid_time = MARKER_MID_TIME_MAX; }

    // This is for bucket
//    if (marker->pixel.x < 120 + MARKER_WINDOW &&
//        marker->pixel.x > 120 - MARKER_WINDOW &&
//        marker->pixel.y < 100 + MARKER_WINDOW && //To account for gripper in the back
//        marker->pixel.y > 100 - MARKER_WINDOW)

    // This is for landing pad
    if (marker->pixel.x < 120 + MARKER_WINDOW &&
        marker->pixel.x > 120 - MARKER_WINDOW &&
        marker->pixel.y < 120 + MARKER_WINDOW && //To account for gripper in the back
        marker->pixel.y > 120 - MARKER_WINDOW)
    {
        marker->mid = true;
        marker->mid_time += img-> dt / 1000000.f;
    } else {
        marker->mid = false;
        marker->mid_time -= 0.1 * img-> dt / 1000000.f;
        if (marker->mid_time < 0) { marker->mid_time = 0; }
    }

    marker->processed = false;
}

static void marker_not_detected(struct Marker *marker, struct image_t* img)
{
    marker->detected = false;
    marker->mid = false;

    //This is for bucket
//    marker->found_time -= 1.5 * img->dt / 1000000.f;
//    marker->mid_time -= 1* img-> dt / 1000000.f;
    //This is for landing pad
    marker->found_time -= 1 * img->dt / 1000000.f;
    marker->mid_time -= 0.5* img-> dt / 1000000.f;

    if (marker->found_time < 0) { marker->found_time = 0; }
    if (marker->mid_time < 0) { marker->mid_time = 0; }
}

static struct image_t *detect_bottom_bucket(struct image_t* img) {

    // Color Filter
    struct image_filter_t filter;
    filter.y_min = 87;    // red
    filter.y_max = 255;
    filter.u_min = 105;
    filter.u_max = 255;
    filter.v_min = 170;
    filter.v_max = 255;

    int threshold = 50;

    // Output image
    struct image_t dst;
    image_create(&dst, img->w, img->h, IMAGE_GRADIENT);

    // Labels
    uint16_t labels_count = 512;
    struct image_label_t labels[512];

    // Blob finder
    image_labeling(img, &dst, &filter, 1, labels, &labels_count);

    int largest_id = -1;
    int largest_size = 0;

    // Find largest
    for (int i=0; i<labels_count; i++) {
        // Only consider large blobs
        if (labels[i].pixel_cnt > threshold) {
            if (labels[i].pixel_cnt > largest_size) {
                largest_size = labels[i].pixel_cnt;
                largest_id = i;
            }
        }
    }

    if (largest_id >= 0)
    {
        int xloc   = labels[largest_id].x_sum / labels[largest_id].pixel_cnt * 2;
        int yloc   = labels[largest_id].y_sum / labels[largest_id].pixel_cnt - 20; //-20 is for the gripper position bias
        marker_detected(&marker1, img, xloc, yloc);
    }
    else
    {
        marker_not_detected(&marker1, img);
    }

    image_free(&dst);

//    fprintf(stderr, "[blob] fps %.2f \n", (1000000.f / img->dt));

    return NULL;
}

static struct image_t *detect_front_bucket(struct image_t* img) {

    // Color Filter
    struct image_filter_t filter;
    filter.y_min = 87;    // red
    filter.y_max = 162;
    filter.u_min = 94;
    filter.u_max = 255;
    filter.v_min = 184;
    filter.v_max = 255;

    int threshold = 50;

    // Output image
    struct image_t dst;
    image_create(&dst, img->w, img->h, IMAGE_GRADIENT);

    // Labels
    uint16_t labels_count = 512;
    struct image_label_t labels[512];

    // Blob finder
    image_labeling(img, &dst, &filter, 1, labels, &labels_count);

    int largest_id = -1;
    int largest_size = 0;

    // Find largest
    for (int i=0; i<labels_count; i++) {
        // Only consider large blobs
        if (labels[i].pixel_cnt > threshold) {
            if (labels[i].pixel_cnt > largest_size) {
                largest_size = labels[i].pixel_cnt;
                largest_id = i;
            }
        }
    }

    if (largest_id >= 0)
    {
        int xloc   = labels[largest_id].x_sum / labels[largest_id].pixel_cnt * 2;
        int yloc   = labels[largest_id].y_sum / labels[largest_id].pixel_cnt;
        marker_detected(&marker2, img, xloc, yloc);
    }
    else
    {
        marker_not_detected(&marker2, img);
    }

    image_free(&dst);

//    fprintf(stderr, "[blob] fps %.2f \n", (1000000.f / img->dt));

    return NULL;
}

static struct image_t *detect_helipad_marker(struct image_t* img)
{
    struct results helipad_marker = opencv_imav_landing(
            (char*) img->buf,
            img->w,
            img->h,
            2, //squares
            210, //binary threshold
            0, img->dt); //modify image, time taken

    if (helipad_marker.marker)
    {
        marker_detected(&marker1, img, helipad_marker.maxx, helipad_marker.maxy);
    }
    else
    {
        marker_not_detected(&marker1, img);
    }
    return NULL;
}

static struct image_t *draw_target_marker1(struct image_t* img)
{
    if (marker1.detected && SHOW_MARKER) {
        struct point_t t = {marker1.pixel.x, marker1.pixel.y - 50},
                b = {marker1.pixel.x, marker1.pixel.y + 50},
                l = {marker1.pixel.x - 50, marker1.pixel.y},
                r = {marker1.pixel.x + 50, marker1.pixel.y};

        image_draw_line(img, &t, &b);
        image_draw_line(img, &l, &r);
    }

<<<<<<< HEAD
    /*DOWNLINK_SEND_DETECTOR(DefaultChannel, DefaultDevice,
                           &marker.detected,
                           &marker.pixel.x,
                           &marker.pixel.y,
                           &marker.found_time);
*/
=======
    DOWNLINK_SEND_DETECTOR(DefaultChannel, DefaultDevice,
                           &marker1.detected,
                           &marker1.pixel.x,
                           &marker1.pixel.y,
                           &marker1.found_time,
                           &marker1.mid_time);

>>>>>>> 10988978
    return img;
}

static struct image_t *draw_target_marker2(struct image_t* img)
{
  if (marker2.detected && SHOW_MARKER) {
    struct point_t t = {marker2.pixel.x, marker2.pixel.y - 50},
            b = {marker2.pixel.x, marker2.pixel.y + 50},
            l = {marker2.pixel.x - 50, marker2.pixel.y},
            r = {marker2.pixel.x + 50, marker2.pixel.y};

    image_draw_line(img, &t, &b);
    image_draw_line(img, &l, &r);
  }

  return img;
}

void detector_locate_bucket(void)
{
    bucket_listener_bottom->active = true;
    helipad_listener->active = false;
}

void detector_locate_helipad(void)
{
    bucket_listener_bottom->active = false;
    helipad_listener->active = true;
}

void detector_init(void)
{
    // BOTTOM MARKER

    marker1.detected = false;
    marker1.mid = false;
    marker1.processed = true;
    marker1.pixel.x = 0;
    marker1.pixel.y = 0;
    marker1.found_time = 0;
    marker1.mid_time = 0;

    helipad_listener = cv_add_to_device_async(&DETECTOR_CAMERA1, detect_helipad_marker, 5);
    helipad_listener->maximum_fps = 20;

    bucket_listener_bottom = cv_add_to_device(&DETECTOR_CAMERA1, detect_bottom_bucket);

    cv_add_to_device(&DETECTOR_CAMERA1, draw_target_marker1);

    // FRONT MARKER
    marker2.detected = false;
    marker2.processed = true;
    marker2.pixel.x = 0;
    marker2.pixel.y = 0;
    marker2.found_time = 0;

    bucket_listener_front = cv_add_to_device_async(&DETECTOR_CAMERA2, detect_front_bucket, 5);
    bucket_listener_front->maximum_fps = 20;

    cv_add_to_device(&DETECTOR_CAMERA2, draw_target_marker2);

    // INITIAL STATE
    detector_locate_bucket();
}<|MERGE_RESOLUTION|>--- conflicted
+++ resolved
@@ -301,22 +301,13 @@
         image_draw_line(img, &l, &r);
     }
 
-<<<<<<< HEAD
-    /*DOWNLINK_SEND_DETECTOR(DefaultChannel, DefaultDevice,
-                           &marker.detected,
-                           &marker.pixel.x,
-                           &marker.pixel.y,
-                           &marker.found_time);
-*/
-=======
-    DOWNLINK_SEND_DETECTOR(DefaultChannel, DefaultDevice,
+/*    DOWNLINK_SEND_DETECTOR(DefaultChannel, DefaultDevice,
                            &marker1.detected,
                            &marker1.pixel.x,
                            &marker1.pixel.y,
                            &marker1.found_time,
                            &marker1.mid_time);
-
->>>>>>> 10988978
+*/
     return img;
 }
 
