--- conflicted
+++ resolved
@@ -275,7 +275,7 @@
             img->w,
             img->h,
             2, //squares
-            220, //binary threshold
+            210, //binary threshold
             0, img->dt); //modify image, time taken
 
     if (helipad_marker.marker)
@@ -343,11 +343,8 @@
     // BOTTOM MARKER
 
     marker1.detected = false;
-<<<<<<< HEAD
     marker1.mid = false;
-=======
     marker1.processed = true;
->>>>>>> 2f256fa7
     marker1.pixel.x = 0;
     marker1.pixel.y = 0;
     marker1.found_time = 0;
