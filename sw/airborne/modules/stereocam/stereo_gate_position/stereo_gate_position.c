--- conflicted
+++ resolved
@@ -28,19 +28,13 @@
 #define INITIAL_Z 0
 
 //initial position and speed safety margins
-<<<<<<< HEAD
+
 #define X_POS_MARGIN 0.15//m
 #define Y_POS_MARGIN 0.3//m
 #define Z_POS_MARGIN 0.2//m
 #define X_SPEED_MARGIN 0.15//m/s
 #define Y_SPEED_MARGIN 0.15//m/s
-=======
-#define X_POS_MARGIN 0.1//m
-#define Y_POS_MARGIN 0.1//m
-#define Z_POS_MARGIN 0.1//m
-#define X_SPEED_MARGIN 0.1//m/s
-#define Y_SPEED_MARGIN 0.1//m/s
->>>>>>> 1be12503
+
 
 void stereocam_to_state(void);
 void read_stereo_board(void);
@@ -52,10 +46,9 @@
 char fps      = 0;
 char x_center_p = 0;
 char y_center_p = 0;
-<<<<<<< HEAD
-=======
+
 char disperity = 0;
->>>>>>> 1be12503
+
 
 float measured_x_gate = 0;
 float measured_y_gate = 0;
@@ -143,14 +136,9 @@
   radius   = stereocam_data.data[2];
   fitness  = stereocam_data.data[3];
   fps      = stereocam_data.data[4];
-<<<<<<< HEAD
-    x_center_p = stereocam_data.data[5];
-    y_center_p = stereocam_data.data[6];
-=======
   x_center_p = stereocam_data.data[5];
   y_center_p = stereocam_data.data[6];
   disperity = stereocam_data.data[7];
->>>>>>> 1be12503
 }
 
 
@@ -198,7 +186,6 @@
         safe_pass_counter += 1;
 	}
 	else{
-<<<<<<< HEAD
         safe_pass_counter = 0;
 	 states_race.ready_pass_through = 0;
 	}
@@ -208,10 +195,7 @@
         safe_pass_counter = 0;
         states_race.ready_pass_through = 1;
     }
-=======
-	 states_race.ready_pass_through = 0;
-	}
->>>>>>> 1be12503
+
 	  
 	
 	// Reinitialization after gate is cleared and turn is made(called from velocity guidance module)
