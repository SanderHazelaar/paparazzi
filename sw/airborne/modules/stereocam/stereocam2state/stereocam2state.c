/*
 * Copyright (C) Kimberly McGuire
 *
 * This file is part of paparazzi
 *
 */
/**
 * @file "modules/stereocam/stereocam2state/stereocam2state.c"
 * @author Kimberly McGuire
 * This module sends the data retreived from an external stereocamera modules, to the state filter of the drone. This is done so that the guidance modules can use that information for couadcopter
 */

#include "modules/stereocam/stereocam2state/stereocam2state.h"

#include "subsystems/abi.h"
#include "subsystems/datalink/telemetry.h"

#include "subsystems/radio_control.h"
#include "subsystems/gps/gps_datalink.h"

#include "paparazzi.h"
#include "math/pprz_algebra.h"

#include "modules/droplet/droplet.h"

#ifndef STEREOCAM2STATE_SENDER_ID
#define STEREOCAM2STATE_SENDER_ID ABI_BROADCAST
#endif

#ifndef STEREOCAM2STATE_RECEIVED_DATA_TYPE
#define STEREOCAM2STATE_RECEIVED_DATA_TYPE 0
#endif

float fps;
int8_t win_x, win_y, win_size, win_fitness;
uint8_t cnt_left, cnt_middle, cnt_right;
int16_t nus_turn_cmd=0;
int16_t nus_climb_cmd=0;
int8_t nus_gate_heading=0; // gate heading relative to the current heading, in degrees
int8_t body2cam=0; // offset between heading and camera direction, in degrees
bool nus_gate_detected=0;

uint8_t pos_thresh=10; // steer only if window center is more than pos_thresh of the center
uint8_t fit_thresh=20; // maximal fitness that is still considered as correct detection
uint8_t size_thresh=10; // minimal size that is considered to be a window
uint8_t turn_cmd_max=50; // percentage of MAX_PPRZ
uint8_t climb_cmd_max=10; // percentage of MAX_PPRZ
uint8_t cnt_thresh=80; // threshold for max amount of pixels in a bin (x10)
<<<<<<< HEAD

void stereocam_to_state(void);
=======
uint8_t nus_filter_order=1; // complementary filter setting

>>>>>>> 65788ac7

static void send_stereo_data(struct transport_tx *trans, struct link_device *dev)
 {
	int16_t course=(DegOfRad(gps_datalink.course) / ((int32_t)1e6)); // sent in deca degrees (0.1 deg)
	int32_t north=gps_datalink.utm_pos.north;
	int32_t east=gps_datalink.utm_pos.east;
	int32_t alt=gps_datalink.utm_pos.alt;

	pprz_msg_send_STEREO_DATA(trans, dev, AC_ID,
                         &win_x, &win_y, &win_size, &win_fitness, &nus_turn_cmd, &nus_climb_cmd, &nus_gate_heading, &fps, &cnt_left, &cnt_middle, &cnt_right, &course, &north, &east, &alt);
 }

void stereo_to_state_init(void)
{
	register_periodic_telemetry(DefaultPeriodic, PPRZ_MSG_ID_STEREO_DATA, send_stereo_data);
}

void stereo_to_state_periodic(void)
{
//	static uint16_t ii=0;
//	ii++;

	if (stereocam_data.fresh && stereocam_data.len == 8) { // length of NUS window detection code
	  int8_t* pointer=stereocam_data.data; // to transform uint8 message back to int8

	  win_x = pointer[0];
    win_y = pointer[1];
    win_size = pointer[2];
    win_fitness = pointer[3];
    fps = pointer[4];
    cnt_left = stereocam_data.data[5];
    cnt_middle = stereocam_data.data[6];
    cnt_right = stereocam_data.data[7];

    stereocam_data.fresh = 0;

    /* radio switch */
    static int8_t nus_switch = 0;
    static int8_t gate_heading = 0;

    if (radio_control.values[5] < -1000) nus_switch=1; // this should be ELEV D/R
    else nus_switch=0;

    if (win_size > size_thresh && win_fitness > fit_thresh) // valid gate detection
    {
    	// nus_turn_cmd=MAX_PPRZ/100*turn_cmd_max*nus_switch*win_x/64;
    	nus_turn_cmd=0;

    	gate_heading=30*win_x/64+body2cam;
    	nus_gate_detected=nus_switch;

    	// nus_climb_cmd=MAX_PPRZ*climb_cmd_max/100*nus_switch*win_y/48*100/(2*win_size); // gate size is 1 meter, win size is half of the gate size in pixels
    	// TODO change climb cmd based on body pitch
    	nus_climb_cmd=0;
    }
    else if (win_size < size_thresh && win_fitness > fit_thresh) // incomplete window detected, use previous command
    {
    	// keeping the same command
    	nus_gate_detected=0;
    	nus_climb_cmd=0;
    	gate_heading=0;
    }
    else // no window detected - if (win_fitness < fit_thresh)
    {
    	if (cnt_left > cnt_thresh && cnt_right < cnt_thresh) {
			nus_turn_cmd=nus_switch*MAX_PPRZ/100*turn_cmd_max;
    	}
    	else if (cnt_left < cnt_thresh && cnt_right > cnt_thresh) {
    		nus_turn_cmd=-nus_switch*MAX_PPRZ/100*turn_cmd_max;
    	}
    	else {
    	  	nus_turn_cmd=0;
    	}
    	nus_gate_detected=0;
    	nus_climb_cmd=0;
    	gate_heading=0;
    }

    /* simple filter */
   	nus_gate_heading=(nus_filter_order-1)*nus_gate_heading/nus_filter_order+gate_heading/nus_filter_order;


    //autopilot_guided_goto_body_relative(0.0, 0.0, nus_climb_cmd, 0.0)
  } else if (stereocam_data.fresh && stereocam_data.len == 20) {
    //run_droplet((uint32_t)stereocam_data.data[0], (uint32_t)stereocam_data.data[4]);
    uint32_t* buffer32 = (uint32_t*)stereocam_data.data;
    run_droplet_low_texture(buffer32[0], buffer32[1], buffer32[2], buffer32[3], buffer32[4]);
    stereocam_data.fresh = 0;
  } else if (stereocam_data.fresh && stereocam_data.len == 24) {
    int32_t* buffer32 = (int32_t*)stereocam_data.data;
    wall_estimate(buffer32[0], buffer32[1], buffer32[2], buffer32[3], buffer32[4], buffer32[5]);
    stereocam_data.fresh = 0;
  } else if (stereocam_data.fresh && stereocam_data.len == 25) {
    stereocam_to_state();
    stereocam_data.fresh = 0;
  }
}

void stereocam_to_state(void)
{

  // Get info from stereocam data
  // 0 = stereoboard's #define SEND_EDGEFLOW
  // opticflow
  int16_t div_x = (int16_t)stereocam_data.data[0] << 8;
  div_x |= (int16_t)stereocam_data.data[1];
  int16_t flow_x = (int16_t)stereocam_data.data[2] << 8;
  flow_x |= (int16_t)stereocam_data.data[3];
  int16_t div_y = (int16_t)stereocam_data.data[4] << 8;
  div_y |= (int16_t)stereocam_data.data[5];
  int16_t flow_y = (int16_t)stereocam_data.data[6] << 8;
  flow_y |= (int16_t)stereocam_data.data[7];

  fps = stereocam_data.data[9];
  //int8_t agl = stereocam_data.data[8]; // in cm

  // velocity
  int16_t vel_y_int = (int16_t)stereocam_data.data[12] << 8;
  vel_y_int |= (int16_t)stereocam_data.data[13];

  int16_t vel_x_int = (int16_t)stereocam_data.data[20] << 8;
  vel_x_int |= (int16_t)stereocam_data.data[21];
  int16_t vel_z_int = (int16_t)stereocam_data.data[22] << 8;
  vel_z_int |= (int16_t)stereocam_data.data[23];

  int16_t RES = 100;

  float vel_body_x = (float)vel_x_int / RES;
  float vel_body_y = (float)vel_y_int / RES;
  float vel_body_z = (float)vel_z_int / RES;

  // Derotate velocity and transform from frame to body coordinates
  // TODO: send resolution directly from stereocam

  //Send velocity estimate to state
  //TODO:: Make variance dependable on line fit error, after new horizontal filter is made
  uint32_t now_ts = get_sys_time_usec();

  if (!(abs(vel_body_x) > 5. || abs(vel_body_x) > 5.))
  {
    AbiSendMsgVELOCITY_ESTIMATE(STEREOCAM2STATE_SENDER_ID, now_ts,
                                vel_body_x,
                                vel_body_y,
                                vel_body_z,
                                0.3f
                               );
  }

  // Reusing the OPTIC_FLOW_EST telemetry messages, with some values replaced by 0

  uint16_t dummy_uint16 = 0;
  int16_t dummy_int16 = 0;
  float dummy_float = 0;

  DOWNLINK_SEND_OPTIC_FLOW_EST(DefaultChannel, DefaultDevice, &fps, &dummy_uint16, &dummy_uint16, &flow_x, &flow_y, &dummy_int16, &dummy_int16,
		  &vel_body_x, &vel_body_y,&dummy_float, &dummy_float, &dummy_float);

}<|MERGE_RESOLUTION|>--- conflicted
+++ resolved
@@ -46,13 +46,8 @@
 uint8_t turn_cmd_max=50; // percentage of MAX_PPRZ
 uint8_t climb_cmd_max=10; // percentage of MAX_PPRZ
 uint8_t cnt_thresh=80; // threshold for max amount of pixels in a bin (x10)
-<<<<<<< HEAD
-
-void stereocam_to_state(void);
-=======
 uint8_t nus_filter_order=1; // complementary filter setting
 
->>>>>>> 65788ac7
 
 static void send_stereo_data(struct transport_tx *trans, struct link_device *dev)
  {
@@ -65,6 +60,8 @@
                          &win_x, &win_y, &win_size, &win_fitness, &nus_turn_cmd, &nus_climb_cmd, &nus_gate_heading, &fps, &cnt_left, &cnt_middle, &cnt_right, &course, &north, &east, &alt);
  }
 
+void stereocam_to_state(void);
+
 void stereo_to_state_init(void)
 {
 	register_periodic_telemetry(DefaultPeriodic, PPRZ_MSG_ID_STEREO_DATA, send_stereo_data);
@@ -76,9 +73,9 @@
 //	ii++;
 
 	if (stereocam_data.fresh && stereocam_data.len == 8) { // length of NUS window detection code
-	  int8_t* pointer=stereocam_data.data; // to transform uint8 message back to int8
-
-	  win_x = pointer[0];
+	int8_t* pointer=stereocam_data.data; // to transform uint8 message back to int8
+
+	win_x = pointer[0];
     win_y = pointer[1];
     win_size = pointer[2];
     win_fitness = pointer[3];
@@ -136,7 +133,8 @@
 
 
     //autopilot_guided_goto_body_relative(0.0, 0.0, nus_climb_cmd, 0.0)
-  } else if (stereocam_data.fresh && stereocam_data.len == 20) {
+  } else if (stereocam_data.fresh && stereocam_data.len == 20)
+  {
     //run_droplet((uint32_t)stereocam_data.data[0], (uint32_t)stereocam_data.data[4]);
     uint32_t* buffer32 = (uint32_t*)stereocam_data.data;
     run_droplet_low_texture(buffer32[0], buffer32[1], buffer32[2], buffer32[3], buffer32[4]);
