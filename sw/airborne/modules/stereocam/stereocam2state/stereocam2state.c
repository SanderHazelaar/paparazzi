/*
 * Copyright (C) Kimberly McGuire
 *
 * This file is part of paparazzi
 *
 */
/**
 * @file "modules/stereocam/stereocam2state/stereocam2state.c"
 * @author Kimberly McGuire
 * This module sends the data retreived from an external stereocamera modules, to the state filter of the drone. This is done so that the guidance modules can use that information for couadcopter
 */

#include "modules/stereocam/stereocam2state/stereocam2state.h"

#include "subsystems/abi.h"
#include "subsystems/datalink/telemetry.h"

#include "subsystems/radio_control.h"
#include "subsystems/gps/gps_datalink.h"

#include "paparazzi.h"
#include "math/pprz_algebra.h"

#include "modules/droplet/droplet.h"

#ifndef STEREOCAM2STATE_SENDER_ID
#define STEREOCAM2STATE_SENDER_ID ABI_BROADCAST
#endif

#ifndef STEREOCAM2STATE_RECEIVED_DATA_TYPE
#define STEREOCAM2STATE_RECEIVED_DATA_TYPE 0
#endif

float fps;
int8_t win_x, win_y, win_size, win_fitness;
uint8_t cnt_left, cnt_middle, cnt_right;
int16_t nus_turn_cmd=0;
int16_t nus_climb_cmd=0;
int8_t nus_gate_heading=0; // gate heading relative to the current heading, in degrees
int8_t body2cam=0; // offset between heading and camera direction, in degrees
bool nus_gate_detected = 0;

uint8_t pos_thresh=10; // steer only if window center is more than pos_thresh of the center
uint8_t fit_thresh=20; // maximal fitness that is still considered as correct detection
uint8_t size_thresh=10; // minimal size that is considered to be a window
uint8_t turn_cmd_max=50; // percentage of MAX_PPRZ
uint8_t climb_cmd_max=10; // percentage of MAX_PPRZ
uint8_t cnt_thresh=80; // threshold for max amount of pixels in a bin (x10)
uint8_t nus_filter_order=1; // complementary filter setting
uint8_t Nmsg2skip=0; // number of camera messages to be skipped


static void send_stereo_data(struct transport_tx *trans, struct link_device *dev)
 {
//	int16_t course=(DegOfRad(gps_datalink.course) / ((int32_t)1e6)); // sent in deca degrees (0.1 deg)
//	int32_t north=gps_datalink.utm_pos.north;
//	int32_t east=gps_datalink.utm_pos.east;
//	int32_t alt=gps_datalink.utm_pos.alt;

	pprz_msg_send_STEREO_DATA(trans, dev, AC_ID,
                         &win_x, &win_y, &win_size, &win_fitness, &nus_turn_cmd, &nus_climb_cmd, &nus_gate_heading, &fps, &cnt_left, &cnt_middle, &cnt_right); // , &course, &north, &east, &alt
 }

void stereocam_to_state(void);

void stereo_to_state_init(void)
{
	register_periodic_telemetry(DefaultPeriodic, PPRZ_MSG_ID_STEREO_DATA, send_stereo_data);
}

void stereo_to_state_cb(void)
{
  /* radio switch */
  static int8_t nus_switch = 0;
  static int8_t gate_heading = 0;

  if (radio_control.values[5] < -1000) nus_switch=1; // this should be ELEV D/R
  else nus_switch=0;

	if (stereocam_data.fresh){
	  if (stereocam_data.len == 8 && 0) { // length of NUS window detection code
      int8_t* pointer=stereocam_data.data; // to transform uint8 message back to int8

      win_x = pointer[0];
      win_y = pointer[1];
      win_size = pointer[2];
      win_fitness = pointer[3];
      fps = pointer[4];
      cnt_left = stereocam_data.data[5];
      cnt_middle = stereocam_data.data[6];
      cnt_right = stereocam_data.data[7];

      if (win_size > size_thresh && win_fitness > fit_thresh) // valid gate detection
      {
        // nus_turn_cmd=MAX_PPRZ/100*turn_cmd_max*nus_switch*win_x/64;
        nus_turn_cmd=0;

        gate_heading = 30*win_x/64+body2cam;
        nus_gate_detected=nus_switch;

        // nus_climb_cmd=MAX_PPRZ*climb_cmd_max/100*nus_switch*win_y/48*100/(2*win_size); // gate size is 1 meter, win size is half of the gate size in pixels
        // TODO change climb cmd based on body pitch
        nus_climb_cmd=0;
      } else if (win_size < size_thresh && win_fitness > fit_thresh) // incomplete window detected, use previous command
      {
        // keeping the same command
        nus_gate_detected=0;
        nus_climb_cmd=0;
        gate_heading=0;
      } else // no window detected - if (win_fitness < fit_thresh)
      {
        if (cnt_left > cnt_thresh && cnt_right < cnt_thresh) {
          nus_turn_cmd=nus_switch*MAX_PPRZ/100*turn_cmd_max;
        }	else if (cnt_left < cnt_thresh && cnt_right > cnt_thresh) {
          nus_turn_cmd=-nus_switch*MAX_PPRZ/100*turn_cmd_max;
        }	else {
          nus_turn_cmd=0;
        }
        nus_gate_detected=0;
        nus_climb_cmd=0;
        gate_heading=0;
      }

      /* simple filter */
      nus_gate_heading=(nus_filter_order-1)*nus_gate_heading/nus_filter_order+gate_heading/nus_filter_order;

      //autopilot_guided_goto_body_relative(0.0, 0.0, nus_climb_cmd, 0.0)
    } else if (stereocam_data.len == 20) {
      //run_droplet((uint32_t)stereocam_data.data[0], (uint32_t)stereocam_data.data[4]);
      uint32_t* buffer32 = (uint32_t*)stereocam_data.data;
      run_droplet_low_texture(buffer32[0], buffer32[1], buffer32[2], buffer32[3], buffer32[4]);
    } else if (stereocam_data.len == 24) {
      int32_t* buffer32 = (int32_t*)stereocam_data.data;
      wall_estimate(buffer32[0], buffer32[1], buffer32[2], buffer32[3], buffer32[4], buffer32[5]);
    } else if (stereocam_data.len == 25) {
      stereocam_to_state();
    }
	  stereocam_data.fresh = 0;
	}
}

<<<<<<< HEAD
void stereocam_to_state(void)
{
=======
	static uint8_t msg_counter=0;

	if (stereocam_data.fresh && stereocam_data.len == 8 && msg_counter<Nmsg2skip) { // length of NUS window detection code
		msg_counter++;
		stereocam_data.fresh = 0;
	}
	else if (stereocam_data.fresh && stereocam_data.len == 8 && msg_counter==Nmsg2skip) { // length of NUS window detection code
	int8_t* pointer=stereocam_data.data; // to transform uint8 message back to int8
>>>>>>> ed57a68c

  // Get info from stereocam data
  // 0 = stereoboard's #define SEND_EDGEFLOW
  // opticflow
  int16_t div_x = (int16_t)stereocam_data.data[0] << 8;
  div_x |= (int16_t)stereocam_data.data[1];
  int16_t flow_x = (int16_t)stereocam_data.data[2] << 8;
  flow_x |= (int16_t)stereocam_data.data[3];
  int16_t div_y = (int16_t)stereocam_data.data[4] << 8;
  div_y |= (int16_t)stereocam_data.data[5];
  int16_t flow_y = (int16_t)stereocam_data.data[6] << 8;
  flow_y |= (int16_t)stereocam_data.data[7];

<<<<<<< HEAD
  fps = stereocam_data.data[9];
  //int8_t agl = stereocam_data.data[8]; // in cm
=======
    msg_counter = 0;
    stereocam_data.fresh = 0;
>>>>>>> ed57a68c

  // velocity
  int16_t vel_y_int = (int16_t)stereocam_data.data[12] << 8;
  vel_y_int |= (int16_t)stereocam_data.data[13];

  int16_t vel_x_int = (int16_t)stereocam_data.data[20] << 8;
  vel_x_int |= (int16_t)stereocam_data.data[21];
  int16_t vel_z_int = (int16_t)stereocam_data.data[22] << 8;
  vel_z_int |= (int16_t)stereocam_data.data[23];

  int16_t RES = 100;

  float vel_body_x = (float)vel_x_int / RES;
  float vel_body_y = (float)vel_y_int / RES;
  float vel_body_z = (float)vel_z_int / RES;

<<<<<<< HEAD
  // Derotate velocity and transform from frame to body coordinates
  // TODO: send resolution directly from stereocam
=======
    	// nus_climb_cmd=MAX_PPRZ*climb_cmd_max/100*nus_switch*win_y/48*100/(2*win_size); // gate size is 1 meter, win size is half of the gate size in pixels
    	// TODO change climb cmd based on body pitch
    	nus_climb_cmd=0;
    }
    else if (win_size < size_thresh && win_fitness > fit_thresh) // incomplete window detected, use previous command
    {
    	// keeping the same command
    	nus_gate_detected=0;
    	nus_climb_cmd=0;
    	gate_heading=0;
    	nus_turn_cmd=0;
    }
    else // no window detected - if (win_fitness < fit_thresh)
    {
    	if (cnt_left > cnt_thresh && cnt_right < cnt_thresh) {
			nus_turn_cmd=nus_switch*MAX_PPRZ/100*turn_cmd_max;
    	}
    	else if (cnt_left < cnt_thresh && cnt_right > cnt_thresh) {
    		nus_turn_cmd=-nus_switch*MAX_PPRZ/100*turn_cmd_max;
    	}
    	else {
    	  	nus_turn_cmd=0;
    	}
    	nus_gate_detected=0;
    	nus_climb_cmd=0;
    	gate_heading=0;
    }
>>>>>>> ed57a68c

  //Send velocity estimate to state
  //TODO:: Make variance dependable on line fit error, after new horizontal filter is made
  uint32_t now_ts = get_sys_time_usec();

<<<<<<< HEAD
  if (!(abs(vel_body_x) > 5. || abs(vel_body_x) > 5.))
  {
    AbiSendMsgVELOCITY_ESTIMATE(STEREOCAM2STATE_SENDER_ID, now_ts,
                                vel_body_x,
                                vel_body_y,
                                vel_body_z,
                                0.3f
                               );
  }
=======

    //autopilot_guided_goto_body_relative(0.0, 0.0, nus_climb_cmd, 0.0)
  }
//	else if (stereocam_data.fresh && stereocam_data.len == 20)
//  {
//    //run_droplet((uint32_t)stereocam_data.data[0], (uint32_t)stereocam_data.data[4]);
//    uint32_t* buffer32 = (uint32_t*)stereocam_data.data;
//    run_droplet_low_texture(buffer32[0], buffer32[1], buffer32[2], buffer32[3], buffer32[4]);
//    stereocam_data.fresh = 0;
//  }
}
>>>>>>> ed57a68c

  // Reusing the OPTIC_FLOW_EST telemetry messages, with some values replaced by 0

  uint16_t dummy_uint16 = 0;
  int16_t dummy_int16 = 0;
  float dummy_float = 0;

  DOWNLINK_SEND_OPTIC_FLOW_EST(DefaultChannel, DefaultDevice, &fps, &dummy_uint16, &dummy_uint16, &flow_x, &flow_y, &dummy_int16, &dummy_int16,
		  &vel_body_x, &vel_body_y,&dummy_float, &dummy_float, &dummy_float);

}<|MERGE_RESOLUTION|>--- conflicted
+++ resolved
@@ -77,8 +77,13 @@
   if (radio_control.values[5] < -1000) nus_switch=1; // this should be ELEV D/R
   else nus_switch=0;
 
-	if (stereocam_data.fresh){
-	  if (stereocam_data.len == 8 && 0) { // length of NUS window detection code
+  static uint8_t msg_counter=0;
+
+    if (stereocam_data.fresh){
+      if (stereocam_data.len == 8 && msg_counter<Nmsg2skip) { // length of NUS window detection code
+        msg_counter++;
+        stereocam_data.fresh = 0;
+    } else if (stereocam_data.fresh && stereocam_data.len == 8 && msg_counter==Nmsg2skip) { // length of NUS window detection code
       int8_t* pointer=stereocam_data.data; // to transform uint8 message back to int8
 
       win_x = pointer[0];
@@ -89,6 +94,8 @@
       cnt_left = stereocam_data.data[5];
       cnt_middle = stereocam_data.data[6];
       cnt_right = stereocam_data.data[7];
+
+      msg_counter = 0;
 
       if (win_size > size_thresh && win_fitness > fit_thresh) // valid gate detection
       {
@@ -139,19 +146,8 @@
 	}
 }
 
-<<<<<<< HEAD
 void stereocam_to_state(void)
 {
-=======
-	static uint8_t msg_counter=0;
-
-	if (stereocam_data.fresh && stereocam_data.len == 8 && msg_counter<Nmsg2skip) { // length of NUS window detection code
-		msg_counter++;
-		stereocam_data.fresh = 0;
-	}
-	else if (stereocam_data.fresh && stereocam_data.len == 8 && msg_counter==Nmsg2skip) { // length of NUS window detection code
-	int8_t* pointer=stereocam_data.data; // to transform uint8 message back to int8
->>>>>>> ed57a68c
 
   // Get info from stereocam data
   // 0 = stereoboard's #define SEND_EDGEFLOW
@@ -165,13 +161,8 @@
   int16_t flow_y = (int16_t)stereocam_data.data[6] << 8;
   flow_y |= (int16_t)stereocam_data.data[7];
 
-<<<<<<< HEAD
   fps = stereocam_data.data[9];
   //int8_t agl = stereocam_data.data[8]; // in cm
-=======
-    msg_counter = 0;
-    stereocam_data.fresh = 0;
->>>>>>> ed57a68c
 
   // velocity
   int16_t vel_y_int = (int16_t)stereocam_data.data[12] << 8;
@@ -188,44 +179,13 @@
   float vel_body_y = (float)vel_y_int / RES;
   float vel_body_z = (float)vel_z_int / RES;
 
-<<<<<<< HEAD
   // Derotate velocity and transform from frame to body coordinates
   // TODO: send resolution directly from stereocam
-=======
-    	// nus_climb_cmd=MAX_PPRZ*climb_cmd_max/100*nus_switch*win_y/48*100/(2*win_size); // gate size is 1 meter, win size is half of the gate size in pixels
-    	// TODO change climb cmd based on body pitch
-    	nus_climb_cmd=0;
-    }
-    else if (win_size < size_thresh && win_fitness > fit_thresh) // incomplete window detected, use previous command
-    {
-    	// keeping the same command
-    	nus_gate_detected=0;
-    	nus_climb_cmd=0;
-    	gate_heading=0;
-    	nus_turn_cmd=0;
-    }
-    else // no window detected - if (win_fitness < fit_thresh)
-    {
-    	if (cnt_left > cnt_thresh && cnt_right < cnt_thresh) {
-			nus_turn_cmd=nus_switch*MAX_PPRZ/100*turn_cmd_max;
-    	}
-    	else if (cnt_left < cnt_thresh && cnt_right > cnt_thresh) {
-    		nus_turn_cmd=-nus_switch*MAX_PPRZ/100*turn_cmd_max;
-    	}
-    	else {
-    	  	nus_turn_cmd=0;
-    	}
-    	nus_gate_detected=0;
-    	nus_climb_cmd=0;
-    	gate_heading=0;
-    }
->>>>>>> ed57a68c
 
   //Send velocity estimate to state
   //TODO:: Make variance dependable on line fit error, after new horizontal filter is made
   uint32_t now_ts = get_sys_time_usec();
 
-<<<<<<< HEAD
   if (!(abs(vel_body_x) > 5. || abs(vel_body_x) > 5.))
   {
     AbiSendMsgVELOCITY_ESTIMATE(STEREOCAM2STATE_SENDER_ID, now_ts,
@@ -235,19 +195,6 @@
                                 0.3f
                                );
   }
-=======
-
-    //autopilot_guided_goto_body_relative(0.0, 0.0, nus_climb_cmd, 0.0)
-  }
-//	else if (stereocam_data.fresh && stereocam_data.len == 20)
-//  {
-//    //run_droplet((uint32_t)stereocam_data.data[0], (uint32_t)stereocam_data.data[4]);
-//    uint32_t* buffer32 = (uint32_t*)stereocam_data.data;
-//    run_droplet_low_texture(buffer32[0], buffer32[1], buffer32[2], buffer32[3], buffer32[4]);
-//    stereocam_data.fresh = 0;
-//  }
-}
->>>>>>> ed57a68c
 
   // Reusing the OPTIC_FLOW_EST telemetry messages, with some values replaced by 0
 
