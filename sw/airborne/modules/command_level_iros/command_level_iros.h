/*
 * Copyright (C) Shuo Li
 *
 * This file is part of paparazzi
 *
 * paparazzi is free software; you can redistribute it and/or modify
 * it under the terms of the GNU General Public License as published by
 * the Free Software Foundation; either version 2, or (at your option)
 * any later version.
 *
 * paparazzi is distributed in the hope that it will be useful,
 * but WITHOUT ANY WARRANTY; without even the implied warranty of
 * MERCHANTABILITY or FITNESS FOR A PARTICULAR PURPOSE.  See the
 * GNU General Public License for more details.
 *
 * You should have received a copy of the GNU General Public License
 * along with paparazzi; see the file COPYING.  If not, see
 * <http://www.gnu.org/licenses/>.
 */
/**
 * @file "modules/command_level_iros/command_level_iros.h"
 * @author Shuo Li
 * This module is the highest level
 */

#ifndef COMMAND_LEVEL_IROS_H
#define COMMAND_LEVEL_IROS_H

#ifndef CONSTANT_VELOCITY_STRAIGHT
#define CONSTANT_VELOCITY_STRAIGHT 0.8
#endif

extern void command_run(void);  // 20HZ
extern void command_init(void);

enum states_lower_level{WAIT_FOR_DETECTION_CM,ADJUST_POSITION_CM,GO_THROUGH_CM,HOVER_CM,
TURN_CM};
enum states_upper_level{FIRST_PART,SECOND_PART,THIRD_PART};


extern enum states_lower_level state_lower_level;
<<<<<<< HEAD
extern enum states_upper_level state_upper_level;
=======
>>>>>>> 1be12503
#endif
<|MERGE_RESOLUTION|>--- conflicted
+++ resolved
@@ -39,8 +39,6 @@
 
 
 extern enum states_lower_level state_lower_level;
-<<<<<<< HEAD
 extern enum states_upper_level state_upper_level;
-=======
->>>>>>> 1be12503
+
 #endif
