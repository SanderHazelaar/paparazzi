/*
 * Copyright (C) Shuo Li
 *
 * This file is part of paparazzi
 *
 * paparazzi is free software; you can redistribute it and/or modify
 * it under the terms of the GNU General Public License as published by
 * the Free Software Foundation; either version 2, or (at your option)
 * any later version.
 *
 * paparazzi is distributed in the hope that it will be useful,
 * but WITHOUT ANY WARRANTY; without even the implied warranty of
 * MERCHANTABILITY or FITNESS FOR A PARTICULAR PURPOSE.  See the
 * GNU General Public License for more details.
 *
 * You should have received a copy of the GNU General Public License
 * along with paparazzi; see the file COPYING.  If not, see
 * <http://www.gnu.org/licenses/>.
 */
/**
 * @file "modules/command_level_iros/command_level_iros.h"
 * @author Shuo Li
 * This module is the highest level
 */
#include "state.h"

#ifndef COMMAND_LEVEL_IROS_H
#define COMMAND_LEVEL_IROS_H

#ifndef CONSTANT_VELOCITY_STRAIGHT
#define CONSTANT_VELOCITY_STRAIGHT 0.8
#endif

#ifndef NUMBER_OF_GATES
#define NUMBER_OF_GATES 6               //second part
#endif

#ifndef ANGLE_AFTER_HALF_GATE
#define ANGLE_AFTER_HALF_GATE 100.0     //degree
#endif

#ifndef VELOCITY_IN_FIRST_PART
#define VELOCITY_IN_FIRST_PART 0.5
#endif




#ifndef HOVER_TIME
#define HOVER_TIME 2
#endif

#ifndef NUMBER_OF_ZIGZAG
#define NUMBER_OF_ZIGZAG 5
#endif

#ifndef STRAIGHT_TIME
#define STRAIGHT_TIME 10.6                     //10.6 for battery 10
#endif

#ifndef TAKE_OFF_ALTITUDE
#define TAKE_OFF_ALTITUDE -2
#endif

#ifndef APPROACH_TIME
#define APPROACH_TIME 3.2
#endif

#ifndef PREPARE_TIME
#define PREPARE_TIME 3
#endif

#ifndef HEIGHT_FIRST_PART
#define HEIGHT_FIRST_PART -2.5 
#endif

extern void command_run(void);  // 20HZ
extern void command_init(void);

enum states_lower_level{WAIT_FOR_DETECTION_CM,ADJUST_POSITION_CM,GO_THROUGH_CM,HOVER_CM,
TURN_CM,SEARCH_GATE_CM,TAKE_OFF_OPEN_LOOP_CM,TAKE_OFF_CLOSE_LOOP_CM,LAND_CM,GO_STRAIGHT_CM,ADJUST_HEIGHT_CM,PREPARE_CM,
    REPLAY_CM,APPROACH_GATE_CM};

enum states_upper_level{FIRST_PART,SECOND_PART,THIRD_PART,FOURTH_PART};

struct parameters_to_be_tuned{
    float heading_after_gate[NUMBER_OF_GATES];
    float distance_after_gate[NUMBER_OF_GATES];
    float height_after_gate[NUMBER_OF_GATES];
    float approach_after_gate[NUMBER_OF_GATES];
    bool flag_zigzag[NUMBER_OF_ZIGZAG];
    float distance_after_zigzag[NUMBER_OF_ZIGZAG];
    float heading_after_zigzag[NUMBER_OF_ZIGZAG];
    int search_gate_velocity_in_zigzag[NUMBER_OF_ZIGZAG];
    float search_time_in_zigzag[NUMBER_OF_ZIGZAG];
};

extern enum states_lower_level state_lower_level;
extern enum states_upper_level state_upper_level;

extern struct parameters_to_be_tuned parameter_to_be_tuned;
extern uint8_t previous_lower_level;
<<<<<<< HEAD
extern bool approach_first_part;
=======

extern float angle_after_half_gate;
extern float velocity_in_first_part;
extern float straight_time;
extern float approach_time;

>>>>>>> af3df11d
#endif
<|MERGE_RESOLUTION|>--- conflicted
+++ resolved
@@ -36,7 +36,7 @@
 #endif
 
 #ifndef ANGLE_AFTER_HALF_GATE
-#define ANGLE_AFTER_HALF_GATE 100.0     //degree
+#define ANGLE_AFTER_HALF_GATE 105.0     //degree
 #endif
 
 #ifndef VELOCITY_IN_FIRST_PART
@@ -63,7 +63,7 @@
 #endif
 
 #ifndef APPROACH_TIME
-#define APPROACH_TIME 3.2
+#define APPROACH_TIME 3.5
 #endif
 
 #ifndef PREPARE_TIME
@@ -100,14 +100,13 @@
 
 extern struct parameters_to_be_tuned parameter_to_be_tuned;
 extern uint8_t previous_lower_level;
-<<<<<<< HEAD
+
 extern bool approach_first_part;
-=======
+
 
 extern float angle_after_half_gate;
 extern float velocity_in_first_part;
 extern float straight_time;
 extern float approach_time;
 
->>>>>>> af3df11d
 #endif
