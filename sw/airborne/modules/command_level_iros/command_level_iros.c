--- conflicted
+++ resolved
@@ -70,18 +70,14 @@
         counter_autopilot_mode = 0;
         time_autopilot_mode = 0;
         primitive_in_use = NO_PRIMITIVE;
-<<<<<<< HEAD
         state_lower_level = WAIT_FOR_DETECTION_CM;
         state_upper_level = FIRST_PART;
-=======
-	 state_lower_level = WAIT_FOR_DETECTION;
->>>>>>> 1be12503
     }
     if (autopilot_mode != AP_MODE_MODULE) {
         return;
     }
 
-<<<<<<< HEAD
+
     if (record_command == 1)
     {
         if (time_autopilot_mode<2)
@@ -91,50 +87,6 @@
         else
             hover();
         return;
-=======
-   switch (state_lower_level)
-   {
-       case WAIT_FOR_DETECTION:
-           if(gate_detected == 0)
-           {
-               hover();
-           }
-           else
-           {
-               state_lower_level = ADJUST_POSITION_;
-           }
-
-           break;
-       case ADJUST_POSITION_:
-           if(states_race.ready_pass_through == 0)
-               adjust_position(-delta_z_gate);
-           else
-           {
-               //states_race.ready_pass_through = 0;
-               //todo:clear flags
-               state_lower_level = GO_THROUGH;
-           }
-           break;
-
-       case GO_THROUGH:
-           go_straight(0.8);
-           if (time_primitive > 3)
-           {
-	     
-               state_lower_level = HOVER_;
-           }
-           break;
-       case HOVER_:
-           hover();
-	   if (time_primitive > 3)
-	   {
-	     state_lower_level = WAIT_FOR_DETECTION;
-	  }
-           break;
-
-   }
->>>>>>> 1be12503
-
     }
 
     if(state_upper_level  == FIRST_PART)
