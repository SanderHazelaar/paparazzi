--- conflicted
+++ resolved
@@ -136,32 +136,12 @@
                 state_lower_level = TAKE_OFF_OPEN_LOOP_CM;
             break;
 			
-<<<<<<< HEAD
-        case TAKE_OFF_OPEN_LOOP_CM:
-
-/*            take_off(TAKE_OFF_ALTITUDE);*/
-            /*if(states_race.altitude_is_achieved == TRUE)*/
-            /*{*/
-                /*previous_lower_level = TAKE_OFF_OPEN_LOOP_CM;*/
-                /*state_lower_level =  TAKE_OFF_CLOSE_LOOP_CM;*/
-            /*}*/
-            /*break;*/
-
-        /*case TAKE_OFF_CLOSE_LOOP_CM:*/
-            /*hold_altitude(TAKE_OFF_ALTITUDE);*/
-            /*if(states_race.altitude_is_achieved == TRUE)*/
-            /*{*/
-                /*previous_lower_level = TAKE_OFF_CLOSE_LOOP_CM;*/
-                /*state_lower_level = HOVER_AT_ORIGIN_CM;*/
-            /*}*/
-            /*break;*/
-=======
 		case TAKE_OFF_OPEN_LOOP_CM:
-			take_off(TAKE_OFF_ALTITUDE);
-			if(states_race.altitude_is_achieved == TRUE)
+			if(take_off())
 			{
 				previous_lower_level = TAKE_OFF_OPEN_LOOP_CM;
-				state_lower_level =  TAKE_OFF_CLOSE_LOOP_CM;
+				state_lower_level =  LAND_CM;
+				state_upper_level =  FOURTH_PART;
 			}
 			break;
 
@@ -174,14 +154,12 @@
 			}
 			break;
 		
->>>>>>> d14b63d0
 
         case HOVER_AT_ORIGIN_CM:
 					if (hover_at_origin() == TRUE)
 					{
 							previous_mode = HOVER_AT_ORIGIN_CM;
 							/*state_lower_level = GO_STRAIGHT_CM;*/
-							state_lower_level = ATTITUDE_CONTROL_CM;
 							/*state_upper_level = SECOND_PART;*/
 					}
             break;
@@ -194,13 +172,7 @@
 							state_upper_level = THIRD_PART;
 					}
             break;
-<<<<<<< HEAD
-		case ATTITUDE_CONTROL_CM:
-			set_attitude(trim_theta,trim_phi);
-			printf("Now it is attitude controller working!!!!!\n");
-=======
 		default:
->>>>>>> d14b63d0
 			break;
 
     }
@@ -262,6 +234,7 @@
 
 
 void fourth_part_logic() {
+		land();
 }
 
 
