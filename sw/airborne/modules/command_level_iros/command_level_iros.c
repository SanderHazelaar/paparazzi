--- conflicted
+++ resolved
@@ -166,13 +166,9 @@
 
 void second_part_logic()
 {
-<<<<<<< HEAD
-    // if we pass through 2 gates, we can change to third part
-    if ( states_race.gate_counter_in_second_part == 2)
-=======
+
     // if we pass through 100 gates, we can change to third part
     if ( states_race.gate_counter_in_second_part == 4)
->>>>>>> a53b1d81
     {
         state_upper_level = THIRD_PART;
         return;
