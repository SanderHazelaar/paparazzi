/*
 * Copyright (C) Shuo Li
 *
 * This file is part of paparazzi
 *
 * paparazzi is free software; you can redistribute it and/or modify
 * it under the terms of the GNU General Public License as published by
 * the Free Software Foundation; either version 2, or (at your option)
 * any later version.
 *
 * paparazzi is distributed in the hope that it will be useful,
 * but WITHOUT ANY WARRANTY; without even the implied warranty of
 * MERCHANTABILITY or FITNESS FOR A PARTICULAR PURPOSE.  See the
 * GNU General Public License for more details.
 *
 * You should have received a copy of the GNU General Public License
 * along with paparazzi; see the file COPYING.  If not, see
 * <http://www.gnu.org/licenses/>.
 */
/**
 * @file "modules/command_level_iros/command_level_iros.c"
 * @author Shuo Li
 * This module is the highest level
 */

#include <stdio.h>
#include "modules/command_level_iros/command_level_iros.h"
#include "firmwares/rotorcraft/autopilot.h"
#include "modules/flight_plan_in_guided_mode/flight_plan_in_guided_mode.h"
#include "modules/flight_plan_in_guided_mode/flight_plan_clock.h"
#include "modules/state_autonomous_race/state_autonomous_race.h"
#include "modules/computer_vision/snake_gate_detection.h"
#include "modules/kalman_filter/kalman_filter.h"

#define PI 3.1415926
<<<<<<< HEAD
#define DESIRED_X_IN_FIRST_PART 6.0
=======
#define DESIRED_X_IN_FIRST_PART 20.0
>>>>>>> 4bb0731e

uint8_t previous_mode;
uint8_t current_mode;
uint8_t previous_lower_level;

double theta_bias;
double phi_bias;
double theta_hover;
double phi_hover;
struct acceleration accel_bias;
struct acceleration accel_hover;
double desired_theta;
double desired_phi;

int arc_counter;
int arc_passed;
float reference_y;

void first_part_logic(void);
void second_part_logic(void);
void third_part_logic(void);
void fourth_part_logic(void);
void fifth_part_logic(void);

bool flag_init_geo;
enum states_lower_level state_lower_level ;
enum states_upper_level state_upper_level ;

enum maneuver maneuvers[] = {TWO_ARCS_R,TWO_ARCS_R,ZIGZAG_R,TWO_ARCS_L};

float gate_initial_position_y[] = {3.0,3.0,4.0,4.0};
float turn_point[] = {6.2,5.5,4.5,4.5};
float gate_initial_heading[] = {0, 0.0/180*3.14,90.0/180*3.14,90.0/180*3.14};

float gate_altitude[] = {-1.5,-1.5,-1.5,-1.5};
float open_loop_altitude[] = {-1.5,-1.5,-1.5,-1.5};


float break_time[] = {0.0,0.5,0.0,0.0};

/*int   flag_arc_right[] = {1,              -0,           -0,     0};*/
float arc_radius[] =     {1.5,             1.5,           1.0};
float delta_arc_angle[] = {180.0/180*3.14,135.0/180*3.14};


/*int   flag_2_arc_right[] = {0,             1,           -1,      1};*/
float two_arc_radius[] =     { 1.0,          1.5,           0.75};
float delta_2_arc_angle[] = {180.0/180*3.14,     180.0/180*3.14, 180.0/180*3.14, 180.0/180*3.14};


int   flag_zig_zag_right[] = {0,0,0};
int   flag_zig_zag_break[] = {1,0,0};
float zig_zag_desired_y[] = {6.0,0,0};
float zig_zag_break_time[] = {3.0,0,0};
float zig_zag_max_roll[] = {10.0/180*3.14,20.0/180*3.14,0};

struct race_states race_state;

//temp fix for data set recording
int init_pos_filter = 0;

void command_init(){
    previous_mode = autopilot_mode;
    current_mode = autopilot_mode;
    init_heading = stateGetNedToBodyEulers_f()->psi;
	race_state.flag_in_open_loop = TRUE;
	race_state.gate_counter = 0;
}


void command_run() {
  
    current_mode = autopilot_mode;
    if (previous_mode != current_mode)
    {
        counter_autopilot_mode = 0;
        time_autopilot_mode = 0;
        primitive_in_use = NO_PRIMITIVE;
        state_lower_level = PREPARE_CM; //PREPARE_CM;
		state_upper_level = FIRST_PART;
		/*state_upper_level = FOURTH_PART;*/
        init_heading = stateGetNedToBodyEulers_f()->psi;
		arc_passed = 0;
		arc_counter = 0;
		race_state.flag_in_open_loop = TRUE;
		race_state.gate_counter = 0;
		race_state.current_initial_x =  gate_initial_position_y[race_state.gate_counter];
		race_state.current_initial_heading= gate_initial_heading[race_state.gate_counter];
		race_state.desired_x_in_first_part = DESIRED_X_IN_FIRST_PART;
		two_arc_st.flag_in_two_arc_mode = FALSE;
		race_state.sum_y_error = 0.0;
    }
    if (autopilot_mode != AP_MODE_MODULE) {
        return;
    }


	if (race_state.flag_in_open_loop == TRUE)
	{
		race_state.current_initial_x =  gate_initial_position_y[race_state.gate_counter];
		race_state.current_initial_heading= gate_initial_heading[race_state.gate_counter] ;
	}



    if(state_upper_level  == FIRST_PART)
    {
        first_part_logic();
    }

    if(state_upper_level  == SECOND_PART)
    {
        second_part_logic();
    }

    if(state_upper_level  == THIRD_PART)
    {
        third_part_logic();
    }

    if(state_upper_level  == FOURTH_PART)
    {
        fourth_part_logic();
    }

    if(state_upper_level  == FIFTH_PART)
    {
			fifth_part_logic();
    }
    previous_mode = current_mode;
}








void first_part_logic()
{
    switch(state_lower_level)
    {
        case PREPARE_CM:
				if(prepare_before_take_off(1.0) == TRUE)
                state_lower_level = TAKE_OFF_OPEN_LOOP_CM;
            break;
			
		case TAKE_OFF_OPEN_LOOP_CM:
			if(take_off())
			{
				previous_lower_level = TAKE_OFF_OPEN_LOOP_CM;
				state_lower_level =  GO_STRAIGHT_CM;
				state_upper_level =  SECOND_PART;
				/*state_upper_level =  FOURTH_PART;*/
			}
			break;
		default:
			break;

    }
}


void second_part_logic()
{
	switch(state_lower_level)
	{

			case GO_STRAIGHT_CM:
					printf("go straght !!!!!!!!!!!\n");
					if (go_through_open_gate(-5.0/180*PI,race_state.desired_x_in_first_part))
					{ 
							state_lower_level =  TURN_CM;
							race_state.flag_in_open_loop = TRUE;
					}
					break;
			case TURN_CM:
					if(arc_open_loop(2.0,-5.0/180*3.14,90.0/180*PI,1,0))
					{
							race_state.gate_counter = 0; // clear gate counter since in arc_open_loop gate_counter++
							state_upper_level = THIRD_PART;
							state_lower_level = GO_STRAIGHT_CM;
					}

			default:
					break;
	}
}

void third_part_logic()
{
	switch(state_lower_level)
	{
			case GO_STRAIGHT_CM:
					if (go_through_gate(-5.0/180*PI))
					{
							if(maneuvers[race_state.gate_counter] == ARC_L || maneuvers[race_state.gate_counter] == ARC_R ) 
							{
									state_lower_level =  ARC_CM;
									race_state.flag_in_open_loop = TRUE;
									race_state.current_arc_radius = arc_radius[race_state.gate_counter];
									race_state.current_arc_delta_psi= delta_arc_angle[race_state.gate_counter];

									if(maneuvers[race_state.gate_counter] == ARC_L)
											race_state.current_arc_flag_right = FALSE;
									else
											race_state.current_arc_flag_right = TRUE;
							}

							
							else if(maneuvers[race_state.gate_counter] == TWO_ARCS_L || maneuvers[race_state.gate_counter] == TWO_ARCS_R)
							{
									state_lower_level =  TWO_ARCS_CM;
									race_state.flag_in_open_loop = TRUE;
									race_state.current_2_arcs_radius= two_arc_radius[race_state.gate_counter];
									if(maneuvers[race_state.gate_counter] == TWO_ARCS_L)
									race_state.current_2_arcs_flag_right = FALSE;
									else
									race_state.current_2_arcs_flag_right = TRUE;
									race_state.current_2_arcs_delta_heading = delta_2_arc_angle[race_state.gate_counter];
							}
							else if(maneuvers[race_state.gate_counter] == ZIGZAG_R|| maneuvers[race_state.gate_counter] == ZIGZAG_L)
							{
									state_lower_level = ZIGZAG_CM;
									race_state.current_zigzag_break_time = zig_zag_break_time[race_state.gate_counter];
									race_state.current_zigzag_desired_y= zig_zag_desired_y[race_state.gate_counter];
									race_state.current_zigzag_max_roll= zig_zag_max_roll[race_state.gate_counter];
							}	
					}
					break;
			case ARC_CM:
				if(	arc_open_loop(race_state.current_arc_radius,-5.0/180*3.14,race_state.current_arc_delta_psi,race_state.current_arc_flag_right,0))
				{
							previous_mode = ARC_CM;
							race_state.flag_in_open_loop = FALSE;
							state_lower_level = GO_STRAIGHT_CM;
				}
				break;
			case ZIGZAG_CM:
				printf("zigzag mode\n");
				if(zigzag_2(race_state.current_zigzag_break_time,race_state.current_zigzag_max_roll,race_state.current_zigzag_desired_y))
				{
							previous_mode = ZIGZAG_CM;
							race_state.flag_in_open_loop = FALSE;
							state_lower_level = GO_STRAIGHT_CM;
				}
				break;
			case TWO_ARCS_CM:
				printf("TWO arc mode \n");
				if(two_arcs_open_loop(race_state.current_2_arcs_radius,-5.0/180*3.14,race_state.current_2_arcs_flag_right,race_state.current_2_arcs_delta_heading))
				{
						previous_mode = TWO_ARCS_CM;
						race_state.flag_in_open_loop = FALSE;
						state_lower_level = GO_STRAIGHT_CM;
				}
				break;
			default:
					break;
	}
}



void fourth_part_logic() {
		switch(state_lower_level)		
		{
				case GO_STRAIGHT_CM:
						if (go_through_gate(-5.0/180*PI))
						{
								state_lower_level =  ARC_CM;
								race_state.flag_in_open_loop = TRUE;
								race_state.current_arc_radius = 3.0;
								race_state.current_arc_delta_psi= 90.0/180*PI;
								race_state.current_arc_flag_right = TRUE;
						}
						break;

				case ARC_CM:
						printf("ascending in arc of three gates\n");
				if(	arc_open_loop(race_state.current_arc_radius,-5.0/180*3.14,race_state.current_arc_delta_psi,race_state.current_arc_flag_right,1))
				{

						state_lower_level = ARC_CM;
						state_upper_level = FIFTH_PART;
				}
				break;

				default:
				break;
		}

}


void fifth_part_logic()
{
}<|MERGE_RESOLUTION|>--- conflicted
+++ resolved
@@ -33,11 +33,8 @@
 #include "modules/kalman_filter/kalman_filter.h"
 
 #define PI 3.1415926
-<<<<<<< HEAD
-#define DESIRED_X_IN_FIRST_PART 6.0
-=======
-#define DESIRED_X_IN_FIRST_PART 20.0
->>>>>>> 4bb0731e
+
+#define DESIRED_X_IN_FIRST_PART 8.0
 
 uint8_t previous_mode;
 uint8_t current_mode;
@@ -66,17 +63,18 @@
 enum states_lower_level state_lower_level ;
 enum states_upper_level state_upper_level ;
 
-enum maneuver maneuvers[] = {TWO_ARCS_R,TWO_ARCS_R,ZIGZAG_R,TWO_ARCS_L};
+// enum maneuver maneuvers[] = {ARC_L,TWO_ARCS_R,ZIGZAG_R,TWO_ARCS_L};
+enum maneuver maneuvers[] = {ZIGZAG_L,TWO_ARCS_R,ZIGZAG_R,TWO_ARCS_L};
 
 float gate_initial_position_y[] = {3.0,3.0,4.0,4.0};
-float turn_point[] = {6.2,5.5,4.5,4.5};
+float turn_point[] = {3.5,5.5,4.5,4.5};
 float gate_initial_heading[] = {0, 0.0/180*3.14,90.0/180*3.14,90.0/180*3.14};
 
-float gate_altitude[] = {-1.5,-1.5,-1.5,-1.5};
-float open_loop_altitude[] = {-1.5,-1.5,-1.5,-1.5};
-
-
-float break_time[] = {0.0,0.5,0.0,0.0};
+float gate_altitude[] = {-2.5,-1.5,-1.5,-1.5};
+float open_loop_altitude[] = {-2.5,-1.5,-1.5,-1.5};
+
+
+float break_time[] = {0.5,0.5,0.0,0.0};
 
 /*int   flag_arc_right[] = {1,              -0,           -0,     0};*/
 float arc_radius[] =     {1.5,             1.5,           1.0};
@@ -91,7 +89,7 @@
 int   flag_zig_zag_right[] = {0,0,0};
 int   flag_zig_zag_break[] = {1,0,0};
 float zig_zag_desired_y[] = {6.0,0,0};
-float zig_zag_break_time[] = {3.0,0,0};
+float zig_zag_break_time[] = {2.0,0,0};
 float zig_zag_max_roll[] = {10.0/180*3.14,20.0/180*3.14,0};
 
 struct race_states race_state;
@@ -192,7 +190,7 @@
 				previous_lower_level = TAKE_OFF_OPEN_LOOP_CM;
 				state_lower_level =  GO_STRAIGHT_CM;
 				state_upper_level =  SECOND_PART;
-				/*state_upper_level =  FOURTH_PART;*/
+				//state_upper_level =  THIRD_PART;
 			}
 			break;
 		default:
@@ -208,7 +206,7 @@
 	{
 
 			case GO_STRAIGHT_CM:
-					printf("go straght !!!!!!!!!!!\n");
+					//printf("go straght !!!!!!!!!!!\n");
 					if (go_through_open_gate(-5.0/180*PI,race_state.desired_x_in_first_part))
 					{ 
 							state_lower_level =  TURN_CM;
@@ -216,7 +214,8 @@
 					}
 					break;
 			case TURN_CM:
-					if(arc_open_loop(2.0,-5.0/180*3.14,90.0/180*PI,1,0))
+			  printf("The arc in first strech is executed__________________!!!!!!!!!!!!!!!!!\n");
+					if(arc_open_loop(2.0,-5.0/180*3.14,90.0/180*PI,0,0))
 					{
 							race_state.gate_counter = 0; // clear gate counter since in arc_open_loop gate_counter++
 							state_upper_level = THIRD_PART;
