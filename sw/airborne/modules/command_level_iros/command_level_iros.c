--- conflicted
+++ resolved
@@ -65,11 +65,7 @@
 enum maneuver maneuvers[] = {TWO_ARCS_R,TWO_ARCS_R,ZIGZAG_R,TWO_ARCS_L};
 
 float gate_initial_position_y[] = {3.0,3.0,4.0,4.0};
-<<<<<<< HEAD
 float turn_point[] = {3.2,5.5,4.5,4.5};
-=======
-float turn_point[] = {7.0,5.5,4.5,4.5};
->>>>>>> 3d82129b
 float gate_initial_heading[] = {0, 0.0/180*3.14,90.0/180*3.14,90.0/180*3.14};
 
 float gate_altitude[] = {-1.5,-1.5,-1.5,-1.5};
@@ -88,17 +84,10 @@
 float delta_2_arc_angle[] = {180.0/180*3.14,     180.0/180*3.14, 180.0/180*3.14, 180.0/180*3.14};
 
 
-<<<<<<< HEAD
 int   flag_zig_zag_right[] = {0,0,0};
 int   flag_zig_zag_break[] = {1,0,0};
 float zig_zag_desired_y[] = {6.0,0,0};
 float zig_zag_break_time[] = {3.0,0,0};
-=======
-int   flag_zig_zag_right[] = {0,0,0};//no zigzag
-int   flag_zig_zag_break[] = {0,0,0};
-float zig_zag_desired_y[] = {7.0,0,0};
-float zig_zag_break_time[] = {0.0,0,0};
->>>>>>> 3d82129b
 float zig_zag_max_roll[] = {10.0/180*3.14,20.0/180*3.14,0};
 
 struct race_states race_state;
@@ -198,7 +187,7 @@
 			{
 				previous_lower_level = TAKE_OFF_OPEN_LOOP_CM;
 				state_lower_level =  GO_STRAIGHT_CM;
-				state_upper_level =  FOURTH_PART;
+				state_upper_level =  SECOND_PART;
 				/*state_upper_level =  FOURTH_PART;*/
 			}
 			break;
