--- conflicted
+++ resolved
@@ -51,15 +51,7 @@
     if (autopilot_mode != AP_MODE_MODULE) {
         return;
     }
-<<<<<<< HEAD
-    if (time_autopilot_mode<3)
-        hover();
-    else if (time_autopilot_mode<23)
-        circle(1.5,20);
-    else
-      hover();
 
-=======
     if (time_autopilot_mode<5)
         hover();
 //    else if (time_autopilot_mode<10)
@@ -72,6 +64,6 @@
         go_straight(0.5);
     else
         hover();
->>>>>>> a4e95769
+    
     previous_mode = current_mode;
 }
