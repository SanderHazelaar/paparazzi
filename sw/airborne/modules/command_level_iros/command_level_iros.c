--- conflicted
+++ resolved
@@ -71,8 +71,8 @@
         parameter_to_be_tuned.distance_after_zigzag[i] = distance_after_zigzag_temp[i];
     }
     // delta heading after passing through each gate (degree!)
-<<<<<<< HEAD
-    float heading_after_gates_temp[100] = {            90,90,0,0,-90,    // 1-5
+
+    float heading_after_gates_temp[100] = {            90,-90,0,0,-90,    // 1-5
                                                        0,0,0,0,0,          // 6-10
                                                        0,0};                 // 11-15
 
@@ -80,21 +80,7 @@
                                                         0.5,0.5,0.5,0.5,0.5,    // 6-10
                                                         0.5,0.5,0.5,0.5,0.5};  // 11-15
 
-    float height_after_gates_temp[100]   ={             0,-1.5,0,-1,-1,    // 1-5
-=======
-
-    float heading_after_gates_temp[100] = {            -90,180,90,0,-90,    // 1-5
-                                                       0,0,0,0,0,          // 6-10
-                                                       0,0};                 // 11-15
-
-    float distance_after_gates_temp[100] = {            0.4,0.5,0.8,0.2,0.5,    // 1-5
-                                                        0.5,0.5,0.5,0.5,0.5,    // 6-10
-                                                        0.5,0.5,0.5,0.5,0.5};  // 11-15
-
-    float height_after_gates_temp[100]   ={             0,0,-0.5,-0.5,-1,    // 1-5
->>>>>>> 30673d72
-                                                        0,0,0,0,0,    // 6-10
-                                                        0,0,0,0,0  };  // 11-15
+    float height_after_gates_temp[100]   ={             0,-1.2,0,-1,-1,    // 1-5
 
 
     for(i=0;i<NUMBER_OF_GATES;i++)
@@ -223,7 +209,7 @@
     {
         states_race.gate_counter_in_second_part = 0;
         state_upper_level = THIRD_PART;
-        state_lower_level = THIRD_PART;
+        state_lower_level = WAIT_FOR_DETECTION_CM;
         return;
     }
     
