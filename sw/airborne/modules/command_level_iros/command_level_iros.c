/*
 * Copyright (C) Shuo Li
 *
 * This file is part of paparazzi
 *
 * paparazzi is free software; you can redistribute it and/or modify
 * it under the terms of the GNU General Public License as published by
 * the Free Software Foundation; either version 2, or (at your option)
 * any later version.
 *
 * paparazzi is distributed in the hope that it will be useful,
 * but WITHOUT ANY WARRANTY; without even the implied warranty of
 * MERCHANTABILITY or FITNESS FOR A PARTICULAR PURPOSE.  See the
 * GNU General Public License for more details.
 *
 * You should have received a copy of the GNU General Public License
 * along with paparazzi; see the file COPYING.  If not, see
 * <http://www.gnu.org/licenses/>.
 */
/**
 * @file "modules/command_level_iros/command_level_iros.c"
 * @author Shuo Li
 * This module is the highest level
 */

#include <stdio.h>
#include "modules/command_level_iros/command_level_iros.h"
#include "firmwares/rotorcraft/autopilot.h"
#include "modules/flight_plan_in_guided_mode/flight_plan_in_guided_mode.h"
#include "modules/flight_plan_in_guided_mode/flight_plan_clock.h"
#include "modules/state_autonomous_race/state_autonomous_race.h"
#include "modules/computer_vision/snake_gate_detection.h"
#include "modules/kalman_filter/kalman_filter.h"

#define PI 3.1415926

uint8_t previous_mode;
uint8_t current_mode;
uint8_t previous_lower_level;

double theta_bias;
double phi_bias;
double theta_hover;
double phi_hover;
struct acceleration accel_bias;
struct acceleration accel_hover;
double desired_theta;
double desired_phi;

int arc_counter;
int arc_passed;
float reference_y;

void first_part_logic(void);
void second_part_logic(void);
void third_part_logic(void);
void fourth_part_logic(void);
void fifth_part_logic(void);

bool flag_init_geo;
enum states_lower_level state_lower_level ;
enum states_upper_level state_upper_level ;



//temp fix for data set recording
int init_pos_filter = 0;

void command_init(){
    previous_mode = autopilot_mode;
    current_mode = autopilot_mode;
    init_heading = stateGetNedToBodyEulers_f()->psi;
}


void command_run() {
  
    current_mode = autopilot_mode;
    if (previous_mode != current_mode)
    {
        counter_autopilot_mode = 0;
        time_autopilot_mode = 0;
        primitive_in_use = NO_PRIMITIVE;
        state_lower_level = PREPARE_CM; //PREPARE_CM;
        state_upper_level = FIRST_PART;
        init_heading = stateGetNedToBodyEulers_f()->psi;
		flag_init_geo = FALSE;
		arc_passed = 0;
		arc_counter = 0;
    }
    if (autopilot_mode != AP_MODE_MODULE) {
        return;
    }

    if(state_upper_level  == FIRST_PART)
    {

        first_part_logic();
    }

    if(state_upper_level  == SECOND_PART)
    {
        second_part_logic();
    }

    if(state_upper_level  == THIRD_PART)
    {
        third_part_logic();
    }

    if(state_upper_level  == FOURTH_PART)
    {
        fourth_part_logic();
    }

    if(state_upper_level  == FIFTH_PART)
    {
			fifth_part_logic();
    }
    previous_mode = current_mode;
}








void first_part_logic()
{
    switch(state_lower_level)
    {
        case PREPARE_CM:
				if(prepare_before_take_off(1.0) == TRUE)
                state_lower_level = TAKE_OFF_OPEN_LOOP_CM;
            break;
			
		case TAKE_OFF_OPEN_LOOP_CM:
			if(take_off())
			{
				previous_lower_level = TAKE_OFF_OPEN_LOOP_CM;
				state_lower_level =  LAND_CM;
				state_upper_level =  FOURTH_PART;
			}
			break;
		default:
			break;

    }
}



void second_part_logic()
{
	switch(state_lower_level)
	{
			case GO_STRAIGHT_CM:
					if (arc_counter == 0)
					{
							reference_y = 0;
					}
					else 
					{
							reference_y = 3;
					}
					if(go_straight(-5.0/180*PI,2.0,reference_y) == TRUE)//wass -7deg then -5

					{
							previous_mode = GO_STRAIGHT_CM;
							state_lower_level = ARC_CM;
					}
					break;
<<<<<<< HEAD
			case ARC_CM:
				if(	arc_open_loop(1.5,-5.0/180*3.14,180.0/180*PI) == TRUE)
=======
			case APPROACH_GATE_CM:
				if(	arc_open_loop(1.5,-5.0/180*3.14,180.0/180*PI) == TRUE)//was -7deg then -5

>>>>>>> 682be829
				{
							previous_mode = GO_STRAIGHT_CM;
							state_lower_level = GO_STRAIGHT_CM;
							arc_passed ++;
							if (arc_passed == 2)
							{

									state_upper_level = THIRD_PART;
									state_lower_level = ZIGZAG_CM;
							}
							if (arc_counter ==0)
							{
									arc_counter =1;
							}
							else
							{
									arc_counter = 0;
							}
				}
				break;
			case LAND_CM:
					break;
			default:
					break;
	}
}

void third_part_logic()
{
}


void fourth_part_logic() {
		land();
}


void fifth_part_logic()
{
}<|MERGE_RESOLUTION|>--- conflicted
+++ resolved
@@ -172,14 +172,8 @@
 							state_lower_level = ARC_CM;
 					}
 					break;
-<<<<<<< HEAD
 			case ARC_CM:
 				if(	arc_open_loop(1.5,-5.0/180*3.14,180.0/180*PI) == TRUE)
-=======
-			case APPROACH_GATE_CM:
-				if(	arc_open_loop(1.5,-5.0/180*3.14,180.0/180*PI) == TRUE)//was -7deg then -5
-
->>>>>>> 682be829
 				{
 							previous_mode = GO_STRAIGHT_CM;
 							state_lower_level = GO_STRAIGHT_CM;
