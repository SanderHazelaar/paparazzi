/*
 * Copyright (C) 2014 Freek van Tienen <freek.v.tienen@gmail.com>
 *
 * This file is part of paparazzi.
 *
 * paparazzi is free software; you can redistribute it and/or modify
 * it under the terms of the GNU General Public License as published by
 * the Free Software Foundation; either version 2, or (at your option)
 * any later version.
 *
 * paparazzi is distributed in the hope that it will be useful,
 * but WITHOUT ANY WARRANTY; without even the implied warranty of
 * MERCHANTABILITY or FITNESS FOR A PARTICULAR PURPOSE.  See the
 * GNU General Public License for more details.
 *
 * You should have received a copy of the GNU General Public License
 * along with paparazzi; see the file COPYING.  If not, write to
 * the Free Software Foundation, 59 Temple Place - Suite 330,
 * Boston, MA 02111-1307, USA.
 *
 */

/** @file modules/loggers/file_logger.c
 *  @brief File logger for Linux based autopilots
 */

#include "file_logger.h"

#include <stdio.h>
#include "std.h"

#include "subsystems/imu.h"
#include "firmwares/rotorcraft/stabilization.h"
#include "state.h"
#include "modules/computer_vision/opticflow/opticflow_calculator.h"
#include "modules/guidance_loop_velocity_autonomous_race/guidance_loop_velocity_autonomous_race.h"
#include "firmwares/rotorcraft/stabilization/stabilization_attitude_quat_int.h"
#include "subsystems/electrical.h"
#include "modules/computer_vision/video_capture.h"

/** Set the default File logger path to the USB drive */
#ifndef FILE_LOGGER_PATH
#define FILE_LOGGER_PATH /data/video/usb
#endif

struct timeval stop, start;
float time_stamp = 0;
float prev_ss_time = 0;
int take_shot = 0;
int shots = 0;

/** The file pointer */
static FILE *file_logger = NULL;

/** Start the file logger and open a new file */
void file_logger_start(void)
{
  shots = 0;
  uint32_t counter = 0;
  char filename[512];

  // Check for available files
  sprintf(filename, "%s/%05d.csv", STRINGIFY(FILE_LOGGER_PATH), counter);
  while ((file_logger = fopen(filename, "r"))) {
    fclose(file_logger);

    counter++;
    sprintf(filename, "%s/%05d.csv", STRINGIFY(FILE_LOGGER_PATH), counter);
  }

  file_logger = fopen(filename, "w");
  
  //start clock
  gettimeofday(&start, 0);

/*  if (file_logger != NULL) {
    fprintf(
      file_logger,
      //"counter,x,y,z,v_x,v_y,v_z,phi,theta,psi,phi_int,theta_int,psi_int\n"
    );
  }*/
}

/** Stop the logger an nicely close the file */
void file_logger_stop(void)
{
  if (file_logger != NULL) {
    fclose(file_logger);
    file_logger = NULL;
  }
}

/** Log the values to a csv file */
void file_logger_periodic(void)
{
  if (file_logger == NULL) {
    return;
  }
  //timing
  gettimeofday(&stop, 0);
  double curr_time = (double)(stop.tv_sec + stop.tv_usec / 1000000.0);
  double time_stamp = curr_time - (double)(start.tv_sec + start.tv_usec / 1000000.0);
  
  
  if((time_stamp - prev_ss_time)>0.2)//for 5hz
  {
    video_capture_shoot();
    prev_ss_time = time_stamp;
    take_shot = shots;
    shots +=1;
  }
  else
  {
    take_shot = 0;
  }
  
  static uint32_t counter;
  struct Int32Quat *quat = stateGetNedToBodyQuat_i();
//flow_v_x,flow_v_y,body_v_x,body_v_y                                                    //%f,%f,%f,
  fprintf(file_logger, "%d, %f, %d,%d,%d,%d,%d,%d,%d,%d,%d, %f,%f,%f, %f,%f,%f,%f,%f,%f, %d,  %f,%f,%f, %d,%d,%d,%d,%d,%d,%d,%d,%d,%d,%d\n",
          counter,
	  
	  time_stamp,
	  
	  imu.gyro.p,//right hand rule
          imu.gyro.q,
          imu.gyro.r,
          imu.accel.x,//right hand rule (times -1 for gravity vector)
          imu.accel.y,
          imu.accel.z,
          imu.mag.x,//not tested
          imu.mag.y,
          imu.mag.z,
	  
          stateGetNedToBodyEulers_f()->phi,// rad positive roll to the right
          stateGetNedToBodyEulers_f()->theta,//negative pitch forward
          stateGetNedToBodyEulers_f()->psi,//negative counter clockwise
	  
	  stateGetPositionNed_f()->x,//as in debug msg ned?
          stateGetPositionNed_f()->y,
          stateGetPositionNed_f()->z,
          stateGetSpeedNed_f()->x,//as in debug msg?
          stateGetSpeedNed_f()->y,
          stateGetSpeedNed_f()->z,
  
	  stabilization_cmd[COMMAND_THRUST],//
// 	  stabilization_cmd[COMMAND_ROLL],
// 	  stabilization_cmd[COMMAND_PITCH],
// 	  stabilization_cmd[COMMAND_YAW],
	  
	  ANGLE_FLOAT_OF_BFP(stab_att_sp_euler.phi),
	  ANGLE_FLOAT_OF_BFP(stab_att_sp_euler.theta),
	  ANGLE_FLOAT_OF_BFP(stab_att_sp_euler.psi),
	  
// 	  stab_att_sp_euler.phi,
// 	  stab_att_sp_euler.theta,
// 	  stab_att_sp_euler.psi,
	  
	  electrical.vsupply,//voltage in decivolts check
	  electrical.current,//current in milliamps check? per motor or total?
	  
	  actuators_bebop.rpm_ref[0],//rpm of lf tracking seems to work, verify with matlab
	  actuators_bebop.rpm_ref[1],//rf
	  actuators_bebop.rpm_ref[2],//rb
	  actuators_bebop.rpm_ref[3],//lb
	  actuators_bebop.rpm_obs[0],//lf
	  actuators_bebop.rpm_obs[1],//rf
	  actuators_bebop.rpm_obs[2],//rb
	  actuators_bebop.rpm_obs[3],//lb
	  shots
         );
  counter++;
}
<<<<<<< HEAD

//needed
//time
//gyro pqr,
//acc xyz,
// sonar,
// battery,
// current,
// prop rpm,
// take_shot,//at 5 hz



=======
>>>>>>> e4f6440d
<|MERGE_RESOLUTION|>--- conflicted
+++ resolved
@@ -37,6 +37,7 @@
 #include "firmwares/rotorcraft/stabilization/stabilization_attitude_quat_int.h"
 #include "subsystems/electrical.h"
 #include "modules/computer_vision/video_capture.h"
+//#include "boards/bebop/actuators.h"
 
 /** Set the default File logger path to the USB drive */
 #ifndef FILE_LOGGER_PATH
@@ -104,7 +105,7 @@
   
   if((time_stamp - prev_ss_time)>0.2)//for 5hz
   {
-    video_capture_shoot();
+    //video_capture_shoot();
     prev_ss_time = time_stamp;
     take_shot = shots;
     shots +=1;
@@ -171,19 +172,4 @@
          );
   counter++;
 }
-<<<<<<< HEAD
 
-//needed
-//time
-//gyro pqr,
-//acc xyz,
-// sonar,
-// battery,
-// current,
-// prop rpm,
-// take_shot,//at 5 hz
-
-
-
-=======
->>>>>>> e4f6440d
