--- conflicted
+++ resolved
@@ -394,17 +394,10 @@
     dead_reckoning = 0;
   }
 
-<<<<<<< HEAD
-//  pprz_msg_send_INS_EKF2(trans, dev, AC_ID,
-//                         &fix_status, &filter_fault_status, &gps_check_status, &soln_status,
-//                         &innov_test_status, &mag, &vel, &pos, &hgt, &tas, &hagl, &flow, &beta,
-//                         &mag_decl, &terrain_valid, &dead_reckoning);
-=======
   pprz_msg_send_INS_EKF2(trans, dev, AC_ID,
                          &control_mode, &filter_fault_status, &gps_check_status, &soln_status,
                          &innov_test_status, &mag, &vel, &pos, &hgt, &tas, &hagl, &flow, &beta,
                          &mag_decl, &terrain_valid, &dead_reckoning);
->>>>>>> 8bc09ba3
 }
 
 static void send_ins_ekf2_ext(struct transport_tx *trans, struct link_device *dev)
