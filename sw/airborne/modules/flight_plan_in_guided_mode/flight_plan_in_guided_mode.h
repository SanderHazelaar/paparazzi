/*
 * Copyright (C) Shuo Li
 *
 * This file is part of paparazzi
 *
 * paparazzi is free software; you can redistribute it and/or modify
 * it under the terms of the GNU General Public License as published by
 * the Free Software Foundation; either version 2, or (at your option)
 * any later version.
 *
 * paparazzi is distributed in the hope that it will be useful,
 * but WITHOUT ANY WARRANTY; without even the implied warranty of
 * MERCHANTABILITY or FITNESS FOR A PARTICULAR PURPOSE.  See the
 * GNU General Public License for more details.
 *
 * You should have received a copy of the GNU General Public License
 * along with paparazzi; see the file COPYING.  If not, see
 * <http://www.gnu.org/licenses/>.
 */
/**
 * @file "modules/flight_plan_in_guided_mode/flight_plan_in_guided_mode.h"
 * @author Shuo Li
 * This module is used to generate flight plan in guided mode
 */

#ifndef FLIGHT_PLAN_IN_GUIDED_MODE_H
#define FLIGHT_PLAN_IN_GUIDED_MODE_H
#include "flight_plan_clock.h"

#define NO_PRIMITIVE             0
#define HOVER                    1
#define GO_STRAIGHT              2
#define CHANGE_HEADING_HOVER     3
#define CIRCLE                   4
#define GO_LEFT_RIGHT            5
<<<<<<< HEAD
#define SET_VELOCITY_TEST        6
=======
#define GO_UP_DOWN               6
>>>>>>> a4e95769

 extern int primitive_in_use;
 extern void flight_plan_in_guided_mode_init(void);
 extern void display_information(void);
 extern void hover(void);
 extern void go_straight(float velocity);
 extern void change_heading_hover(float derta_psi,float planned_time);
 extern void circle(float radius, float planned_time);
 extern void go_left_right(float velocity);
<<<<<<< HEAD
 extern void set_velocity_test(float vx_earth_t,float vy_earth_t);
=======
 extern void go_up_down(float derta_altitude);
>>>>>>> a4e95769
//void set_velocity_test(float vx_earth_t,float vy_earth_t,float planned_time);

#endif
<|MERGE_RESOLUTION|>--- conflicted
+++ resolved
@@ -33,11 +33,9 @@
 #define CHANGE_HEADING_HOVER     3
 #define CIRCLE                   4
 #define GO_LEFT_RIGHT            5
-<<<<<<< HEAD
 #define SET_VELOCITY_TEST        6
-=======
-#define GO_UP_DOWN               6
->>>>>>> a4e95769
+#define GO_UP_DOWN               7
+
 
  extern int primitive_in_use;
  extern void flight_plan_in_guided_mode_init(void);
@@ -47,11 +45,9 @@
  extern void change_heading_hover(float derta_psi,float planned_time);
  extern void circle(float radius, float planned_time);
  extern void go_left_right(float velocity);
-<<<<<<< HEAD
  extern void set_velocity_test(float vx_earth_t,float vy_earth_t);
-=======
  extern void go_up_down(float derta_altitude);
->>>>>>> a4e95769
+
 //void set_velocity_test(float vx_earth_t,float vy_earth_t,float planned_time);
 
 #endif
