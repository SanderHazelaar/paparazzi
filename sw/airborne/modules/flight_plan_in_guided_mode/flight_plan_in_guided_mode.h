/*
 * Copyright (C) Shuo Li
 *
 * This file is part of paparazzi
 *
 * paparazzi is free software; you can redistribute it and/or modify
 * it under the terms of the GNU General Public License as published by
 * the Free Software Foundation; either version 2, or (at your option)
 * any later version.
 *
 * paparazzi is distributed in the hope that it will be useful,
 * but WITHOUT ANY WARRANTY; without even the implied warranty of
 * MERCHANTABILITY or FITNESS FOR A PARTICULAR PURPOSE.  See the
 * GNU General Public License for more details.
 *
 * You should have received a copy of the GNU General Public License
 * along with paparazzi; see the file COPYING.  If not, see
 * <http://www.gnu.org/licenses/>.
 */
/**
 * @file "modules/flight_plan_in_guided_mode/flight_plan_in_guided_mode.h"
 * @author Shuo Li
 * This module is used to generate flight plan in guided mode
 */

#ifndef FLIGHT_PLAN_IN_GUIDED_MODE_H
#define FLIGHT_PLAN_IN_GUIDED_MODE_H
#include "flight_plan_clock.h"

#define NO_PRIMITIVE             0
#define HOVER                    1
#define GO_STRAIGHT              2
#define CHANGE_HEADING_HOVER     3
#define CIRCLE                   4
#define GO_LEFT_RIGHT            5
<<<<<<< HEAD
#define SET_VELOCITY_TEST        6
#define GO_UP_DOWN               7


=======
#define GO_UP_DOWN               6
#define ADJUST_POSITION          7
>>>>>>> 8541331d
 extern int primitive_in_use;
 extern void flight_plan_in_guided_mode_init(void);
 extern void display_information(void);
 extern void hover(void);
 extern void go_straight(float velocity);
 extern void change_heading_hover(float derta_psi,float planned_time);
 extern void circle(float radius, float planned_time);
 extern void go_left_right(float velocity);
 extern void set_velocity_test(float vx_earth_t,float vy_earth_t);
 extern void go_up_down(float derta_altitude);

//void set_velocity_test(float vx_earth_t,float vy_earth_t,float planned_time);

#endif
<|MERGE_RESOLUTION|>--- conflicted
+++ resolved
@@ -33,15 +33,11 @@
 #define CHANGE_HEADING_HOVER     3
 #define CIRCLE                   4
 #define GO_LEFT_RIGHT            5
-<<<<<<< HEAD
 #define SET_VELOCITY_TEST        6
 #define GO_UP_DOWN               7
+#define ADJUST_POSITION          8
 
 
-=======
-#define GO_UP_DOWN               6
-#define ADJUST_POSITION          7
->>>>>>> 8541331d
  extern int primitive_in_use;
  extern void flight_plan_in_guided_mode_init(void);
  extern void display_information(void);
@@ -52,6 +48,7 @@
  extern void go_left_right(float velocity);
  extern void set_velocity_test(float vx_earth_t,float vy_earth_t);
  extern void go_up_down(float derta_altitude);
+ extern void adjust_position(float derta_altitude);
 
 //void set_velocity_test(float vx_earth_t,float vy_earth_t,float planned_time);
 
