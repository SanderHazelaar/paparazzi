--- conflicted
+++ resolved
@@ -57,7 +57,7 @@
 
 
 #ifndef PREPARE_TIME
-#define PREPARE_TIME 3
+#define PREPARE_TIME 1
 #endif
 
 #ifndef SAMPLE_NUM 
@@ -65,7 +65,7 @@
 #endif
 
 #ifndef TAKE_OFF_ALTITUDE 
-#define TAKE_OFF_ALTITUDE -3.0 
+#define TAKE_OFF_ALTITUDE -1.5 
 #endif
 struct acceleration{
 		double ax;
@@ -181,12 +181,9 @@
 extern int sample_pointer;
 
 extern struct arc_open_loop_status arc_status;
-<<<<<<< HEAD
 extern bool zigzag_open_loop(double desired_y,double desired_theta,float max_roll,float break_angle,float break_time);
 extern double trim_phi;
 extern double trim_theta;
 extern struct take_off_status tf_status;
-=======
 
->>>>>>> 682be829
 #endif
