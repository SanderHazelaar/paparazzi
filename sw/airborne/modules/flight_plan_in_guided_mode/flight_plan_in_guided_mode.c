--- conflicted
+++ resolved
@@ -262,18 +262,12 @@
 				race_state.flag_in_open_loop = FALSE;
 				tf_status.altitude_counter ++;
 				tf_status.ave_altitude = tf_status.sum_altitude/tf_status.altitude_counter;
-<<<<<<< HEAD
-// 				printf("average altitide is %f\n",tf_status.ave_altitude);
-// 				printf("sum altitide is %f\n",tf_status.sum_altitude );
-		}
-		if (fabs(stateGetPositionNed_f()->z-tf_status.ave_altitude)<0.1 && tf_status.altitude_counter >700)
-=======
+
 				printf("average altitide is %f\n",tf_status.ave_altitude);
 				printf("sum altitide is %f\n",tf_status.sum_altitude );
 				printf("altitude counter is %d\n",tf_status.altitude_counter);
 		}
 		if (fabs(stateGetPositionNed_f()->z-tf_status.ave_altitude)<0.1 && tf_status.altitude_counter > 1000 )
->>>>>>> 97332180
 		{
 				tf_status.flag_open_loop = FALSE;
 				tf_status.flag_climb_mode = FALSE;
