/*
 * Copyright (C) Shuo Li
 *
 * This file is part of paparazzi
 *
 * paparazzi is free software; you can redistribute it and/or modify
 * it under the terms of the GNU General Public License as published by
 * the Free Software Foundation; either version 2, or (at your option)
 * any later version.
 *
 * paparazzi is distributed in the hope that it will be useful,
 * but WITHOUT ANY WARRANTY; without even the implied warranty of
 * MERCHANTABILITY or FITNESS FOR A PARTICULAR PURPOSE.  See the
 * GNU General Public License for more details.
 *
 * You should have received a copy of the GNU General Public License
 * along with paparazzi; see the file COPYING.  If not, see
 * <http://www.gnu.org/licenses/>.
 */
/**
 * @file "modules/flight_plan_in_guided_mode/flight_plan_in_guided_mode.c"
 * @author Shuo Li
 * This module is used to generate flight plan in guided mode
 */

#include <stdio.h>
#include <stdlib.h>
#include "flight_plan_in_guided_mode.h"
#include "firmwares/rotorcraft/autopilot.h"
#include "modules/flight_plan_in_guided_mode/flight_plan_in_guided_mode.h"
#include "firmwares/rotorcraft/guidance/guidance_h.h"
#include "firmwares/rotorcraft/guidance/guidance_v.h"
#include "state.h"
#include "modules/guidance_loop_velocity_autonomous_race/guidance_loop_velocity_autonomous_race.h"
#include <math.h>
#include "firmwares/rotorcraft/stabilization/stabilization_attitude.h"
#include "modules/state_autonomous_race/state_autonomous_race.h"
#include "modules/computer_vision/snake_gate_detection.h"
#include "subsystems/ins.h"
#include "modules/kalman_filter/kalman_filter.h"
#include "subsystems/imu.h"
#include "math/pprz_algebra_float.h"

// #define KP_Y 0.55//0.4 
// #define KI_Y 0.0
// #define KD_Y 0.0//0.3
// #define MAX_PHI  20.0/180*3.14

//Optitrack
// #define KP_Y 0.4 
// #define KI_Y 0.0
// #define KD_Y 0.2

#define KP_Y 0.35//40 //was 0.4
#define KI_Y 0.0
#define KD_Y 0.30  //0.3//0.2//0.04//0.10//was0.15// 0.2
#define MAX_PHI  30.0/180*3.14//was 15 then 25 deg

//most turns until now
//P 0.4
//D 0.07
//Still suspected d gain noise, add smooth or lowpass

//With low pass
//close to optitrack performance, except for unknown glitch
//P 0.4
//D 0.04


float psi0;//
float v_x_f;
float psi1;
float psi_startup;
float z0;
float x_start;
float y_start;
float heading;
float body_velocity_x;
float vx_earth;
float vy_earth;
float psi;
float velocity_body_x;
float velocity_body_y;
float velocity_earth_x;
float velocity_earth_y;
float init_heading;
float previous_error_y = 0;
float sum_y_error = 0;
double g = 9.81;

//avarage current and previous derivative term 
float prev_D_term = 0;

int primitive_in_use; // This variable is used for showing which primitive is used now;

void flight_plan_in_guided_mode_init() {
    primitive_in_use = NO_PRIMITIVE;
}



bool prepare_before_take_off(double prepare_time)
{
    if(primitive_in_use != PREPARE_BEFORE_TAKE_OFF){
        primitive_in_use = PREPARE_BEFORE_TAKE_OFF;
        counter_primitive = 0;
        time_primitive = 0;
        guidance_h_mode_changed(GUIDANCE_H_MODE_HOVER);
        guidance_v_mode_changed(GUIDANCE_V_MODE_HOVER);
    }
	if (time_primitive > prepare_time)
	{
			return 1;
	}
	else
	{
			return 0;
	}
}


void hover()
{
    if(primitive_in_use != HOVER){
        primitive_in_use = HOVER;
        counter_primitive = 0;
        time_primitive = 0;
        guidance_h_mode_changed(GUIDANCE_H_MODE_HOVER);
        guidance_v_mode_changed(GUIDANCE_V_MODE_HOVER);
    }
}

bool go_straight(float theta,float distance,double ref_y){
    if(primitive_in_use != GO_STRAIGHT){
        primitive_in_use = GO_STRAIGHT;
        counter_primitive = 0;
        time_primitive = 0;
        guidance_h_mode_changed(GUIDANCE_H_MODE_MODULE);
        guidance_v_mode_changed(GUIDANCE_V_MODE_GUIDED);
        psi0 = stateGetNedToBodyEulers_f()->psi;
        z0 = stateGetPositionNed_f()->z;
        x_start = stateGetPositionNed_f()->x;
        y_start = stateGetPositionNed_f()->y;
		sum_y_error = 0;
		states_race.attitude_control = TRUE;
		float v_x_e = stateGetSpeedNed_f()->x;
		float v_y_e = stateGetSpeedNed_f()->y;
		v_x_f = cos(psi)*v_x_e +sin(psi)*v_y_e;
		if (arc_counter == 0)
		{

				guidance_loop_set_heading(0.0);
		}
		else
		{
				guidance_loop_set_heading(3.14);
		}
    }

	float current_y;
	float sign = 1;
	int use_optitrack = 0;//else use vision
	if(ref_y > 1.5){
	 sign = -1;
	 if(use_optitrack){
	   current_y = stateGetPositionNed_f()->y;
	 }else{
	   current_y = kf_pos_y;
	 }
	}
	else{
	  if(use_optitrack){
	    current_y = stateGetPositionNed_f()->y;//x_dist;//raw vision
	  }else{
	  //current_y = ls_pos_y;
	    current_y = kf_pos_y;
	  }
	}
	float error_y = (ref_y - current_y)*sign;
	sum_y_error += error_y/100.0;
	float D_term = error_y-previous_error_y;
// 	float cuttoff = 0.01;
// 	if(D_term > cuttoff)D_term = cuttoff;
// 	if(D_term < -cuttoff)D_term = -cuttoff;
	float phi = KP_Y * error_y+ KD_Y *((D_term+prev_D_term)/2)*100.0 + KI_Y*sum_y_error;
	prev_D_term = D_term;
// 	float phi = KP_Y * error_y+ KD_Y *(error_y-previous_error_y)*20.0 + KI_Y*sum_y_error;
	if(phi > MAX_PHI)phi = MAX_PHI;
	if(phi < -MAX_PHI)phi = -MAX_PHI;
	guidance_loop_set_theta(theta);
	guidance_loop_set_phi(phi); 
	/*guidance_loop_set_heading(psi0);*/
	previous_error_y = error_y;
	//if (time_primitive > 1.0)
	
	//update body speed for use in ahrs_int_cmpl_quat.c
	float v_x_e = stateGetSpeedNed_f()->x;
	float v_y_e = stateGetSpeedNed_f()->y;
	v_x_f = cos(psi)*v_x_e +sin(psi)*v_y_e;
	
	float turn_trigger;
	if(0){//use_optitrack){
	  turn_trigger = stateGetPositionNed_f()->x;
	}else{
	  turn_trigger = kf_pos_x;
	}
	
	if(ref_y < 1.5 && turn_trigger > 3.5)   
	{
			return TRUE;
	}
	else if(ref_y > 1.5 && turn_trigger < 0)   
	{
			return TRUE;
	}
	else
	{
			return FALSE;
	}
}


struct take_off_status tf_status;

bool take_off(void)
{
		if (primitive_in_use != TAKE_OFF)
		{
				psi_startup = stateGetNedToBodyEulers_f()->psi;
				primitive_in_use = TAKE_OFF;
				counter_primitive = 0;
				time_primitive = 0;
				tf_status.flag_open_loop = FALSE;
				tf_status.flag_climb_mode = FALSE;
				tf_status.flag_hover_mode = FALSE;
				guidance_h_mode_changed(GUIDANCE_H_MODE_MODULE);
				states_race.attitude_control = FALSE;
				guidance_loop_set_velocity(0,0);
				states_race.altitude_is_achieved = 0;
				tf_status.flag_open_loop = TRUE;
				tf_status.take_off_altitude = TAKE_OFF_ALTITUDE;
				tf_status.altitude_counter = 0;
				tf_status.sum_altitude = 0.0;
				tf_status.ave_altitude = 0.0;
				race_state.flag_in_open_loop = TRUE;
		}

		if (tf_status.flag_open_loop == TRUE )
		{
				guidance_v_mode_changed(GUIDANCE_V_MODE_MODULE);  // vertical module should be called!
				guidance_loop_set_velocity(0,0);
				if (time_primitive > 2.5)
				{
						tf_status.flag_open_loop = FALSE;
						tf_status.flag_hover_mode = TRUE;
						guidance_v_mode_changed(GUIDANCE_V_MODE_GUIDED);  // vertical module should be called!
						initialize_EKF();
						race_state.flag_in_open_loop = FALSE;
				  
				}
				//printf("Take off attitude is %f\n",tf_status.take_off_altitude);
		}
		else if(tf_status.flag_hover_mode == TRUE)
		{
				guidance_v_set_guided_z(tf_status.take_off_altitude) ;
				tf_status.sum_altitude += stateGetPositionNed_f()->z;
				//printf("Take off attitude is %f\n",tf_status.take_off_altitude);
				race_state.flag_in_open_loop = FALSE;
				tf_status.altitude_counter ++;
				tf_status.ave_altitude = tf_status.sum_altitude/tf_status.altitude_counter;

				//printf("average altitide is %f\n",tf_status.ave_altitude);
				//printf("sum altitide is %f\n",tf_status.sum_altitude );
				//printf("altitude counter is %d\n",tf_status.altitude_counter);
		}
		/*if (fabs(stateGetPositionNed_f()->z-tf_status.ave_altitude)<0.1 && tf_status.altitude_counter > 1000 )*/
		if (tf_status.altitude_counter > 500 )
		{
				tf_status.flag_open_loop = FALSE;
				tf_status.flag_climb_mode = FALSE;
				tf_status.flag_hover_mode = FALSE;
				printf("exit take off !!!!!\n");
				return TRUE;
		}
		else
		{
				return FALSE;
		}
}

void land()
{
        guidance_v_mode_changed(GUIDANCE_V_MODE_GUIDED);
		guidance_v_set_guided_z(0.0);
        guidance_h_mode_changed(GUIDANCE_H_MODE_HOVER);
}




void hold_altitude(float desired_altitude)
{
    if (primitive_in_use != HOLD_ALTITUDE)
    {
        primitive_in_use = HOLD_ALTITUDE;
        guidance_h_mode_changed(GUIDANCE_H_MODE_HOVER);
        guidance_v_mode_changed(GUIDANCE_V_MODE_GUIDED);
        counter_primitive = 0;
        time_primitive = 0;
        states_race.altitude_is_achieved = 0;
        guidance_v_set_guided_z(TAKE_OFF_ALTITUDE);
		states_race.attitude_control = FALSE;
		/*guidance_loop_set_velocity(0.0, 0.0);*/
        return;
    }
    if (fabs(stateGetPositionNed_f()->z - desired_altitude)<0.1 && time_primitive > 2)
	{
        // psi1 = stateGetNedToBodyEulers_f()->psi;
        states_race.altitude_is_achieved = 1;
        return;
    }

}




void set_attitude(float desired_theta,float desired_phi)
{
    if(primitive_in_use != SET_ATTITUDE)
    { 
		primitive_in_use = SET_ATTITUDE;
        psi0 = stateGetNedToBodyEulers_f()->psi;
        z0 = stateGetPositionNed_f()->z;
        counter_primitive = 0;
        time_primitive = 0;
        guidance_h_mode_changed(GUIDANCE_H_MODE_MODULE);
        guidance_v_mode_changed(GUIDANCE_V_MODE_GUIDED);
		states_race.attitude_control = TRUE;
    }
	guidance_loop_set_theta(desired_theta);
	guidance_v_set_guided_z(TAKE_OFF_ALTITUDE);
	guidance_loop_set_phi(desired_phi); 
	guidance_loop_set_heading(psi0);
	printf("It is in attitude control mode!!!!!!!!!!!\n");
}


void calculate_attitude_average(double * p_theta,double *p_phi,struct acceleration* p_accel)
{
}

struct arc_open_loop_status arc_status;
void drone_model(struct arc_open_loop_status * sta,double radius);




bool arc_open_loop(double radius,double desired_theta,float delta_psi,int flag_right)
{
    if(primitive_in_use != ARC_OPEN_LOOP)
    { 
		primitive_in_use = ARC_OPEN_LOOP;
        psi = stateGetNedToBodyEulers_f()->psi;
		psi0 = psi;
        z0 = stateGetPositionNed_f()->z;
		arc_status.flag_in_arc = TRUE;
		arc_status.x= stateGetPositionNed_f()->x;
		arc_status.y= stateGetPositionNed_f()->y;
		arc_status.z= stateGetPositionNed_f()->z;
		arc_status.phi_cmd = stateGetNedToBodyEulers_f()->phi;
		arc_status.theta_cmd = desired_theta;
        arc_status.psi_cmd= stateGetNedToBodyEulers_f()->psi;
		
		float cruise_speed = 1.8;//1.3;//2.0;
	
	
		arc_status.v_x_f = cruise_speed; 
		arc_status.v_y_f = 0; 
		arc_status.v_z_f = 0;
        counter_primitive = 0;
        time_primitive = 0;
        guidance_h_mode_changed(GUIDANCE_H_MODE_MODULE);
        guidance_v_mode_changed(GUIDANCE_V_MODE_GUIDED);
		states_race.attitude_control = TRUE;
		arc_status.drag_coef_body_x_1 = -0.53;
		arc_status.drag_coef_body_y_1 = -0.47;
		arc_status.drag_coef_body_z_1 = 0;
		arc_status.drag_coef_body_x_0 = 0.0057;
		arc_status.drag_coef_body_y_0 = -0.025;
		arc_status.drag_coef_body_z_0 = 0;
		arc_status.drag_coef_body_x_2 = 0;
		arc_status.drag_coef_body_y_2 = 0;
		arc_status.drag_coef_body_z_2 = 0;
		/*arc_status.drag_coef_body_x_1 = -0.5;*/
		/*arc_status.drag_coef_body_y_1 = 0;*/
		/*arc_status.drag_coef_body_z_1 = -0;*/
		/*arc_status.drag_coef_body_x_0 = -0;*/
		/*arc_status.drag_coef_body_y_0 = 0;*/
		/*arc_status.drag_coef_body_z_0 = -0;*/
		/*arc_status.drag_coef_body_x_2 = -0;*/
		/*arc_status.drag_coef_body_y_2 = 0;*/
		/*arc_status.drag_coef_body_z_2 = 0;*/
							race_state.gate_counter++;
    }

// calculate command needed
// transfer velocity from earth coordinate to body and body fixed coordinate
	double phi = arc_status.phi_cmd;
    double theta = arc_status.theta_cmd;
    double psi = arc_status.psi_cmd;
//     printf(" Psi is %f\n",arc_status.psi_cmd/3.14*180);
//      printf(" Phi is %f\n",arc_status.phi_cmd/3.14*180);
     printf(" v_x_f is %f\n",arc_status.v_x_f);
	// calculate body velocity
	arc_status.v_x_b = cos(theta)*arc_status.v_x_f-
			sin(theta)*arc_status.v_z_f;
	arc_status.v_y_b = sin(phi)*sin(theta)*arc_status.v_x_f+
			cos(phi)*arc_status.v_y_f+
		   sin(phi)*cos(theta)*arc_status.v_z_f;
	arc_status.v_z_b = cos(phi)*sin(theta)*arc_status.v_x_f-
		sin(phi)*arc_status.v_y_f+
		cos(phi)*cos(theta)*arc_status.v_z_f;	

    /*arc_status.v_x_b = cos(theta)*arc_status.v_x_f;*/
    /*arc_status.v_y_b = 0;*/
	/*arc_status.v_z_b = cos(phi)*sin(theta)*arc_status.v_x_f;*/

//  calculate drag in body velocity
	arc_status.drag_x_b = arc_status.drag_coef_body_x_1*arc_status.v_x_b;
	arc_status.drag_y_b = arc_status.drag_coef_body_y_1*arc_status.v_y_b;
	arc_status.drag_z_b = arc_status.drag_coef_body_z_1*arc_status.v_z_b;

//  transfer drag from body coordinate to body fixed coordinate
	arc_status.drag_x_f = cos(theta)*arc_status.drag_x_b+sin(phi)*sin(theta)*arc_status.drag_y_b
			+cos(phi)*sin(theta)*arc_status.drag_z_b;
	arc_status.drag_y_f = cos(phi)*arc_status.drag_y_b-sin(phi)*arc_status.drag_z_b;
	/*arc_status.drag_y_f = 0;*/
	arc_status.drag_z_f = -sin(theta)*arc_status.drag_x_b+sin(phi)*cos(theta)*arc_status.drag_y_b+
			cos(phi)*cos(theta)*arc_status.drag_z_b;


//  calculate command
    if (flag_right == TRUE)
	{
			double d_psi = arc_status.v_x_f/radius;
			arc_status.psi_cmd += d_psi/100.0;
			arc_status.theta_cmd = desired_theta;
			arc_status.phi_cmd= atan((arc_status.v_x_f*arc_status.v_x_f/radius-arc_status.drag_y_f)*cos(arc_status.theta_cmd)/
							(9.8+arc_status.drag_z_f));
	}
	else
	{
			arc_status.d_psi = arc_status.v_x_f/radius;
			arc_status.d_psi = -arc_status.d_psi;
			arc_status.psi_cmd += arc_status.d_psi/100.0;
			arc_status.theta_cmd = desired_theta;

			arc_status.phi_cmd= atan((arc_status.v_x_f*arc_status.d_psi-arc_status.drag_y_f)*cos(arc_status.theta_cmd)/
							(9.8+arc_status.drag_z_f));
	}
	/*arc_status.phi_cmd = -atan(-arc_status.v_x_f*d_psi*cos(arc_status.theta_cmd)/9.8);*/
	arc_status.thrust_cmd= (-9.8-arc_status.drag_z_f)/cos(arc_status.phi_cmd)/cos(arc_status.theta_cmd);
	// euler method to predict
	drone_model(&arc_status,radius);

	arc_status.x += arc_status.dx/100.0;
	arc_status.y += arc_status.dy/100.0;
	arc_status.z += arc_status.dz/100.0;
	arc_status.v_x_f += arc_status.dv_x_f/100.0;
	arc_status.v_y_f += arc_status.dv_y_f/100.0;
	arc_status.v_z_f += arc_status.dv_z_f/100.0;




	guidance_loop_set_theta(arc_status.theta_cmd);
	guidance_loop_set_phi(arc_status.phi_cmd); 
	guidance_loop_set_heading(arc_status.psi_cmd);

	guidance_v_set_guided_z(TAKE_OFF_ALTITUDE);

<<<<<<< HEAD

=======
        printf("delta psi is %f !!!!!!!!!!!!!\n",fabs(stateGetNedToBodyEulers_f()->psi - (psi0+delta_psi)));
>>>>>>> 7e7c7e38
	if (fabs(stateGetNedToBodyEulers_f()->psi - (psi0+delta_psi)) < 3.0/180*3.14)
	{
	                printf("MMMMMMMMMMMMMMMMMMMM\n");
			arc_status.flag_in_arc = FALSE;
			initialize_EKF();
			return 1;
	}
	else
	{
			return 0;
	}
}

void drone_model(struct arc_open_loop_status* sta,double radius)
{
		double phi = sta->phi_cmd;
		double theta = sta->theta_cmd;
		double psi = sta->psi_cmd;

		sta->dx = cos(psi)*sta->v_x_f-sin(psi)*sta->v_y_f;
		sta->dy = sin(psi)*sta->v_x_f+cos(psi)*sta->v_y_f;
		sta->dz = sta->v_z_f;
		
		double T = arc_status.thrust_cmd;
		/*double T = -9.8/cos(theta)/cos(phi);*/
		sta->dv_x_f = cos(phi)*sin(theta)*T+sta->drag_x_f+sta->v_y_f*sta->d_psi;
		/*sta->dv_x_f = cos(phi)*sin(theta)*T+sta->drag_x_f;*/
		sta->dv_y_f = -sin(phi)*T+sta->drag_y_f-sta->v_x_f*sta->d_psi; 	
		sta->dv_z_f = 9.8+cos(phi)*cos(theta)*T+sta->drag_z_f; 	
}


double sum_phi;
double sum_theta;
int trim_att_counter;
double trim_phi;
double trim_theta;
bool hover_at_origin()
{
    if(primitive_in_use != HOVER_AT_ORIGIN)
    { 
		primitive_in_use = HOVER_AT_ORIGIN;
        psi0 = stateGetNedToBodyEulers_f()->psi;
        z0 = stateGetPositionNed_f()->z;
        counter_primitive = 0;
        time_primitive = 0;
        guidance_h_mode_changed(GUIDANCE_H_MODE_GUIDED);
        guidance_v_mode_changed(GUIDANCE_V_MODE_GUIDED);
		guidance_h_set_guided_pos(0.0,0.0);
		guidance_h_set_guided_heading(0.0);
		guidance_v_set_guided_z(TAKE_OFF_ALTITUDE);
		sum_phi = 0;
		sum_theta = 0;
		trim_att_counter = 0;
    }
 float current_x = stateGetPositionNed_f()->x;
 float current_y = stateGetPositionNed_f()->y;
 if (time_primitive >10.0)
 {
		 sum_phi += stateGetNedToBodyEulers_f()->phi;
		 sum_theta += stateGetNedToBodyEulers_f()->theta;
		 trim_att_counter ++;
		 trim_phi = sum_phi /trim_att_counter;
		 trim_theta = sum_theta /trim_att_counter;
 }
 if (sqrt(current_x*current_x + current_y*current_y)<0.2&&time_primitive > 20)
 {
		 return 1;
 }
 else
 {
		 printf("Trim phi = %f,\n",trim_phi/3.14*180);
		 printf("Trim theta= %f,\n",trim_theta/3.14*180);
		 return 0;
 }
}


struct zigzag_open_loop_status zigzag_status;

bool zigzag_open_loop(double desired_y,double desired_theta,float max_roll,float break_angle,float break_time)
{
    if(primitive_in_use != ZIGZAG_OPEN_LOOP)
    { 
		primitive_in_use = ZIGZAG_OPEN_LOOP;
        psi = stateGetNedToBodyEulers_f()->psi;
		psi0 = psi;
        z0 = stateGetPositionNed_f()->z;
		zigzag_status.flag_in_zigzag = TRUE;
		zigzag_status.position.x= stateGetPositionNed_f()->x;
		zigzag_status.position.y= stateGetPositionNed_f()->y;
		zigzag_status.position.z= stateGetPositionNed_f()->z;
		zigzag_status.phi_cmd = stateGetNedToBodyEulers_f()->phi;
		zigzag_status.theta_cmd = desired_theta;
        zigzag_status.psi_cmd= stateGetNedToBodyEulers_f()->psi;
        counter_primitive = 0;
        time_primitive = 0;
        guidance_h_mode_changed(GUIDANCE_H_MODE_MODULE);
        guidance_v_mode_changed(GUIDANCE_V_MODE_GUIDED);
		states_race.attitude_control = TRUE;
		zigzag_status.drag_coef.x = -0.55;
		zigzag_status.drag_coef.y = -0.56;
		zigzag_status.drag_coef.z = 0;
		zigzag_status.drag_coef_angular_rate.x = -0.08;
		zigzag_status.drag_coef_angular_rate.y = 0.1;
        zigzag_status.velocity.x = stateGetSpeedNed_f()->x ;
        zigzag_status.velocity.y = stateGetSpeedNed_f()->y ;
        zigzag_status.velocity.z = stateGetSpeedNed_f()->z ;
		zigzag_status.flag_break = TRUE;
		counter_temp3 = 0;
		time_temp3 = 0;
    }

	if (zigzag_status.flag_break == TRUE)
	{
			guidance_loop_set_theta(break_angle);
			guidance_loop_set_phi(0.0);
			guidance_loop_set_heading(zigzag_status.psi_cmd);
			guidance_v_set_guided_z(TAKE_OFF_ALTITUDE);
			if(time_temp3 > break_time)
			{
					zigzag_status.flag_break = FALSE;
			}
			return 0;
	}
// calculate command needed
// transfer velocity from earth coordinate to body and body fixed coordinate
	// calculate body velocity
    zigzag_status.eulers.phi = stateGetNedToBodyEulers_f()->phi;
    zigzag_status.eulers.theta = stateGetNedToBodyEulers_f()->theta;
    zigzag_status.eulers.psi = stateGetNedToBodyEulers_f()->psi;
    float_rmat_of_eulers_321(&zigzag_status.R_E_B,&zigzag_status.eulers); 
    float_rmat_vmult(&zigzag_status.body_velocity,&zigzag_status.R_E_B,&zigzag_status.velocity);

//  calculate drag in body velocity

	/*zigzag_status.drag_b.x = zigzag_status.drag_coef.x*zigzag_status.body_velocity.x+*/
			/*zigzag_status.drag_coef_angular_rate.x*;*/
	/*zigzag_status.drag_b.y = zigzag_status.drag_coef.y*zigzag_status.body_velocity.y;*/
	/*[>z<]igzag_status.drag_b.z = zigzag_status.drag_coef.z*zigzag_status.body_velocity.z;*/

//  transfer drag from body coordinate to earth coordinate

	float_rmat_transp_vmult(&zigzag_status.drag_e,&zigzag_status.R_E_B,&zigzag_status.drag_b);

//  predict trajectory

	struct FloatVect3 thrust_b; 
	struct FloatVect3 thrust_e; 
	struct FloatVect3 gravity;
	thrust_b.x = 0;
	thrust_b.y = 0;
	thrust_b.z = -9.8/cos(zigzag_status.eulers.phi)/cos(zigzag_status.eulers.theta);

	gravity.x = 0;
	gravity.y = 0;
	gravity.z = 9.8;

    float_rmat_transp_vmult(&thrust_e,&zigzag_status.R_E_B,&thrust_b);

	float_vect_sum(&zigzag_status.d_velocity.x,&gravity.x,&thrust_e.x,3);
	float_vect_add(&zigzag_status.d_velocity.x,&zigzag_status.drag_e.x,3);
	float_vect_copy(&zigzag_status.d_position.x,&zigzag_status.velocity.x,3);

//  intergrate position and velocity
    float_vect3_integrate_fi(&zigzag_status.position,&zigzag_status.d_position,1.0/20.0);
    float_vect3_integrate_fi(&zigzag_status.velocity,&zigzag_status.d_velocity,1.0/20.0);

	// calculte angle command
	guidance_loop_set_theta(desired_theta);
	if (zigzag_status.position.y < desired_y/2.0)
	{
			guidance_loop_set_phi(max_roll); 
			printf("predicted position y == %f\n",zigzag_status.position.y);
	}
	else
	{
			guidance_loop_set_phi(-max_roll); 
			printf("predicted position y == %f\n",zigzag_status.position.y);
	}
	guidance_loop_set_heading(zigzag_status.psi_cmd);
	guidance_v_set_guided_z(TAKE_OFF_ALTITUDE);


	if (fabs(zigzag_status.position.y-desired_y)<0.2)
	{
			zigzag_status.flag_in_zigzag = FALSE;
			return 1;
	}
	else
	{
			return 0;
	}
}

float previous_error_y ;
float previous_D_term;
bool go_through_gate(float theta)
{
		if(primitive_in_use != GO_THROUGH_GATE)
		{

				primitive_in_use = GO_THROUGH_GATE;
				psi0 = stateGetNedToBodyEulers_f()->psi;
				z0 = stateGetPositionNed_f()->z;
				counter_primitive = 0;
				time_primitive = 0;
				guidance_h_mode_changed(GUIDANCE_H_MODE_MODULE);
				guidance_v_mode_changed(GUIDANCE_V_MODE_GUIDED);
				race_state.flag_in_open_loop = FALSE;
				prev_D_term = 0.0;
				previous_error_y = 0.0;
		}
       		
		float error_y = -kf_pos_y;
		float D_term = error_y-previous_error_y;
		float desired_phi = KP_Y*error_y+KD_Y*((D_term+prev_D_term)/2.0)*100;
		previous_error_y = error_y;
		previous_D_term = D_term;
		if(desired_phi > MAX_PHI)
				desired_phi = MAX_PHI;
		else if (desired_phi < -MAX_PHI)
				desired_phi = -MAX_PHI;

		guidance_loop_set_theta(theta);
		guidance_loop_set_phi(desired_phi); 
		guidance_loop_set_heading(psi0);
		guidance_v_set_guided_z(gate_altitude[race_state.gate_counter]);
// 		printf("altitude is ____________________%f\n",stateGetPositionNed_f()->z);
// 		printf("gate counter is ____________________%d\n",race_state.gate_counter);
		
		if (fabs(kf_pos_x - turn_point[race_state.gate_counter])<0.2)
		{
				return TRUE;
		}
		else
		{
				return FALSE;
		}
}<|MERGE_RESOLUTION|>--- conflicted
+++ resolved
@@ -242,7 +242,6 @@
 				tf_status.altitude_counter = 0;
 				tf_status.sum_altitude = 0.0;
 				tf_status.ave_altitude = 0.0;
-				race_state.flag_in_open_loop = TRUE;
 		}
 
 		if (tf_status.flag_open_loop == TRUE )
@@ -254,9 +253,6 @@
 						tf_status.flag_open_loop = FALSE;
 						tf_status.flag_hover_mode = TRUE;
 						guidance_v_mode_changed(GUIDANCE_V_MODE_GUIDED);  // vertical module should be called!
-						initialize_EKF();
-						race_state.flag_in_open_loop = FALSE;
-				  
 				}
 				//printf("Take off attitude is %f\n",tf_status.take_off_altitude);
 		}
@@ -409,9 +405,6 @@
 	double phi = arc_status.phi_cmd;
     double theta = arc_status.theta_cmd;
     double psi = arc_status.psi_cmd;
-//     printf(" Psi is %f\n",arc_status.psi_cmd/3.14*180);
-//      printf(" Phi is %f\n",arc_status.phi_cmd/3.14*180);
-     printf(" v_x_f is %f\n",arc_status.v_x_f);
 	// calculate body velocity
 	arc_status.v_x_b = cos(theta)*arc_status.v_x_f-
 			sin(theta)*arc_status.v_z_f;
@@ -455,7 +448,6 @@
 			arc_status.d_psi = -arc_status.d_psi;
 			arc_status.psi_cmd += arc_status.d_psi/100.0;
 			arc_status.theta_cmd = desired_theta;
-
 			arc_status.phi_cmd= atan((arc_status.v_x_f*arc_status.d_psi-arc_status.drag_y_f)*cos(arc_status.theta_cmd)/
 							(9.8+arc_status.drag_z_f));
 	}
@@ -471,25 +463,16 @@
 	arc_status.v_y_f += arc_status.dv_y_f/100.0;
 	arc_status.v_z_f += arc_status.dv_z_f/100.0;
 
-
-
-
 	guidance_loop_set_theta(arc_status.theta_cmd);
 	guidance_loop_set_phi(arc_status.phi_cmd); 
 	guidance_loop_set_heading(arc_status.psi_cmd);
 
 	guidance_v_set_guided_z(TAKE_OFF_ALTITUDE);
 
-<<<<<<< HEAD
-
-=======
-        printf("delta psi is %f !!!!!!!!!!!!!\n",fabs(stateGetNedToBodyEulers_f()->psi - (psi0+delta_psi)));
->>>>>>> 7e7c7e38
+
 	if (fabs(stateGetNedToBodyEulers_f()->psi - (psi0+delta_psi)) < 3.0/180*3.14)
 	{
-	                printf("MMMMMMMMMMMMMMMMMMMM\n");
 			arc_status.flag_in_arc = FALSE;
-			initialize_EKF();
 			return 1;
 	}
 	else
