/*
 * Copyright (C) Shuo Li
 *
 * This file is part of paparazzi
 *
 * paparazzi is free software; you can redistribute it and/or modify
 * it under the terms of the GNU General Public License as published by
 * the Free Software Foundation; either version 2, or (at your option)
 * any later version.
 *
 * paparazzi is distributed in the hope that it will be useful,
 * but WITHOUT ANY WARRANTY; without even the implied warranty of
 * MERCHANTABILITY or FITNESS FOR A PARTICULAR PURPOSE.  See the
 * GNU General Public License for more details.
 *
 * You should have received a copy of the GNU General Public License
 * along with paparazzi; see the file COPYING.  If not, see
 * <http://www.gnu.org/licenses/>.
 */
/**
 * @file "modules/flight_plan_in_guided_mode/flight_plan_in_guided_mode.c"
 * @author Shuo Li
 * This module is used to generate flight plan in guided mode
 */

#include <stdio.h>
#include "flight_plan_in_guided_mode.h"
#include "firmwares/rotorcraft/autopilot.h"
#include "modules/flight_plan_in_guided_mode/flight_plan_in_guided_mode.h"
#include "firmwares/rotorcraft/guidance/guidance_h.h"
#include "firmwares/rotorcraft/guidance/guidance_v.h"
#include "state.h"
#include "modules/guidance_loop_velocity_autonomous_race/guidance_loop_velocity_autonomous_race.h"
#include <math.h>
#include "firmwares/rotorcraft/stabilization/stabilization_attitude.h"
//#include "firmwares/rotorcraft/stabilization/stabilization_attitude_euler_float.h"
#include "modules/stereocam/stereo_gate_position/stereo_gate_position.h"


float psi0;//
float psi1;
float z0;
float omega_psi;
float omega_gamma;
float omega_arc;
float heading;
float omega_circle;
float body_velocity_x;
float vx_earth;
float vy_earth;
float psi;
float heading;
float velocity_body_x;
float velocity_body_y;
float velocity_earth_x;
float velocity_earth_y;
bool altitude_is_arrived;
bool adjust_position_mask;
int primitive_in_use; // This variable is used for showing which primitive is used now;



void flight_plan_in_guided_mode_init() {
    primitive_in_use = NO_PRIMITIVE;
    bool adjust_position_mask = 0;
}


void display_information()
{
    if (autopilot_mode == AP_MODE_MODULE) {
        printf("z0 is %f\n",z0);
        printf("Altitude is arrived %d\n",altitude_is_arrived);
        printf("\n");
        printf("\n");
        printf("\n");
    }
}




void hover()
{
    if(primitive_in_use != HOVER){
        primitive_in_use = HOVER;
        counter_primitive = 0;
        time_primitive = 0;
        guidance_h_mode_changed(GUIDANCE_H_MODE_MODULE);
        guidance_v_mode_changed(GUIDANCE_V_MODE_HOVER);
        guidance_loop_set_velocity(0,0);
        z0 = stateGetPositionNed_f()->z;
        guidance_v_set_guided_z(z0);
        psi1 = stateGetNedToBodyEulers_f()->psi;
        guidance_loop_set_heading(psi1);
    }
}

void go_straight(float velocity){
    if(primitive_in_use != GO_STRAIGHT){
        primitive_in_use = GO_STRAIGHT;
        counter_primitive = 0;
        time_primitive = 0;
        guidance_h_mode_changed(GUIDANCE_H_MODE_MODULE);
        guidance_v_mode_changed(GUIDANCE_V_MODE_GUIDED);
        //psi0 = stateGetNedToBodyEulers_f()->psi;
        vx_earth = cosf(psi0)*velocity;
        vy_earth = sinf(psi0)*velocity;
        guidance_loop_set_velocity(vx_earth,vy_earth);   // earth coordinate
        //z0 = stateGetPositionNed_f()->z;
        //guidance_v_set_guided_z(z0);
    }

}

void change_heading_hover(float derta_psi,float planned_time){
    if(primitive_in_use != CHANGE_HEADING_HOVER)
    {
        primitive_in_use = CHANGE_HEADING_HOVER;
        counter_primitive = 0;
        time_primitive = 0;
        guidance_h_mode_changed(GUIDANCE_H_MODE_MODULE);
        guidance_v_mode_changed(GUIDANCE_V_MODE_GUIDED);
        psi0 = stateGetNedToBodyEulers_f()->psi;
        omega_psi = derta_psi/planned_time;
        guidance_loop_set_velocity(0,0);
        z0 = stateGetPositionNed_f()->z;
        guidance_v_set_guided_z(z0);
        guidance_loop_set_heading(psi0);
    }
    else
    {
        guidance_loop_set_velocity(0,0);
        guidance_v_set_guided_z(z0);
        guidance_loop_set_heading(psi0+omega_psi*time_primitive);
    }
    if(time_primitive>planned_time)
    {
        return;

    }
}

void circle(float radius, float planned_time){
    if(primitive_in_use != CIRCLE  )
    {
        primitive_in_use = CIRCLE;
        counter_primitive = 0;
        time_primitive = 0;
        guidance_h_mode_changed(GUIDANCE_H_MODE_MODULE);
        guidance_v_mode_changed(GUIDANCE_V_MODE_GUIDED);
        omega_circle = 2*3.14/planned_time;
        body_velocity_x = omega_circle*radius;
        psi0 = stateGetNedToBodyEulers_f()->psi;
        guidance_loop_set_heading(psi0);
        vx_earth = cosf(psi0)*body_velocity_x;
        vy_earth = sinf(psi0)*body_velocity_x;
        guidance_loop_set_velocity(vx_earth,vy_earth);
        z0 = stateGetPositionNed_f()->z;
        guidance_v_set_guided_z(z0);

    }
    else
    {
        psi = psi0+omega_circle*time_primitive;
        guidance_loop_set_heading(psi);
        vx_earth = cosf(psi)*body_velocity_x;
        vy_earth = sinf(psi)*body_velocity_x;
        guidance_loop_set_velocity(vx_earth,vy_earth);
        guidance_v_set_guided_z(z0);
    }
    if(time_primitive > planned_time)      //(time_primitive>planned_time)
    {
        return;
    }
}


void set_velocity_test(float vx_earth_t,float vy_earth_t){
    if(primitive_in_use != SET_VELOCITY_TEST){
        primitive_in_use = SET_VELOCITY_TEST;
        counter_primitive = 0;
        time_primitive = 0;
        guidance_h_mode_changed(GUIDANCE_H_MODE_MODULE);
        guidance_v_mode_changed(GUIDANCE_V_MODE_GUIDED);
	guidance_loop_set_heading(0);
        guidance_loop_set_velocity(vx_earth_t,vy_earth_t);   // earth coordinate
        z0 = stateGetPositionNed_f()->z;
        guidance_v_set_guided_z(z0);
    }
}

void go_left_right(float velocity){
    if(1){
        primitive_in_use = GO_LEFT_RIGHT;
        counter_primitive = 0;
        time_primitive = 0;
        guidance_h_mode_changed(GUIDANCE_H_MODE_MODULE);
        guidance_v_mode_changed(GUIDANCE_V_MODE_GUIDED);
        //psi0 = stateGetNedToBodyEulers_f()->psi;
        vx_earth = -sinf(psi0)*velocity;
        vy_earth = cos(psi0)*velocity;
        guidance_loop_set_velocity(vx_earth,vy_earth);   // earth coordinate
        //z0 = stateGetPositionNed_f()->z;
        //guidance_v_set_guided_z(z0);
        //guidance_loop_set_heading(psi0);
    }
}

void go_up_down(float derta_altitude){
    if(primitive_in_use != GO_UP_DOWN){
        primitive_in_use = GO_UP_DOWN;
        counter_primitive = 0;
        time_primitive = 0;
        altitude_is_arrived = 0;
        guidance_h_mode_changed(GUIDANCE_H_MODE_MODULE);
        guidance_v_mode_changed(GUIDANCE_V_MODE_GUIDED);
        guidance_loop_set_velocity(0,0);   // earth coordinate
        z0 = stateGetPositionNed_f()->z;
        guidance_v_set_guided_z(z0 - derta_altitude);
    }

    if (fabs(stateGetPositionNed_f()->z-(z0 - derta_altitude))<0.1)
        altitude_is_arrived = 1;
}

void adjust_position(float derta_altitude){

    // set z
    if (adjust_position_mask == 0)
    {
        guidance_h_mode_changed(GUIDANCE_H_MODE_MODULE);
        guidance_v_mode_changed(GUIDANCE_V_MODE_GUIDED);
        z0 = stateGetPositionNed_f()->z;
        guidance_v_set_guided_z(z0 - derta_altitude);
        psi0 = stateGetNedToBodyEulers_f()->psi;
        adjust_position_mask = 1;
    }
    // set vx and vy
    if (fabs(current_x_gate)<0.2)
        velocity_body_y = 0;
    else if (current_x_gate>0.2)
        velocity_body_y = 0.2;
    else if (current_x_gate<-0.2)
        velocity_body_y = -0.2;

    if (fabs(current_y_gate-1.2)<0.2)
        velocity_body_x = 0;
    else if (current_y_gate-1.2>0.2)
        velocity_body_x = 0.2;
    else if (current_y_gate-1.2<-0.2)
        velocity_body_x = -0.2;

    velocity_earth_x = cosf(psi0)*velocity_body_x - sinf(psi0)*velocity_body_y;
    velocity_earth_y = sinf(psi0)*velocity_body_x + cosf(psi0)*velocity_body_y;

<<<<<<< HEAD
    guidance_loop_set_velocity(velocity_earth_x,velocity_earth_y);
=======
    if (fabs(current_x_gate)<0.1)
    {go_left_right(0);
    printf("stop\n");}
    else if (current_x_gate>0.1){
      go_left_right(0.1);
      printf("right\n");
    }
    else if (current_x_gate<-0.1){
        go_left_right(-0.1);
	printf("left\n");
    }
>>>>>>> 227a07e4
}<|MERGE_RESOLUTION|>--- conflicted
+++ resolved
@@ -253,20 +253,6 @@
 
     velocity_earth_x = cosf(psi0)*velocity_body_x - sinf(psi0)*velocity_body_y;
     velocity_earth_y = sinf(psi0)*velocity_body_x + cosf(psi0)*velocity_body_y;
-
-<<<<<<< HEAD
     guidance_loop_set_velocity(velocity_earth_x,velocity_earth_y);
-=======
-    if (fabs(current_x_gate)<0.1)
-    {go_left_right(0);
-    printf("stop\n");}
-    else if (current_x_gate>0.1){
-      go_left_right(0.1);
-      printf("right\n");
-    }
-    else if (current_x_gate<-0.1){
-        go_left_right(-0.1);
-	printf("left\n");
-    }
->>>>>>> 227a07e4
+
 }