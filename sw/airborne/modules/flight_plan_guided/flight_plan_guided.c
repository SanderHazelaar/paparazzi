/*
 * Copyright (C) 2016 - IMAV 2016
 *
 * This file is part of Paparazzi.
 *
 * Paparazzi is free software; you can redistribute it and/or modify
 * it under the terms of the GNU General Public License as published by
 * the Free Software Foundation; either version 2, or (at your option)
 * any later version.
 *
 * Paparazzi is distributed in the hope that it will be useful,
 * but WITHOUT ANY WARRANTY; without even the implied warranty of
 * MERCHANTABILITY or FITNESS FOR A PARTICULAR PURPOSE.  See the
 * GNU General Public License for more details.
 *
 * You should have received a copy of the GNU General Public License
 * along with Paparazzi; see the file COPYING.  If not, write to
 * the Free Software Foundation, 59 Temple Place - Suite 330,
 * Boston, MA 02111-1307, USA.
 */
/**
 * @file modules/computer_vision/flight_plan_guided.c
 * @author IMAV 2016
 */

#include "modules/flight_plan_guided/flight_plan_guided.h"
#include "subsystems/ins.h"
#include "firmwares/rotorcraft/navigation.h"
#include "firmwares/rotorcraft/autopilot.h"
#include "firmwares/rotorcraft/guidance/guidance_h.h"
#include "firmwares/rotorcraft/guidance/guidance_v.h"
#include "modules/sonar/sonar_bebop.h"
#include "generated/flight_plan.h"
#include "autopilot.h"
#include <stdio.h>
#include <time.h>

#include "modules/computer_vision/marker/detector.h"

<<<<<<< HEAD
#include "mcu_periph/uart.h"
#include "modules/stereocam/stereocam.h"
#include "modules/stereocam/stereoprotocol.h"

=======
bool marker_lost;
>>>>>>> 0957414e

void flight_plan_guided_init(void) {
  marker_lost = true;
} // Dummy


/* Kill throttle */
uint8_t KillEngines(void) {
    autopilot_set_motors_on(FALSE);

    return false;
}


/* Start throttle */
uint8_t StartEngines(void) {
    autopilot_set_motors_on(TRUE);

    return false;
}


/* Reset the altitude reference to the current GPS alt if GPS is used */
uint8_t ResetAlt(void) {if (autopilot_mode == AP_MODE_GUIDED) { ins_reset_altitude_ref(); } return false;}


bool TakeOff(float climb_rate) {
    if (autopilot_mode != AP_MODE_GUIDED) { return true; }

    guidance_v_set_guided_vz(-climb_rate);
    guidance_h_set_guided_body_vel(0, 0);

    return false;
}

bool WaitUntilAltitude(float altitude) {
    if (autopilot_mode != AP_MODE_GUIDED) { return true; }

    if (stateGetPositionEnu_f()->z < altitude) { return true; }

    return false;
}

bool RotateToHeading(float heading) {
  if (autopilot_mode != AP_MODE_GUIDED) { return true; }

  guidance_h_set_guided_heading(heading);

  return false;
}

uint8_t Hover(float altitude) {
    if (autopilot_mode != AP_MODE_GUIDED) { return true; }
    // Horizontal velocities are set to zero
    guidance_h_set_guided_body_vel(0, 0);
    guidance_v_set_guided_z(-altitude);

    return false;
}

/* Move forward */
uint8_t MoveForward(float vx) {
    if (autopilot_mode != AP_MODE_GUIDED) { return true; }

    if (autopilot_mode == AP_MODE_GUIDED) {
        guidance_h_set_guided_body_vel(vx, 0);
    }
    return false;
}

/* Move Right */
uint8_t MoveRight(float vy) {
    if (autopilot_mode != AP_MODE_GUIDED) { return true; }

    if (autopilot_mode == AP_MODE_GUIDED) {
        guidance_h_set_guided_body_vel(0, vy);
    }
    return false;
}



bool Land(float end_altitude) {
  if (autopilot_mode != AP_MODE_GUIDED) { return true; }

    // return true if not completed

    //For bucket
//    guidance_v_set_guided_vz(0.2);
    //For landing pad
    guidance_v_set_guided_vz(1.5);
    guidance_h_set_guided_body_vel(0, 0);


    if (stateGetPositionEnu_f()->z > end_altitude) {
        return true;
    }

    return false;
}

static int BUCKET_HEADING_MARGIN = 60;  // px
static float BUCKET_HEADING_RATE = 0.5; // rad/s

bool bucket_heading_change(void) {
  if (autopilot_mode != AP_MODE_GUIDED) { return true; }

  guidance_h_set_guided_body_vel(0., 0.);

  if (marker2.detected) {
    marker_lost = false;
    if (!marker2.processed) {
      // Marker detected and not processed
      marker2.processed = true;
      int relative_heading = marker2.pixel.y - 320;

      if (relative_heading > BUCKET_HEADING_MARGIN) {
        // Marker is to the right
        guidance_h_set_guided_heading_rate(BUCKET_HEADING_RATE);
      } else if (relative_heading < -BUCKET_HEADING_MARGIN) {
        // Marker is to the left
        guidance_h_set_guided_heading_rate(-BUCKET_HEADING_RATE);
      } else {
        // Marker is more or less centered
        guidance_h_set_guided_heading_rate(0.);
        return false;
      }
    } else {
      // Marker detected but already processed
      // ** just wait **
    }
  } else {
    // Marker not detected
    guidance_h_set_guided_heading_rate(BUCKET_HEADING_RATE);
  }

  return true;
}

static int BUCKET_POSITION_MARGIN = 45;
static int BUCKET_POSITION_MARGIN_LOST = 200;
static float BUCKET_DRIFT_CORRECTION_RATE = 0.1;
static float BUCKET_APPROACH_SPEED_HIGH = 0.1;
static float BUCKET_APPROACH_SPEED_LOW = 0.05;

bool bucket_approach(void) {
  if (autopilot_mode != AP_MODE_GUIDED) { return true; }

  if (marker1.detected) {
    // Hand over control to next stage
    return false;
  }

  if (marker2.detected) {
    marker_lost = false;
    if (!marker2.processed) {
      marker2.processed = true;
      int relative_pos = marker2.pixel.y - 320;

      if (abs(relative_pos) > BUCKET_POSITION_MARGIN_LOST) {
        fprintf(stderr, "[bucket] OUT OF FRAME.\n");
        marker_lost = true;
      } else if (relative_pos > BUCKET_POSITION_MARGIN) {
        fprintf(stderr, "[bucket] RIGHT.\n");
        guidance_h_set_guided_body_vel(BUCKET_APPROACH_SPEED_LOW, BUCKET_DRIFT_CORRECTION_RATE);
      } else if (relative_pos < -BUCKET_POSITION_MARGIN) {
        fprintf(stderr, "[bucket] LEFT.\n");
        guidance_h_set_guided_body_vel(BUCKET_APPROACH_SPEED_LOW, -BUCKET_DRIFT_CORRECTION_RATE);
      } else {
        fprintf(stderr, "[bucket] CENTER.\n");
        guidance_h_set_guided_body_vel(BUCKET_APPROACH_SPEED_HIGH, 0.0);
      }
    } else {
      fprintf(stderr, "[bucket] ALREADY PROCESSED.\n");
      // Marker detected but already processed
      // ** just wait **
    }
  } else {
    fprintf(stderr, "[bucket] NOT DETECTED.\n");
    // Marker not detected
    marker_lost = true;
  }

  if (marker_lost) {
    guidance_h_set_guided_body_vel(0., 0.);
  }

  // Loop this function
  return true;
}

bool bucket_center(void) {
  if (autopilot_mode != AP_MODE_GUIDED) { return true; }

  if (marker1.detected) {
    if (!marker1.processed) {
      marker1.processed = true;

      struct EnuCoor_f *speed = stateGetSpeedEnu_f();

      if (marker1.found_time > 5 && marker1.mid && abs(speed->x) < 0.1 && abs(speed->y) < 0.1) {
        return false;
      }

      guidance_h_set_guided_pos(marker1.geo_location.x, marker1.geo_location.y);
    }
  } else {
    marker_lost = true;
  }

<<<<<<< HEAD
}

bool open_gripper(void) {
  uint8_t msg[1]; msg[0] = 0;
  stereoprot_sendArray(&((UART_LINK).device), msg, 1, 1);
  return false;
}

bool close_gripper(void) {
  uint8_t msg[1]; msg[0] = 1;
  stereoprot_sendArray(&((UART_LINK).device), msg, 1, 1);
  return false;
=======
  // Loop this function
  return true;
>>>>>>> 0957414e
}<|MERGE_RESOLUTION|>--- conflicted
+++ resolved
@@ -37,14 +37,11 @@
 
 #include "modules/computer_vision/marker/detector.h"
 
-<<<<<<< HEAD
 #include "mcu_periph/uart.h"
 #include "modules/stereocam/stereocam.h"
 #include "modules/stereocam/stereoprotocol.h"
 
-=======
 bool marker_lost;
->>>>>>> 0957414e
 
 void flight_plan_guided_init(void) {
   marker_lost = true;
@@ -255,7 +252,8 @@
     marker_lost = true;
   }
 
-<<<<<<< HEAD
+  // Loop this function
+  return true;
 }
 
 bool open_gripper(void) {
@@ -268,8 +266,4 @@
   uint8_t msg[1]; msg[0] = 1;
   stereoprot_sendArray(&((UART_LINK).device), msg, 1, 1);
   return false;
-=======
-  // Loop this function
-  return true;
->>>>>>> 0957414e
 }