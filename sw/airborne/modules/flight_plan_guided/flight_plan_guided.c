--- conflicted
+++ resolved
@@ -65,11 +65,7 @@
 #ifdef INS_BARO_AGL_OFFSET
 #define LEGS_HEIGHT INS_BARO_AGL_OFFSET
 #else
-<<<<<<< HEAD
 #define LEGS_HEIGHT 0.2
-=======
-#define LEGS_HEIGHT 20.0
->>>>>>> 7b87ec1c
 #endif
 
 #ifndef RANGE_SENSORS_ABI_ID
@@ -472,12 +468,7 @@
       if (filtered_agl < LEGS_HEIGHT + 0.02) {
         // We are almost touching the table
 
-<<<<<<< HEAD
         if (marker1.detected && marker1.pixel.y > 120 &&
-=======
-        if (marker1.detected &&
-            marker1.pixel.y > 120 && marker1.pixel.y < 230 &&
->>>>>>> 7b87ec1c
             marker1.pixel.x > 40  && marker1.pixel.x < 200) {
           return false;
           // Go to next block
@@ -636,7 +627,6 @@
 
 static void agl_cb(uint8_t sender_id, float agl) {
   filtered_agl = filtered_agl * 0.9 + agl * 0.1;
-<<<<<<< HEAD
 
 //  int height = (filtered_agl < LEGS_HEIGHT + 0.02);
 //
@@ -644,8 +634,6 @@
 //        marker1.pixel.x > 40  && marker1.pixel.x < 200);
 //
 //  fprintf(stderr, "[gripping] %i, %i, %.3f.\n", height, marker, filtered_agl);
-=======
->>>>>>> 7b87ec1c
 }
 
 static void range_sensors_cb(uint8_t sender_id,
