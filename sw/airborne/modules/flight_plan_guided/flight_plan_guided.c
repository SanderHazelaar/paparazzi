--- conflicted
+++ resolved
@@ -42,7 +42,6 @@
 #include "modules/stereocam/stereoprotocol.h"
 #include "modules/stereocam/stereocam2state/stereocam2state.h"
 
-<<<<<<< HEAD
 // start and stop modules
 #include "generated/modules.h"
 
@@ -50,8 +49,6 @@
 #define ANGLE_ROOM_1_ENTRY     0.  // angle to enter room 1
 #define ANGLE_ROOM_2_ENTRY     0.  // angle to enter room 2
 #define ANGLE_ROOM_3_ENTRY     0.  // angle to enter room 3
-=======
->>>>>>> 84d3e4df
 
 bool marker_lost;
 
