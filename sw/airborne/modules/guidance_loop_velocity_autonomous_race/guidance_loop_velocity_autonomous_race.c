--- conflicted
+++ resolved
@@ -137,19 +137,17 @@
 
 void guidance_h_module_run(bool in_flight)    // this function is called in higher level in guidance_h.c
 {
-	if(replay == 1)
-	{
-		stabilization_attitude_set_rpy_setpoint_i(&guidance_replay);
-		printf("replay setpoints set -------------------------------------------------\n");
-	}
-	else{
-    /* Update the setpoint */
+	/*if(replay == 1)*/
+	/*{*/
+		/*stabilization_attitude_set_rpy_setpoint_i(&guidance_replay);*/
+		/*printf("replay setpoints set -------------------------------------------------\n");*/
+	/*}*/
+	/*else{*/
     stabilization_attitude_set_rpy_setpoint_i(&guidance_module.cmd);
     //printf("My guidance module is running\n");
-    stabilization_attitude_set_rpy_setpoint_i(&guidance_module.cmd);
-	}
-    stab_att_sp_euler.phi = phi_desired_f;
-    stab_att_sp_euler.theta = theta_desired_f;
+	/*}*/
+    /*stab_att_sp_euler.phi = phi_desired_f;*/
+    /*stab_att_sp_euler.theta = theta_desired_f;*/
     /* Run the default attitude stabilization */
     stabilization_attitude_run(in_flight);
 }
@@ -208,15 +206,7 @@
     float c_psi = cosf(psi);
     phi_desired_f = s_psi * cmd_f.x + c_psi * cmd_f.y;
     theta_desired_f = c_psi * cmd_f.x - s_psi * cmd_f.y;
-<<<<<<< HEAD
-=======
-
-//    if (state_lower_level == TAKE_OFF_OPEN_LOOP_CM && time_primitive < 3)
-//    {
-//        theta_desired_f = -6.0/180.0*3.14; //-3
-//    }
->>>>>>> 55b4efcf
-    if (primitive_in_use == SET_THETA || primitive_in_use == SET_PHI)
+    if (primitive_in_use == SET_ATTITUDE)
 			return;
     guidance_module.cmd.phi = BFP_OF_REAL(phi_desired_f, INT32_ANGLE_FRAC);
     guidance_module.cmd.theta = BFP_OF_REAL(theta_desired_f, INT32_ANGLE_FRAC);
