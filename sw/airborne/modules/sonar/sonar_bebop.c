--- conflicted
+++ resolved
@@ -73,8 +73,6 @@
   }
 }
 
-<<<<<<< HEAD
-=======
 /*
 static void increment_circular_index(uint8_t *index, uint8_t limit){
   *index = (*index + 1) % limit;
@@ -85,7 +83,6 @@
 }
 */
 
->>>>>>> 913beedd
 void sonar_obstacle_detect_on(void)
 {
   obstacle_mode = true;
@@ -110,10 +107,7 @@
     static float current_obstacle_height = 0.;
     static float prev_sent_distance = 0.;
 //    static float prev_meas_distances[sonar_bebop.obstacle_acceptance_threshold] = {0.};
-<<<<<<< HEAD
-=======
 //    static uint8_t curr_meas_index = 0;
->>>>>>> 913beedd
     static bool outlier_detected = false;
     static int k_outliers = 0;
     static int sonar_diff_pos = 0;
