#!/usr/bin/env python
#
# Copyright (C)     2018 Dennis Wijngaarden
#                    2018 Freek van Tienen <freek.v.tienen@gmail.com>
#               
#
# This file is part of paparazzi.
#
# paparazzi is free software; you can redistribute it and/or modify
# it under the terms of the GNU General Public License as published by
# the Free Software Foundation; either version 2, or (at your option)
# any later version.
#
# paparazzi is distributed in the hope that it will be useful,
# but WITHOUT ANY WARRANTY; without even the implied warranty of
# MERCHANTABILITY or FITNESS FOR A PARTICULAR PURPOSE.  See the
# GNU General Public License for more details.
#
# You should have received a copy of the GNU General Public License
# along with paparazzi; see the file COPYING.  If not, see
# <http://www.gnu.org/licenses/>.
#

from os import path, getenv
import sys

import numpy as np
import shapely.geometry as geometry

# if PAPARAZZI_SRC or PAPARAZZI_HOME not set, then assume the tree containing this
# file is a reasonable substitute
PPRZ_HOME = getenv("PAPARAZZI_HOME", path.normpath(path.join(path.dirname(path.abspath(__file__)), '../../../../')))
PPRZ_SRC = getenv("PAPARAZZI_SRC", path.normpath(path.join(path.dirname(path.abspath(__file__)), '../../../../')))
sys.path.append(PPRZ_SRC + "/sw/lib/python")
sys.path.append(PPRZ_HOME + "/var/lib/python") # pprzlink

from pprzlink.message import PprzMessage
from pprzlink.ivy import IvyMessagesInterface
from pprz_math import geodetic

import traffic_scenario

class RealtimeResolution(object):
    def __init__(self, circular_zones, ltp_def):
        self.realtime_scenario = traffic_scenario.TrafficScenario(circular_zones, ltp_def)
        
    def init_realtime(self):
        """
        Initialize the real time resolutions
        """
        self.realtime_scenario.init_SSD_plot()
        
    def run_realtime(self, tla, wind, detection_margin, airspeed, aircraft, traffic_events, groundspeed):
        """
        run the realtime_resolutions
        """
        self.realtime_scenario.update_traffic_scenario(aircraft, traffic_events, groundspeed)
        
        if self.realtime_scenario.Traffic.ntraf > 1:
#            try:
            self.realtime_scenario.detect_conflicts(tla, wind, detection_margin, groundspeed)
            self.realtime_scenario.plot_SSD() 
#            except: # All errors to overcome pyclipper error UnboundLocalError: # When simulated aircraft are too far
#                pass # Do nothing
                
class ResolutionFinder(object):
    def __init__(self, circular_zones, ref_utm_i, ltp_def):
        self.extrapolated_scenario = traffic_scenario.ExtrapolatedScenario(circular_zones, ref_utm_i, ltp_def)
        self.conflict_counter = 0
            
    def resolution_on_leg(self, from_point_enu, to_point_enu, groundspeed, margin, aircraft, traffic_events, wind, altitude, geofence, zones, max_tla, conflict_counter_th, avoidance_time_th, hdg_diff_th, avoid_dist_min):
        dx = to_point_enu.x - from_point_enu.x
        dy = to_point_enu.y - from_point_enu.y
        hdg = np.rad2deg(np.arctan2(dx, dy)) % 360.            
        
        self.extrapolated_scenario.update_traffic_scenario(aircraft, traffic_events, hdg, 0., groundspeed)
        t_arrive = time_to_arrive_at_point(from_point_enu, to_point_enu, groundspeed)
        resolutions = self.extrapolated_scenario.detect_conflicts(min(max_tla, t_arrive), wind, margin)
        
        if ((resolutions[0] == 'conflict') or (resolutions[0] == 'nosol')):
            if ((self.conflict_counter < conflict_counter_th) or (resolutions[0] == 'nosol')):
                self.conflict_counter = self.conflict_counter + 1
                return 'free'
        if (resolutions[0] == 'free'):
            self.conflict_counter = 0
            return 'free'
        
        if ((self.conflict_counter >= conflict_counter_th) and (resolutions[0] != 'nosol') and (t_arrive > avoidance_time_th)):
            #find resolutions
            resolution_points = []
            distances = []
            half_leg_distance = enu_distance(from_point_enu, to_point_enu) / 2.
            avoid_dist = min(half_leg_distance, avoid_dist_min)
            
<<<<<<< HEAD
=======
            first_loop = True
>>>>>>> 86641673
            for i in range(len(resolutions[1])):
                # stop when not within thresholds
                x_res = resolutions[1][i]
                y_res = resolutions[2][i]
                hdg_res = np.rad2deg(np.arctan2(x_res, y_res)) % 360.
                hdg_diff = calc_absolute_hdg_diff(hdg, hdg_res)
                if (hdg_diff > hdg_diff_th):
<<<<<<< HEAD
                    break
                
                resolution_dist = avoid_dist
                new_from_point_enu = geodetic.EnuCoor_f(from_point_enu.x + np.sin(np.deg2rad(hdg_res)) * resolution_dist, from_point_enu.y + np.cos(np.deg2rad(hdg_res)) * resolution_dist, altitude)
                
=======
                    if (first_loop == True):
                        if (checkeheadingdirection(hdg, hdg_res) == 'right'):
                            hdg_res = (hdg + 30.) % 360.
                        else:
                            hdg_res = (hdg - 30.) % 360.
                    else:
                        break
                
                first_loop = False
                
                resolution_dist = avoid_dist
                new_from_point_enu = geodetic.EnuCoor_f(from_point_enu.x + np.sin(np.deg2rad(hdg_res)) * resolution_dist, from_point_enu.y + np.cos(np.deg2rad(hdg_res)) * resolution_dist, altitude)
                
>>>>>>> 86641673
                linestring_to = geometry.LineString([(from_point_enu.x, from_point_enu.y), (new_from_point_enu.x, new_from_point_enu.y)])
                linestring_from = geometry.LineString([(new_from_point_enu.x, new_from_point_enu.y), (to_point_enu.x, to_point_enu.y)])
                    
                geofence_polygon = geometry.Polygon(enu_lst_to_polygon(geofence))
                    
                if ((geofence_polygon.contains(linestring_to) == False) or (geofence_polygon.contains(linestring_from) == False)):
                    # Non valid solution
                    continue
        
                for zone in zones:
                    zone_polygon = geometry.Polygon(enu_lst_to_polygon(zone.enu_points))
                    if (linestring_to.intersects(zone_polygon) or (linestring_from.intersects(zone_polygon))):
                        # Non valid solution
                        continue
<<<<<<< HEAD
                
                dx_target = to_point_enu.x - new_from_point_enu.x
                dy_target = to_point_enu.y - new_from_point_enu.y
                
=======
                
                dx_target = to_point_enu.x - new_from_point_enu.x
                dy_target = to_point_enu.y - new_from_point_enu.y
                
>>>>>>> 86641673
                resolution_points.append(new_from_point_enu)
                distance = enu_distance(new_from_point_enu, from_point_enu) + enu_distance(new_from_point_enu, to_point_enu)
                distances.append(distance)
                    
            if len(resolution_points) > 0:
                resolution_point = resolution_points[-1]
                return resolution_point
            else:
                return 'nosol' 
        else:
            return 'free'
        
def check_area_conflicts(location, radius, time, ltp_def, margin, traffic_events):
    free_circle = geometry.Point((location.x, location.y)).buffer(radius)
    for traffic_event in traffic_events:
        pos_traf_lla = traffic_event.get_lla()
        pos_traf_enu = pos_traf_lla.to_enu(ltp_def)
        start_pos_traf = (pos_traf_enu.x, pos_traf_enu.y)
        Vx = traffic_event.get_gspeed()['east']
        Vy = traffic_event.get_gspeed()['north']
        end_pos_traffic = (start_pos_traf[0] + time * Vx, start_pos_traf[1] + time * Vy)
        traf_line_obstacle = geometry.LineString([start_pos_traf, end_pos_traffic])#.buffer(margin)
        if traf_line_obstacle.intersects(free_circle):
            return False
    return True
                    
def time_to_arrive_at_point(from_point_enu, to_point_enu, groundspeed):
    dist = np.sqrt((from_point_enu.x - to_point_enu.x) ** 2 + (from_point_enu.y - to_point_enu.y) ** 2)
    V = groundspeed
    if V != 0:
        time = dist/V
    else:
        time = 5.*60.
    return time
        
def calc_absolute_hdg_diff(hdg1, hdg2):
    diff = 180. - abs(180. - abs(hdg1 - hdg2) % 360.)
    return diff
        
def enu_distance(enu1, enu2):
    distance = np.sqrt((enu1.x - enu2.x) ** 2 + (enu1.y - enu2.y) ** 2)
    return distance
    
def enu_lst_to_polygon(enu_lst):
    coords = []
    for enu in enu_lst:
        coords.append((enu.x, enu.y))
    return coords
    
<<<<<<< HEAD
def checkeheadingdirection(self, hdg_current, hdg_new):
=======
def checkeheadingdirection(hdg_current, hdg_new):
>>>>>>> 86641673
    hdg_diff = hdg_new - hdg_current
    
    if ((hdg_diff > 0) and (hdg_diff < 180)):
        return 'right'
    
    if ((hdg_diff > 0) and (hdg_diff > 180)):
        return 'left'
        
    if ((hdg_diff < 0) and (hdg_diff > -180)):
        return 'left'
    #else
    return 'right'<|MERGE_RESOLUTION|>--- conflicted
+++ resolved
@@ -57,11 +57,8 @@
         self.realtime_scenario.update_traffic_scenario(aircraft, traffic_events, groundspeed)
         
         if self.realtime_scenario.Traffic.ntraf > 1:
-#            try:
             self.realtime_scenario.detect_conflicts(tla, wind, detection_margin, groundspeed)
             self.realtime_scenario.plot_SSD() 
-#            except: # All errors to overcome pyclipper error UnboundLocalError: # When simulated aircraft are too far
-#                pass # Do nothing
                 
 class ResolutionFinder(object):
     def __init__(self, circular_zones, ref_utm_i, ltp_def):
@@ -91,11 +88,7 @@
             distances = []
             half_leg_distance = enu_distance(from_point_enu, to_point_enu) / 2.
             avoid_dist = min(half_leg_distance, avoid_dist_min)
-            
-<<<<<<< HEAD
-=======
             first_loop = True
->>>>>>> 86641673
             for i in range(len(resolutions[1])):
                 # stop when not within thresholds
                 x_res = resolutions[1][i]
@@ -103,13 +96,6 @@
                 hdg_res = np.rad2deg(np.arctan2(x_res, y_res)) % 360.
                 hdg_diff = calc_absolute_hdg_diff(hdg, hdg_res)
                 if (hdg_diff > hdg_diff_th):
-<<<<<<< HEAD
-                    break
-                
-                resolution_dist = avoid_dist
-                new_from_point_enu = geodetic.EnuCoor_f(from_point_enu.x + np.sin(np.deg2rad(hdg_res)) * resolution_dist, from_point_enu.y + np.cos(np.deg2rad(hdg_res)) * resolution_dist, altitude)
-                
-=======
                     if (first_loop == True):
                         if (checkeheadingdirection(hdg, hdg_res) == 'right'):
                             hdg_res = (hdg + 30.) % 360.
@@ -123,7 +109,6 @@
                 resolution_dist = avoid_dist
                 new_from_point_enu = geodetic.EnuCoor_f(from_point_enu.x + np.sin(np.deg2rad(hdg_res)) * resolution_dist, from_point_enu.y + np.cos(np.deg2rad(hdg_res)) * resolution_dist, altitude)
                 
->>>>>>> 86641673
                 linestring_to = geometry.LineString([(from_point_enu.x, from_point_enu.y), (new_from_point_enu.x, new_from_point_enu.y)])
                 linestring_from = geometry.LineString([(new_from_point_enu.x, new_from_point_enu.y), (to_point_enu.x, to_point_enu.y)])
                     
@@ -138,17 +123,10 @@
                     if (linestring_to.intersects(zone_polygon) or (linestring_from.intersects(zone_polygon))):
                         # Non valid solution
                         continue
-<<<<<<< HEAD
                 
                 dx_target = to_point_enu.x - new_from_point_enu.x
                 dy_target = to_point_enu.y - new_from_point_enu.y
                 
-=======
-                
-                dx_target = to_point_enu.x - new_from_point_enu.x
-                dy_target = to_point_enu.y - new_from_point_enu.y
-                
->>>>>>> 86641673
                 resolution_points.append(new_from_point_enu)
                 distance = enu_distance(new_from_point_enu, from_point_enu) + enu_distance(new_from_point_enu, to_point_enu)
                 distances.append(distance)
@@ -198,11 +176,7 @@
         coords.append((enu.x, enu.y))
     return coords
     
-<<<<<<< HEAD
-def checkeheadingdirection(self, hdg_current, hdg_new):
-=======
 def checkeheadingdirection(hdg_current, hdg_new):
->>>>>>> 86641673
     hdg_diff = hdg_new - hdg_current
     
     if ((hdg_diff > 0) and (hdg_diff < 180)):
